--- conflicted
+++ resolved
@@ -36,11 +36,8 @@
 use kernel::debugfs::{Dir, File};
 use kernel::new_mutex;
 use kernel::prelude::*;
-<<<<<<< HEAD
+use kernel::sizes::*;
 use kernel::sync::atomic::{Atomic, Relaxed};
-=======
-use kernel::sizes::*;
->>>>>>> 473b9f33
 use kernel::sync::Mutex;
 use kernel::{acpi, device::Core, of, platform, str::CString, types::ARef};
 
@@ -112,21 +109,9 @@
     fn probe(
         pdev: &platform::Device<Core>,
         _info: Option<&Self::IdInfo>,
-<<<<<<< HEAD
-    ) -> Result<Pin<KBox<Self>>> {
-        let result = KBox::try_pin_init(RustDebugFs::new(pdev), GFP_KERNEL)?;
-        // We can still mutate fields through the files which are atomic or mutexed:
-        result.counter.store(91, Relaxed);
-        {
-            let mut guard = result.inner.lock();
-            guard.x = guard.y;
-            guard.y = 42;
-        }
-        Ok(result)
-=======
     ) -> impl PinInit<Self, Error> {
         RustDebugFs::new(pdev).pin_chain(|this| {
-            this.counter.store(91, Ordering::Relaxed);
+            this.counter.store(91, Relaxed);
             {
                 let mut guard = this.inner.lock();
                 guard.x = guard.y;
@@ -135,7 +120,6 @@
 
             Ok(())
         })
->>>>>>> 473b9f33
     }
 }
 
