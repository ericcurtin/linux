/* SPDX-License-Identifier: (LGPL-2.1 OR BSD-2-Clause) */

/*
 * Internal libbpf helpers.
 *
 * Copyright (c) 2019 Facebook
 */

#ifndef __LIBBPF_LIBBPF_INTERNAL_H
#define __LIBBPF_LIBBPF_INTERNAL_H

#include <stdlib.h>
#include <limits.h>
#include <errno.h>
#include <linux/err.h>
#include <fcntl.h>
#include <unistd.h>
#include "libbpf_legacy.h"
#include "relo_core.h"

/* make sure libbpf doesn't use kernel-only integer typedefs */
#pragma GCC poison u8 u16 u32 u64 s8 s16 s32 s64

/* prevent accidental re-addition of reallocarray() */
#pragma GCC poison reallocarray

#include "libbpf.h"
#include "btf.h"

#ifndef EM_BPF
#define EM_BPF 247
#endif

#ifndef R_BPF_64_64
#define R_BPF_64_64 1
#endif
#ifndef R_BPF_64_ABS64
#define R_BPF_64_ABS64 2
#endif
#ifndef R_BPF_64_ABS32
#define R_BPF_64_ABS32 3
#endif
#ifndef R_BPF_64_32
#define R_BPF_64_32 10
#endif

#ifndef SHT_LLVM_ADDRSIG
#define SHT_LLVM_ADDRSIG 0x6FFF4C03
#endif

/* if libelf is old and doesn't support mmap(), fall back to read() */
#ifndef ELF_C_READ_MMAP
#define ELF_C_READ_MMAP ELF_C_READ
#endif

/* Older libelf all end up in this expression, for both 32 and 64 bit */
#ifndef ELF64_ST_VISIBILITY
#define ELF64_ST_VISIBILITY(o) ((o) & 0x03)
#endif

#define BTF_INFO_ENC(kind, kind_flag, vlen) \
	((!!(kind_flag) << 31) | ((kind) << 24) | ((vlen) & BTF_MAX_VLEN))
#define BTF_TYPE_ENC(name, info, size_or_type) (name), (info), (size_or_type)
#define BTF_INT_ENC(encoding, bits_offset, nr_bits) \
	((encoding) << 24 | (bits_offset) << 16 | (nr_bits))
#define BTF_TYPE_INT_ENC(name, encoding, bits_offset, bits, sz) \
	BTF_TYPE_ENC(name, BTF_INFO_ENC(BTF_KIND_INT, 0, 0), sz), \
	BTF_INT_ENC(encoding, bits_offset, bits)
#define BTF_MEMBER_ENC(name, type, bits_offset) (name), (type), (bits_offset)
#define BTF_PARAM_ENC(name, type) (name), (type)
#define BTF_VAR_SECINFO_ENC(type, offset, size) (type), (offset), (size)
#define BTF_TYPE_FLOAT_ENC(name, sz) \
	BTF_TYPE_ENC(name, BTF_INFO_ENC(BTF_KIND_FLOAT, 0, 0), sz)
#define BTF_TYPE_DECL_TAG_ENC(value, type, component_idx) \
	BTF_TYPE_ENC(value, BTF_INFO_ENC(BTF_KIND_DECL_TAG, 0, 0), type), (component_idx)
<<<<<<< HEAD
=======
#define BTF_TYPE_TYPE_TAG_ENC(value, type) \
	BTF_TYPE_ENC(value, BTF_INFO_ENC(BTF_KIND_TYPE_TAG, 0, 0), type)
>>>>>>> 754e0b0e

#ifndef likely
#define likely(x) __builtin_expect(!!(x), 1)
#endif
#ifndef unlikely
#define unlikely(x) __builtin_expect(!!(x), 0)
#endif
#ifndef min
# define min(x, y) ((x) < (y) ? (x) : (y))
#endif
#ifndef max
# define max(x, y) ((x) < (y) ? (y) : (x))
#endif
#ifndef offsetofend
# define offsetofend(TYPE, FIELD) \
	(offsetof(TYPE, FIELD) + sizeof(((TYPE *)0)->FIELD))
#endif

/* Check whether a string `str` has prefix `pfx`, regardless if `pfx` is
 * a string literal known at compilation time or char * pointer known only at
 * runtime.
 */
#define str_has_pfx(str, pfx) \
	(strncmp(str, pfx, __builtin_constant_p(pfx) ? sizeof(pfx) - 1 : strlen(pfx)) == 0)

/* Symbol versioning is different between static and shared library.
 * Properly versioned symbols are needed for shared library, but
 * only the symbol of the new version is needed for static library.
 * Starting with GNU C 10, use symver attribute instead of .symver assembler
 * directive, which works better with GCC LTO builds.
 */
#if defined(SHARED) && defined(__GNUC__) && __GNUC__ >= 10

#define DEFAULT_VERSION(internal_name, api_name, version) \
	__attribute__((symver(#api_name "@@" #version)))
#define COMPAT_VERSION(internal_name, api_name, version) \
	__attribute__((symver(#api_name "@" #version)))

#elif defined(SHARED)

#define COMPAT_VERSION(internal_name, api_name, version) \
	asm(".symver " #internal_name "," #api_name "@" #version);
#define DEFAULT_VERSION(internal_name, api_name, version) \
	asm(".symver " #internal_name "," #api_name "@@" #version);

#else /* !SHARED */

#define COMPAT_VERSION(internal_name, api_name, version)
#define DEFAULT_VERSION(internal_name, api_name, version) \
	extern typeof(internal_name) api_name \
	__attribute__((alias(#internal_name)));

#endif

extern void libbpf_print(enum libbpf_print_level level,
			 const char *format, ...)
	__attribute__((format(printf, 2, 3)));

#define __pr(level, fmt, ...)	\
do {				\
	libbpf_print(level, "libbpf: " fmt, ##__VA_ARGS__);	\
} while (0)

#define pr_warn(fmt, ...)	__pr(LIBBPF_WARN, fmt, ##__VA_ARGS__)
#define pr_info(fmt, ...)	__pr(LIBBPF_INFO, fmt, ##__VA_ARGS__)
#define pr_debug(fmt, ...)	__pr(LIBBPF_DEBUG, fmt, ##__VA_ARGS__)

#ifndef __has_builtin
#define __has_builtin(x) 0
#endif
/*
 * Re-implement glibc's reallocarray() for libbpf internal-only use.
 * reallocarray(), unfortunately, is not available in all versions of glibc,
 * so requires extra feature detection and using reallocarray() stub from
 * <tools/libc_compat.h> and COMPAT_NEED_REALLOCARRAY. All this complicates
 * build of libbpf unnecessarily and is just a maintenance burden. Instead,
 * it's trivial to implement libbpf-specific internal version and use it
 * throughout libbpf.
 */
static inline void *libbpf_reallocarray(void *ptr, size_t nmemb, size_t size)
{
	size_t total;

#if __has_builtin(__builtin_mul_overflow)
	if (unlikely(__builtin_mul_overflow(nmemb, size, &total)))
		return NULL;
#else
	if (size == 0 || nmemb > ULONG_MAX / size)
		return NULL;
	total = nmemb * size;
#endif
	return realloc(ptr, total);
}

/* Copy up to sz - 1 bytes from zero-terminated src string and ensure that dst
 * is zero-terminated string no matter what (unless sz == 0, in which case
 * it's a no-op). It's conceptually close to FreeBSD's strlcpy(), but differs
 * in what is returned. Given this is internal helper, it's trivial to extend
 * this, when necessary. Use this instead of strncpy inside libbpf source code.
 */
static inline void libbpf_strlcpy(char *dst, const char *src, size_t sz)
{
	size_t i;

	if (sz == 0)
		return;

	sz--;
	for (i = 0; i < sz && src[i]; i++)
		dst[i] = src[i];
	dst[i] = '\0';
}

__u32 get_kernel_version(void);

struct btf;
struct btf_type;

struct btf_type *btf_type_by_id(const struct btf *btf, __u32 type_id);
const char *btf_kind_str(const struct btf_type *t);
const struct btf_type *skip_mods_and_typedefs(const struct btf *btf, __u32 id, __u32 *res_id);

static inline enum btf_func_linkage btf_func_linkage(const struct btf_type *t)
{
	return (enum btf_func_linkage)(int)btf_vlen(t);
}

static inline __u32 btf_type_info(int kind, int vlen, int kflag)
{
	return (kflag << 31) | (kind << 24) | vlen;
}

enum map_def_parts {
	MAP_DEF_MAP_TYPE	= 0x001,
	MAP_DEF_KEY_TYPE	= 0x002,
	MAP_DEF_KEY_SIZE	= 0x004,
	MAP_DEF_VALUE_TYPE	= 0x008,
	MAP_DEF_VALUE_SIZE	= 0x010,
	MAP_DEF_MAX_ENTRIES	= 0x020,
	MAP_DEF_MAP_FLAGS	= 0x040,
	MAP_DEF_NUMA_NODE	= 0x080,
	MAP_DEF_PINNING		= 0x100,
	MAP_DEF_INNER_MAP	= 0x200,
	MAP_DEF_MAP_EXTRA	= 0x400,

	MAP_DEF_ALL		= 0x7ff, /* combination of all above */
};

struct btf_map_def {
	enum map_def_parts parts;
	__u32 map_type;
	__u32 key_type_id;
	__u32 key_size;
	__u32 value_type_id;
	__u32 value_size;
	__u32 max_entries;
	__u32 map_flags;
	__u32 numa_node;
	__u32 pinning;
	__u64 map_extra;
};

int parse_btf_map_def(const char *map_name, struct btf *btf,
		      const struct btf_type *def_t, bool strict,
		      struct btf_map_def *map_def, struct btf_map_def *inner_def);

void *libbpf_add_mem(void **data, size_t *cap_cnt, size_t elem_sz,
		     size_t cur_cnt, size_t max_cnt, size_t add_cnt);
int libbpf_ensure_mem(void **data, size_t *cap_cnt, size_t elem_sz, size_t need_cnt);

static inline bool libbpf_is_mem_zeroed(const char *p, ssize_t len)
{
	while (len > 0) {
		if (*p)
			return false;
		p++;
		len--;
	}
	return true;
}

static inline bool libbpf_validate_opts(const char *opts,
					size_t opts_sz, size_t user_sz,
					const char *type_name)
{
	if (user_sz < sizeof(size_t)) {
		pr_warn("%s size (%zu) is too small\n", type_name, user_sz);
		return false;
	}
	if (!libbpf_is_mem_zeroed(opts + opts_sz, (ssize_t)user_sz - opts_sz)) {
		pr_warn("%s has non-zero extra bytes\n", type_name);
		return false;
	}
	return true;
}

#define OPTS_VALID(opts, type)						      \
	(!(opts) || libbpf_validate_opts((const char *)opts,		      \
					 offsetofend(struct type,	      \
						     type##__last_field),     \
					 (opts)->sz, #type))
#define OPTS_HAS(opts, field) \
	((opts) && opts->sz >= offsetofend(typeof(*(opts)), field))
#define OPTS_GET(opts, field, fallback_value) \
	(OPTS_HAS(opts, field) ? (opts)->field : fallback_value)
#define OPTS_SET(opts, field, value)		\
	do {					\
		if (OPTS_HAS(opts, field))	\
			(opts)->field = value;	\
	} while (0)

#define OPTS_ZEROED(opts, last_nonzero_field)				      \
({									      \
	ssize_t __off = offsetofend(typeof(*(opts)), last_nonzero_field);     \
	!(opts) || libbpf_is_mem_zeroed((const void *)opts + __off,	      \
					(opts)->sz - __off);		      \
})

enum kern_feature_id {
	/* v4.14: kernel support for program & map names. */
	FEAT_PROG_NAME,
	/* v5.2: kernel support for global data sections. */
	FEAT_GLOBAL_DATA,
	/* BTF support */
	FEAT_BTF,
	/* BTF_KIND_FUNC and BTF_KIND_FUNC_PROTO support */
	FEAT_BTF_FUNC,
	/* BTF_KIND_VAR and BTF_KIND_DATASEC support */
	FEAT_BTF_DATASEC,
	/* BTF_FUNC_GLOBAL is supported */
	FEAT_BTF_GLOBAL_FUNC,
	/* BPF_F_MMAPABLE is supported for arrays */
	FEAT_ARRAY_MMAP,
	/* kernel support for expected_attach_type in BPF_PROG_LOAD */
	FEAT_EXP_ATTACH_TYPE,
	/* bpf_probe_read_{kernel,user}[_str] helpers */
	FEAT_PROBE_READ_KERN,
	/* BPF_PROG_BIND_MAP is supported */
	FEAT_PROG_BIND_MAP,
	/* Kernel support for module BTFs */
	FEAT_MODULE_BTF,
	/* BTF_KIND_FLOAT support */
	FEAT_BTF_FLOAT,
	/* BPF perf link support */
	FEAT_PERF_LINK,
	/* BTF_KIND_DECL_TAG support */
	FEAT_BTF_DECL_TAG,
	/* BTF_KIND_TYPE_TAG support */
	FEAT_BTF_TYPE_TAG,
	/* memcg-based accounting for BPF maps and progs */
	FEAT_MEMCG_ACCOUNT,
	__FEAT_CNT,
};

int probe_memcg_account(void);
bool kernel_supports(const struct bpf_object *obj, enum kern_feature_id feat_id);
int bump_rlimit_memlock(void);

int parse_cpu_mask_str(const char *s, bool **mask, int *mask_sz);
int parse_cpu_mask_file(const char *fcpu, bool **mask, int *mask_sz);
int libbpf__load_raw_btf(const char *raw_types, size_t types_len,
			 const char *str_sec, size_t str_len);
int btf_load_into_kernel(struct btf *btf, char *log_buf, size_t log_sz, __u32 log_level);

<<<<<<< HEAD
struct bpf_prog_load_params {
	enum bpf_prog_type prog_type;
	enum bpf_attach_type expected_attach_type;
	const char *name;
	const struct bpf_insn *insns;
	size_t insn_cnt;
	const char *license;
	__u32 kern_version;
	__u32 attach_prog_fd;
	__u32 attach_btf_obj_fd;
	__u32 attach_btf_id;
	__u32 prog_ifindex;
	__u32 prog_btf_fd;
	__u32 prog_flags;

	__u32 func_info_rec_size;
	const void *func_info;
	__u32 func_info_cnt;

	__u32 line_info_rec_size;
	const void *line_info;
	__u32 line_info_cnt;

	__u32 log_level;
	char *log_buf;
	size_t log_buf_sz;
	int *fd_array;
};

int libbpf__bpf_prog_load(const struct bpf_prog_load_params *load_attr);

struct bpf_create_map_params {
	const char *name;
	enum bpf_map_type map_type;
	__u32 map_flags;
	__u32 key_size;
	__u32 value_size;
	__u32 max_entries;
	__u32 numa_node;
	__u32 btf_fd;
	__u32 btf_key_type_id;
	__u32 btf_value_type_id;
	__u32 map_ifindex;
	union {
		__u32 inner_map_fd;
		__u32 btf_vmlinux_value_type_id;
	};
	__u64 map_extra;
};

int libbpf__bpf_create_map_xattr(const struct bpf_create_map_params *create_attr);

=======
>>>>>>> 754e0b0e
struct btf *btf_get_from_fd(int btf_fd, struct btf *base_btf);
void btf_get_kernel_prefix_kind(enum bpf_attach_type attach_type,
				const char **prefix, int *kind);

struct btf_ext_info {
	/*
	 * info points to the individual info section (e.g. func_info and
	 * line_info) from the .BTF.ext. It does not include the __u32 rec_size.
	 */
	void *info;
	__u32 rec_size;
	__u32 len;
};

#define for_each_btf_ext_sec(seg, sec)					\
	for (sec = (seg)->info;						\
	     (void *)sec < (seg)->info + (seg)->len;			\
	     sec = (void *)sec + sizeof(struct btf_ext_info_sec) +	\
		   (seg)->rec_size * sec->num_info)

#define for_each_btf_ext_rec(seg, sec, i, rec)				\
	for (i = 0, rec = (void *)&(sec)->data;				\
	     i < (sec)->num_info;					\
	     i++, rec = (void *)rec + (seg)->rec_size)

/*
 * The .BTF.ext ELF section layout defined as
 *   struct btf_ext_header
 *   func_info subsection
 *
 * The func_info subsection layout:
 *   record size for struct bpf_func_info in the func_info subsection
 *   struct btf_sec_func_info for section #1
 *   a list of bpf_func_info records for section #1
 *     where struct bpf_func_info mimics one in include/uapi/linux/bpf.h
 *     but may not be identical
 *   struct btf_sec_func_info for section #2
 *   a list of bpf_func_info records for section #2
 *   ......
 *
 * Note that the bpf_func_info record size in .BTF.ext may not
 * be the same as the one defined in include/uapi/linux/bpf.h.
 * The loader should ensure that record_size meets minimum
 * requirement and pass the record as is to the kernel. The
 * kernel will handle the func_info properly based on its contents.
 */
struct btf_ext_header {
	__u16	magic;
	__u8	version;
	__u8	flags;
	__u32	hdr_len;

	/* All offsets are in bytes relative to the end of this header */
	__u32	func_info_off;
	__u32	func_info_len;
	__u32	line_info_off;
	__u32	line_info_len;

	/* optional part of .BTF.ext header */
	__u32	core_relo_off;
	__u32	core_relo_len;
};

struct btf_ext {
	union {
		struct btf_ext_header *hdr;
		void *data;
	};
	struct btf_ext_info func_info;
	struct btf_ext_info line_info;
	struct btf_ext_info core_relo_info;
	__u32 data_size;
};

struct btf_ext_info_sec {
	__u32	sec_name_off;
	__u32	num_info;
	/* Followed by num_info * record_size number of bytes */
	__u8	data[];
};

/* The minimum bpf_func_info checked by the loader */
struct bpf_func_info_min {
	__u32   insn_off;
	__u32   type_id;
};

/* The minimum bpf_line_info checked by the loader */
struct bpf_line_info_min {
	__u32	insn_off;
	__u32	file_name_off;
	__u32	line_off;
	__u32	line_col;
};


typedef int (*type_id_visit_fn)(__u32 *type_id, void *ctx);
typedef int (*str_off_visit_fn)(__u32 *str_off, void *ctx);
int btf_type_visit_type_ids(struct btf_type *t, type_id_visit_fn visit, void *ctx);
int btf_type_visit_str_offs(struct btf_type *t, str_off_visit_fn visit, void *ctx);
int btf_ext_visit_type_ids(struct btf_ext *btf_ext, type_id_visit_fn visit, void *ctx);
int btf_ext_visit_str_offs(struct btf_ext *btf_ext, str_off_visit_fn visit, void *ctx);
__s32 btf__find_by_name_kind_own(const struct btf *btf, const char *type_name,
				 __u32 kind);

extern enum libbpf_strict_mode libbpf_mode;

/* handle direct returned errors */
static inline int libbpf_err(int ret)
{
	if (ret < 0)
		errno = -ret;
	return ret;
}

/* handle errno-based (e.g., syscall or libc) errors according to libbpf's
 * strict mode settings
 */
static inline int libbpf_err_errno(int ret)
{
	if (libbpf_mode & LIBBPF_STRICT_DIRECT_ERRS)
		/* errno is already assumed to be set on error */
		return ret < 0 ? -errno : ret;

	/* legacy: on error return -1 directly and don't touch errno */
	return ret;
}

/* handle error for pointer-returning APIs, err is assumed to be < 0 always */
static inline void *libbpf_err_ptr(int err)
{
	/* set errno on error, this doesn't break anything */
	errno = -err;

	if (libbpf_mode & LIBBPF_STRICT_CLEAN_PTRS)
		return NULL;

	/* legacy: encode err as ptr */
	return ERR_PTR(err);
}

/* handle pointer-returning APIs' error handling */
static inline void *libbpf_ptr(void *ret)
{
	/* set errno on error, this doesn't break anything */
	if (IS_ERR(ret))
		errno = -PTR_ERR(ret);

	if (libbpf_mode & LIBBPF_STRICT_CLEAN_PTRS)
		return IS_ERR(ret) ? NULL : ret;

	/* legacy: pass-through original pointer */
	return ret;
}

static inline bool str_is_empty(const char *s)
{
	return !s || !s[0];
}

static inline bool is_ldimm64_insn(struct bpf_insn *insn)
{
	return insn->code == (BPF_LD | BPF_IMM | BPF_DW);
}

/* if fd is stdin, stdout, or stderr, dup to a fd greater than 2
 * Takes ownership of the fd passed in, and closes it if calling
 * fcntl(fd, F_DUPFD_CLOEXEC, 3).
 */
static inline int ensure_good_fd(int fd)
{
	int old_fd = fd, saved_errno;

	if (fd < 0)
		return fd;
	if (fd < 3) {
		fd = fcntl(fd, F_DUPFD_CLOEXEC, 3);
		saved_errno = errno;
		close(old_fd);
		if (fd < 0) {
			pr_warn("failed to dup FD %d to FD > 2: %d\n", old_fd, -saved_errno);
			errno = saved_errno;
		}
	}
	return fd;
}

#endif /* __LIBBPF_LIBBPF_INTERNAL_H */<|MERGE_RESOLUTION|>--- conflicted
+++ resolved
@@ -73,11 +73,8 @@
 	BTF_TYPE_ENC(name, BTF_INFO_ENC(BTF_KIND_FLOAT, 0, 0), sz)
 #define BTF_TYPE_DECL_TAG_ENC(value, type, component_idx) \
 	BTF_TYPE_ENC(value, BTF_INFO_ENC(BTF_KIND_DECL_TAG, 0, 0), type), (component_idx)
-<<<<<<< HEAD
-=======
 #define BTF_TYPE_TYPE_TAG_ENC(value, type) \
 	BTF_TYPE_ENC(value, BTF_INFO_ENC(BTF_KIND_TYPE_TAG, 0, 0), type)
->>>>>>> 754e0b0e
 
 #ifndef likely
 #define likely(x) __builtin_expect(!!(x), 1)
@@ -342,61 +339,6 @@
 			 const char *str_sec, size_t str_len);
 int btf_load_into_kernel(struct btf *btf, char *log_buf, size_t log_sz, __u32 log_level);
 
-<<<<<<< HEAD
-struct bpf_prog_load_params {
-	enum bpf_prog_type prog_type;
-	enum bpf_attach_type expected_attach_type;
-	const char *name;
-	const struct bpf_insn *insns;
-	size_t insn_cnt;
-	const char *license;
-	__u32 kern_version;
-	__u32 attach_prog_fd;
-	__u32 attach_btf_obj_fd;
-	__u32 attach_btf_id;
-	__u32 prog_ifindex;
-	__u32 prog_btf_fd;
-	__u32 prog_flags;
-
-	__u32 func_info_rec_size;
-	const void *func_info;
-	__u32 func_info_cnt;
-
-	__u32 line_info_rec_size;
-	const void *line_info;
-	__u32 line_info_cnt;
-
-	__u32 log_level;
-	char *log_buf;
-	size_t log_buf_sz;
-	int *fd_array;
-};
-
-int libbpf__bpf_prog_load(const struct bpf_prog_load_params *load_attr);
-
-struct bpf_create_map_params {
-	const char *name;
-	enum bpf_map_type map_type;
-	__u32 map_flags;
-	__u32 key_size;
-	__u32 value_size;
-	__u32 max_entries;
-	__u32 numa_node;
-	__u32 btf_fd;
-	__u32 btf_key_type_id;
-	__u32 btf_value_type_id;
-	__u32 map_ifindex;
-	union {
-		__u32 inner_map_fd;
-		__u32 btf_vmlinux_value_type_id;
-	};
-	__u64 map_extra;
-};
-
-int libbpf__bpf_create_map_xattr(const struct bpf_create_map_params *create_attr);
-
-=======
->>>>>>> 754e0b0e
 struct btf *btf_get_from_fd(int btf_fd, struct btf *base_btf);
 void btf_get_kernel_prefix_kind(enum bpf_attach_type attach_type,
 				const char **prefix, int *kind);
