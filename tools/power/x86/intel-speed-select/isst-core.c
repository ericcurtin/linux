// SPDX-License-Identifier: GPL-2.0
/*
 * Intel Speed Select -- Enumerate and control features
 * Copyright (c) 2019 Intel Corporation.
 */

#include "isst.h"

int isst_write_pm_config(int cpu, int cp_state)
{
	unsigned int req, resp;
	int ret;

	if (cp_state)
		req = BIT(16);
	else
		req = 0;

	ret = isst_send_mbox_command(cpu, WRITE_PM_CONFIG, PM_FEATURE, 0, req,
				     &resp);
	if (ret)
		return ret;

	debug_printf("cpu:%d WRITE_PM_CONFIG resp:%x\n", cpu, resp);

	return 0;
}

int isst_read_pm_config(int cpu, int *cp_state, int *cp_cap)
{
	unsigned int resp;
	int ret;

	ret = isst_send_mbox_command(cpu, READ_PM_CONFIG, PM_FEATURE, 0, 0,
				     &resp);
	if (ret)
		return ret;

	debug_printf("cpu:%d READ_PM_CONFIG resp:%x\n", cpu, resp);

	*cp_state = resp & BIT(16);
	*cp_cap = resp & BIT(0) ? 1 : 0;

	return 0;
}

int isst_get_ctdp_levels(int cpu, struct isst_pkg_ctdp *pkg_dev)
{
	unsigned int resp;
	int ret;

	ret = isst_send_mbox_command(cpu, CONFIG_TDP,
				     CONFIG_TDP_GET_LEVELS_INFO, 0, 0, &resp);
	if (ret) {
		pkg_dev->levels = 0;
		pkg_dev->locked = 1;
		pkg_dev->current_level = 0;
		pkg_dev->version = 0;
		pkg_dev->enabled = 0;
		return 0;
	}

	debug_printf("cpu:%d CONFIG_TDP_GET_LEVELS_INFO resp:%x\n", cpu, resp);

	pkg_dev->version = resp & 0xff;
	pkg_dev->levels = (resp >> 8) & 0xff;
	pkg_dev->current_level = (resp >> 16) & 0xff;
	pkg_dev->locked = !!(resp & BIT(24));
	pkg_dev->enabled = !!(resp & BIT(31));

	return 0;
}

int isst_get_ctdp_control(int cpu, int config_index,
			  struct isst_pkg_ctdp_level_info *ctdp_level)
{
	int cp_state, cp_cap;
	unsigned int resp;
	int ret;

	ret = isst_send_mbox_command(cpu, CONFIG_TDP,
				     CONFIG_TDP_GET_TDP_CONTROL, 0,
				     config_index, &resp);
	if (ret)
		return ret;

	ctdp_level->fact_support = resp & BIT(0);
	ctdp_level->pbf_support = !!(resp & BIT(1));
	ctdp_level->fact_enabled = !!(resp & BIT(16));
	ctdp_level->pbf_enabled = !!(resp & BIT(17));

	ret = isst_read_pm_config(cpu, &cp_state, &cp_cap);
	if (ret) {
		debug_printf("cpu:%d pm_config is not supported \n", cpu);
	} else {
		debug_printf("cpu:%d pm_config SST-CP state:%d cap:%d \n", cpu, cp_state, cp_cap);
		ctdp_level->sst_cp_support = cp_cap;
		ctdp_level->sst_cp_enabled = cp_state;
	}

	debug_printf(
		"cpu:%d CONFIG_TDP_GET_TDP_CONTROL resp:%x fact_support:%d pbf_support: %d fact_enabled:%d pbf_enabled:%d\n",
		cpu, resp, ctdp_level->fact_support, ctdp_level->pbf_support,
		ctdp_level->fact_enabled, ctdp_level->pbf_enabled);

	return 0;
}

int isst_get_tdp_info(int cpu, int config_index,
		      struct isst_pkg_ctdp_level_info *ctdp_level)
{
	unsigned int resp;
	int ret;

	ret = isst_send_mbox_command(cpu, CONFIG_TDP, CONFIG_TDP_GET_TDP_INFO,
				     0, config_index, &resp);
	if (ret) {
		isst_display_error_info_message(1, "Invalid level, Can't get TDP information at level", 1, config_index);
		return ret;
	}

	ctdp_level->pkg_tdp = resp & GENMASK(14, 0);
	ctdp_level->tdp_ratio = (resp & GENMASK(23, 16)) >> 16;

	debug_printf(
		"cpu:%d ctdp:%d CONFIG_TDP_GET_TDP_INFO resp:%x tdp_ratio:%d pkg_tdp:%d\n",
		cpu, config_index, resp, ctdp_level->tdp_ratio,
		ctdp_level->pkg_tdp);
	return 0;
}

int isst_get_pwr_info(int cpu, int config_index,
		      struct isst_pkg_ctdp_level_info *ctdp_level)
{
	unsigned int resp;
	int ret;

	ret = isst_send_mbox_command(cpu, CONFIG_TDP, CONFIG_TDP_GET_PWR_INFO,
				     0, config_index, &resp);
	if (ret)
		return ret;

	ctdp_level->pkg_max_power = resp & GENMASK(14, 0);
	ctdp_level->pkg_min_power = (resp & GENMASK(30, 16)) >> 16;

	debug_printf(
		"cpu:%d ctdp:%d CONFIG_TDP_GET_PWR_INFO resp:%x pkg_max_power:%d pkg_min_power:%d\n",
		cpu, config_index, resp, ctdp_level->pkg_max_power,
		ctdp_level->pkg_min_power);

	return 0;
}

void isst_get_uncore_p0_p1_info(int cpu, int config_index,
				struct isst_pkg_ctdp_level_info *ctdp_level)
{
	unsigned int resp;
	int ret;
	ret = isst_send_mbox_command(cpu, CONFIG_TDP,
				     CONFIG_TDP_GET_UNCORE_P0_P1_INFO, 0,
				     config_index, &resp);
	if (ret) {
		ctdp_level->uncore_p0 = 0;
		ctdp_level->uncore_p1 = 0;
		return;
	}

	ctdp_level->uncore_p0 = resp & GENMASK(7, 0);
	ctdp_level->uncore_p1 = (resp & GENMASK(15, 8)) >> 8;
	debug_printf(
		"cpu:%d ctdp:%d CONFIG_TDP_GET_UNCORE_P0_P1_INFO resp:%x uncore p0:%d uncore p1:%d\n",
		cpu, config_index, resp, ctdp_level->uncore_p0,
		ctdp_level->uncore_p1);
}

void isst_get_p1_info(int cpu, int config_index,
		      struct isst_pkg_ctdp_level_info *ctdp_level)
{
	unsigned int resp;
	int ret;
	ret = isst_send_mbox_command(cpu, CONFIG_TDP, CONFIG_TDP_GET_P1_INFO, 0,
				     config_index, &resp);
	if (ret) {
		ctdp_level->sse_p1 = 0;
		ctdp_level->avx2_p1 = 0;
		ctdp_level->avx512_p1 = 0;
		return;
	}

	ctdp_level->sse_p1 = resp & GENMASK(7, 0);
	ctdp_level->avx2_p1 = (resp & GENMASK(15, 8)) >> 8;
	ctdp_level->avx512_p1 = (resp & GENMASK(23, 16)) >> 16;
	debug_printf(
		"cpu:%d ctdp:%d CONFIG_TDP_GET_P1_INFO resp:%x sse_p1:%d avx2_p1:%d avx512_p1:%d\n",
		cpu, config_index, resp, ctdp_level->sse_p1,
		ctdp_level->avx2_p1, ctdp_level->avx512_p1);
}

void isst_get_uncore_mem_freq(int cpu, int config_index,
			      struct isst_pkg_ctdp_level_info *ctdp_level)
{
	unsigned int resp;
	int ret;
	ret = isst_send_mbox_command(cpu, CONFIG_TDP, CONFIG_TDP_GET_MEM_FREQ,
				     0, config_index, &resp);
	if (ret) {
		ctdp_level->mem_freq = 0;
		return;
	}

	ctdp_level->mem_freq = resp & GENMASK(7, 0);
	debug_printf(
		"cpu:%d ctdp:%d CONFIG_TDP_GET_MEM_FREQ resp:%x uncore mem_freq:%d\n",
		cpu, config_index, resp, ctdp_level->mem_freq);
}

int isst_get_tjmax_info(int cpu, int config_index,
			struct isst_pkg_ctdp_level_info *ctdp_level)
{
	unsigned int resp;
	int ret;

	ret = isst_send_mbox_command(cpu, CONFIG_TDP, CONFIG_TDP_GET_TJMAX_INFO,
				     0, config_index, &resp);
	if (ret)
		return ret;

	ctdp_level->t_proc_hot = resp & GENMASK(7, 0);

	debug_printf(
		"cpu:%d ctdp:%d CONFIG_TDP_GET_TJMAX_INFO resp:%x t_proc_hot:%d\n",
		cpu, config_index, resp, ctdp_level->t_proc_hot);

	return 0;
}

int isst_get_coremask_info(int cpu, int config_index,
			   struct isst_pkg_ctdp_level_info *ctdp_level)
{
	unsigned int resp;
	int i, ret;

	ctdp_level->cpu_count = 0;
	for (i = 0; i < 2; ++i) {
		unsigned long long mask;
		int cpu_count = 0;

		ret = isst_send_mbox_command(cpu, CONFIG_TDP,
					     CONFIG_TDP_GET_CORE_MASK, 0,
					     (i << 8) | config_index, &resp);
		if (ret)
			return ret;

		debug_printf(
			"cpu:%d ctdp:%d mask:%d CONFIG_TDP_GET_CORE_MASK resp:%x\n",
			cpu, config_index, i, resp);

		mask = (unsigned long long)resp << (32 * i);
		set_cpu_mask_from_punit_coremask(cpu, mask,
						 ctdp_level->core_cpumask_size,
						 ctdp_level->core_cpumask,
						 &cpu_count);
		ctdp_level->cpu_count += cpu_count;
		debug_printf("cpu:%d ctdp:%d mask:%d cpu count:%d\n", cpu,
			     config_index, i, ctdp_level->cpu_count);
	}

	return 0;
}

int isst_get_get_trl_from_msr(int cpu, int *trl)
{
	unsigned long long msr_trl;
	int ret;

	ret = isst_send_msr_command(cpu, 0x1AD, 0, &msr_trl);
	if (ret)
		return ret;

	trl[0] = msr_trl & GENMASK(7, 0);
	trl[1] = (msr_trl & GENMASK(15, 8)) >> 8;
	trl[2] = (msr_trl & GENMASK(23, 16)) >> 16;
	trl[3] = (msr_trl & GENMASK(31, 24)) >> 24;
	trl[4] = (msr_trl & GENMASK(39, 32)) >> 32;
	trl[5] = (msr_trl & GENMASK(47, 40)) >> 40;
	trl[6] = (msr_trl & GENMASK(55, 48)) >> 48;
	trl[7] = (msr_trl & GENMASK(63, 56)) >> 56;

	return 0;
}

int isst_get_get_trl(int cpu, int level, int avx_level, int *trl)
{
	unsigned int req, resp;
	int ret;

	req = level | (avx_level << 16);
	ret = isst_send_mbox_command(cpu, CONFIG_TDP,
				     CONFIG_TDP_GET_TURBO_LIMIT_RATIOS, 0, req,
				     &resp);
	if (ret)
		return ret;

	debug_printf(
		"cpu:%d CONFIG_TDP_GET_TURBO_LIMIT_RATIOS req:%x resp:%x\n",
		cpu, req, resp);

	trl[0] = resp & GENMASK(7, 0);
	trl[1] = (resp & GENMASK(15, 8)) >> 8;
	trl[2] = (resp & GENMASK(23, 16)) >> 16;
	trl[3] = (resp & GENMASK(31, 24)) >> 24;

	req = level | BIT(8) | (avx_level << 16);
	ret = isst_send_mbox_command(cpu, CONFIG_TDP,
				     CONFIG_TDP_GET_TURBO_LIMIT_RATIOS, 0, req,
				     &resp);
	if (ret)
		return ret;

	debug_printf("cpu:%d CONFIG_TDP_GET_TURBO_LIMIT req:%x resp:%x\n", cpu,
		     req, resp);

	trl[4] = resp & GENMASK(7, 0);
	trl[5] = (resp & GENMASK(15, 8)) >> 8;
	trl[6] = (resp & GENMASK(23, 16)) >> 16;
	trl[7] = (resp & GENMASK(31, 24)) >> 24;

	return 0;
}

int isst_get_trl_bucket_info(int cpu, unsigned long long *buckets_info)
{
	int ret;

	debug_printf("cpu:%d bucket info via MSR\n", cpu);

	*buckets_info = 0;

	ret = isst_send_msr_command(cpu, 0x1ae, 0, buckets_info);
	if (ret)
		return ret;

	debug_printf("cpu:%d bucket info via MSR successful 0x%llx\n", cpu,
		     *buckets_info);

	return 0;
}

int isst_set_tdp_level_msr(int cpu, int tdp_level)
{
	unsigned long long level = tdp_level;
	int ret;

	debug_printf("cpu: tdp_level via MSR %d\n", cpu, tdp_level);

	if (isst_get_config_tdp_lock_status(cpu)) {
		isst_display_error_info_message(1, "tdp_locked", 0, 0);
		return -1;
	}

	if (tdp_level > 2)
		return -1; /* invalid value */

	ret = isst_send_msr_command(cpu, 0x64b, 1, &level);
	if (ret)
		return ret;

	debug_printf("cpu: tdp_level via MSR successful %d\n", cpu, tdp_level);

	return 0;
}

int isst_set_tdp_level(int cpu, int tdp_level)
{
	unsigned int resp;
	int ret;


	if (isst_get_config_tdp_lock_status(cpu)) {
		isst_display_error_info_message(1, "TDP is locked", 0, 0);
		return -1;

	}

	ret = isst_send_mbox_command(cpu, CONFIG_TDP, CONFIG_TDP_SET_LEVEL, 0,
				     tdp_level, &resp);
	if (ret) {
		isst_display_error_info_message(1, "Set TDP level failed for level", 1, tdp_level);
		return ret;
	}

	return 0;
}

int isst_get_pbf_info(int cpu, int level, struct isst_pbf_info *pbf_info)
{
	struct isst_pkg_ctdp_level_info ctdp_level;
	struct isst_pkg_ctdp pkg_dev;
	int i, ret, core_cnt, max;
	unsigned int req, resp;

	ret = isst_get_ctdp_levels(cpu, &pkg_dev);
	if (ret) {
		isst_display_error_info_message(1, "Failed to get number of levels", 0, 0);
		return ret;
	}

	if (level > pkg_dev.levels) {
		isst_display_error_info_message(1, "Invalid level", 1, level);
		return -1;
	}

	ret = isst_get_ctdp_control(cpu, level, &ctdp_level);
	if (ret)
		return ret;

	if (!ctdp_level.pbf_support) {
		isst_display_error_info_message(1, "base-freq feature is not present at this level", 1, level);
		return -1;
	}

	pbf_info->core_cpumask_size = alloc_cpu_set(&pbf_info->core_cpumask);

	core_cnt = get_core_count(get_physical_package_id(cpu), get_physical_die_id(cpu));
	max = core_cnt > 32 ? 2 : 1;

	for (i = 0; i < max; ++i) {
		unsigned long long mask;
		int count;

		ret = isst_send_mbox_command(cpu, CONFIG_TDP,
					     CONFIG_TDP_PBF_GET_CORE_MASK_INFO,
					     0, (i << 8) | level, &resp);
		if (ret)
			break;

		debug_printf(
			"cpu:%d CONFIG_TDP_PBF_GET_CORE_MASK_INFO resp:%x\n",
			cpu, resp);

		mask = (unsigned long long)resp << (32 * i);
		set_cpu_mask_from_punit_coremask(cpu, mask,
						 pbf_info->core_cpumask_size,
						 pbf_info->core_cpumask,
						 &count);
	}

	req = level;
	ret = isst_send_mbox_command(cpu, CONFIG_TDP,
				     CONFIG_TDP_PBF_GET_P1HI_P1LO_INFO, 0, req,
				     &resp);
	if (ret)
		return ret;

	debug_printf("cpu:%d CONFIG_TDP_PBF_GET_P1HI_P1LO_INFO resp:%x\n", cpu,
		     resp);

	pbf_info->p1_low = resp & 0xff;
	pbf_info->p1_high = (resp & GENMASK(15, 8)) >> 8;

	req = level;
	ret = isst_send_mbox_command(
		cpu, CONFIG_TDP, CONFIG_TDP_PBF_GET_TDP_INFO, 0, req, &resp);
	if (ret)
		return ret;

	debug_printf("cpu:%d CONFIG_TDP_PBF_GET_TDP_INFO resp:%x\n", cpu, resp);

	pbf_info->tdp = resp & 0xffff;

	req = level;
	ret = isst_send_mbox_command(
		cpu, CONFIG_TDP, CONFIG_TDP_PBF_GET_TJ_MAX_INFO, 0, req, &resp);
	if (ret)
		return ret;

	debug_printf("cpu:%d CONFIG_TDP_PBF_GET_TJ_MAX_INFO resp:%x\n", cpu,
		     resp);
	pbf_info->t_control = (resp >> 8) & 0xff;
	pbf_info->t_prochot = resp & 0xff;

	return 0;
}

void isst_get_pbf_info_complete(struct isst_pbf_info *pbf_info)
{
	free_cpu_set(pbf_info->core_cpumask);
}

int isst_set_pbf_fact_status(int cpu, int pbf, int enable)
{
	struct isst_pkg_ctdp pkg_dev;
	struct isst_pkg_ctdp_level_info ctdp_level;
	int current_level;
	unsigned int req = 0, resp;
	int ret;

	ret = isst_get_ctdp_levels(cpu, &pkg_dev);
	if (ret)
		debug_printf("cpu:%d No support for dynamic ISST\n", cpu);

	current_level = pkg_dev.current_level;

	ret = isst_get_ctdp_control(cpu, current_level, &ctdp_level);
	if (ret)
		return ret;

	if (pbf) {
		if (ctdp_level.fact_enabled)
			req = BIT(16);

		if (enable)
			req |= BIT(17);
		else
			req &= ~BIT(17);
	} else {

		if (enable && !ctdp_level.sst_cp_enabled)
			isst_display_error_info_message(0, "Make sure to execute before: core-power enable", 0, 0);

		if (ctdp_level.pbf_enabled)
			req = BIT(17);

		if (enable)
			req |= BIT(16);
		else
			req &= ~BIT(16);
	}

	ret = isst_send_mbox_command(cpu, CONFIG_TDP,
				     CONFIG_TDP_SET_TDP_CONTROL, 0, req, &resp);
	if (ret)
		return ret;

	debug_printf("cpu:%d CONFIG_TDP_SET_TDP_CONTROL pbf/fact:%d req:%x\n",
		     cpu, pbf, req);

	return 0;
}

int isst_get_fact_bucket_info(int cpu, int level,
			      struct isst_fact_bucket_info *bucket_info)
{
	unsigned int resp;
	int i, k, ret;

	for (i = 0; i < 2; ++i) {
		int j;

		ret = isst_send_mbox_command(
			cpu, CONFIG_TDP,
			CONFIG_TDP_GET_FACT_HP_TURBO_LIMIT_NUMCORES, 0,
			(i << 8) | level, &resp);
		if (ret)
			return ret;

		debug_printf(
			"cpu:%d CONFIG_TDP_GET_FACT_HP_TURBO_LIMIT_NUMCORES index:%d level:%d resp:%x\n",
			cpu, i, level, resp);

		for (j = 0; j < 4; ++j) {
			bucket_info[j + (i * 4)].high_priority_cores_count =
				(resp >> (j * 8)) & 0xff;
		}
	}

	for (k = 0; k < 3; ++k) {
		for (i = 0; i < 2; ++i) {
			int j;

			ret = isst_send_mbox_command(
				cpu, CONFIG_TDP,
				CONFIG_TDP_GET_FACT_HP_TURBO_LIMIT_RATIOS, 0,
				(k << 16) | (i << 8) | level, &resp);
			if (ret)
				return ret;

			debug_printf(
				"cpu:%d CONFIG_TDP_GET_FACT_HP_TURBO_LIMIT_RATIOS index:%d level:%d avx:%d resp:%x\n",
				cpu, i, level, k, resp);

			for (j = 0; j < 4; ++j) {
				switch (k) {
				case 0:
					bucket_info[j + (i * 4)].sse_trl =
						(resp >> (j * 8)) & 0xff;
					break;
				case 1:
					bucket_info[j + (i * 4)].avx_trl =
						(resp >> (j * 8)) & 0xff;
					break;
				case 2:
					bucket_info[j + (i * 4)].avx512_trl =
						(resp >> (j * 8)) & 0xff;
					break;
				default:
					break;
				}
			}
		}
	}

	return 0;
}

int isst_get_fact_info(int cpu, int level, int fact_bucket, struct isst_fact_info *fact_info)
{
	struct isst_pkg_ctdp_level_info ctdp_level;
	struct isst_pkg_ctdp pkg_dev;
	unsigned int resp;
	int j, ret, print;

	ret = isst_get_ctdp_levels(cpu, &pkg_dev);
	if (ret) {
		isst_display_error_info_message(1, "Failed to get number of levels", 0, 0);
		return ret;
	}

	if (level > pkg_dev.levels) {
		isst_display_error_info_message(1, "Invalid level", 1, level);
		return -1;
	}

	ret = isst_get_ctdp_control(cpu, level, &ctdp_level);
	if (ret)
		return ret;

	if (!ctdp_level.fact_support) {
		isst_display_error_info_message(1, "turbo-freq feature is not present at this level", 1, level);
		return -1;
	}

	ret = isst_send_mbox_command(cpu, CONFIG_TDP,
				     CONFIG_TDP_GET_FACT_LP_CLIPPING_RATIO, 0,
				     level, &resp);
	if (ret)
		return ret;

	debug_printf("cpu:%d CONFIG_TDP_GET_FACT_LP_CLIPPING_RATIO resp:%x\n",
		     cpu, resp);

	fact_info->lp_clipping_ratio_license_sse = resp & 0xff;
	fact_info->lp_clipping_ratio_license_avx2 = (resp >> 8) & 0xff;
	fact_info->lp_clipping_ratio_license_avx512 = (resp >> 16) & 0xff;

	ret = isst_get_fact_bucket_info(cpu, level, fact_info->bucket_info);
	if (ret)
		return ret;

	print = 0;
	for (j = 0; j < ISST_FACT_MAX_BUCKETS; ++j) {
		if (fact_bucket != 0xff && fact_bucket != j)
			continue;

		if (!fact_info->bucket_info[j].high_priority_cores_count)
			break;

		print = 1;
	}
	if (!print) {
		isst_display_error_info_message(1, "Invalid bucket", 0, 0);
		return -1;
	}

	return 0;
}

int isst_set_trl(int cpu, unsigned long long trl)
{
	int ret;

	if (!trl)
		trl = 0xFFFFFFFFFFFFFFFFULL;

	ret = isst_send_msr_command(cpu, 0x1AD, 1, &trl);
	if (ret)
		return ret;

	return 0;
}

int isst_set_trl_from_current_tdp(int cpu, unsigned long long trl)
{
	unsigned long long msr_trl;
	int ret;

	if (trl) {
		msr_trl = trl;
	} else {
		struct isst_pkg_ctdp pkg_dev;
		int trl[8];
		int i;

		ret = isst_get_ctdp_levels(cpu, &pkg_dev);
		if (ret)
			return ret;

		ret = isst_get_get_trl(cpu, pkg_dev.current_level, 0, trl);
		if (ret)
			return ret;

		msr_trl = 0;
		for (i = 0; i < 8; ++i) {
			unsigned long long _trl = trl[i];

			msr_trl |= (_trl << (i * 8));
		}
	}
	ret = isst_send_msr_command(cpu, 0x1AD, 1, &msr_trl);
	if (ret)
		return ret;

	return 0;
}

/* Return 1 if locked */
int isst_get_config_tdp_lock_status(int cpu)
{
	unsigned long long tdp_control = 0;
	int ret;

	ret = isst_send_msr_command(cpu, 0x64b, 0, &tdp_control);
	if (ret)
		return ret;

	ret = !!(tdp_control & BIT(31));

	return ret;
}

void isst_get_process_ctdp_complete(int cpu, struct isst_pkg_ctdp *pkg_dev)
{
	int i;

	if (!pkg_dev->processed)
		return;

	for (i = 0; i < pkg_dev->levels; ++i) {
		struct isst_pkg_ctdp_level_info *ctdp_level;

		ctdp_level = &pkg_dev->ctdp_level[i];
		if (ctdp_level->pbf_support)
			free_cpu_set(ctdp_level->pbf_info.core_cpumask);
		free_cpu_set(ctdp_level->core_cpumask);
	}
}

int isst_get_process_ctdp(int cpu, int tdp_level, struct isst_pkg_ctdp *pkg_dev)
{
	int i, ret, valid = 0;

	if (pkg_dev->processed)
		return 0;

	ret = isst_get_ctdp_levels(cpu, pkg_dev);
	if (ret)
		return ret;

	debug_printf("cpu: %d ctdp enable:%d current level: %d levels:%d\n",
		     cpu, pkg_dev->enabled, pkg_dev->current_level,
		     pkg_dev->levels);

	if (tdp_level != 0xff && tdp_level > pkg_dev->levels) {
		isst_display_error_info_message(1, "Invalid level", 0, 0);
		return -1;
	}

	if (!pkg_dev->enabled)
		isst_display_error_info_message(0, "perf-profile feature is not supported, just base-config level 0 is valid", 0, 0);

	for (i = 0; i <= pkg_dev->levels; ++i) {
		struct isst_pkg_ctdp_level_info *ctdp_level;

		if (tdp_level != 0xff && i != tdp_level)
			continue;

		debug_printf("cpu:%d Get Information for TDP level:%d\n", cpu,
			     i);
		ctdp_level = &pkg_dev->ctdp_level[i];

		ctdp_level->level = i;
		ctdp_level->control_cpu = cpu;
		ctdp_level->pkg_id = get_physical_package_id(cpu);
		ctdp_level->die_id = get_physical_die_id(cpu);

		ret = isst_get_ctdp_control(cpu, i, ctdp_level);
		if (ret)
			continue;

		valid = 1;
		pkg_dev->processed = 1;
		ctdp_level->processed = 1;

		if (ctdp_level->pbf_support) {
			ret = isst_get_pbf_info(cpu, i, &ctdp_level->pbf_info);
			if (!ret)
				ctdp_level->pbf_found = 1;
		}

		if (ctdp_level->fact_support) {
			ret = isst_get_fact_info(cpu, i, 0xff,
						 &ctdp_level->fact_info);
			if (ret)
				return ret;
		}

		if (!pkg_dev->enabled) {
			int freq;

			freq = get_cpufreq_base_freq(cpu);
			if (freq > 0) {
				ctdp_level->sse_p1 = freq / 100000;
				ctdp_level->tdp_ratio = ctdp_level->sse_p1;
			}

			isst_get_get_trl_from_msr(cpu, ctdp_level->trl_sse_active_cores);
			isst_get_trl_bucket_info(cpu, &ctdp_level->buckets_info);
			continue;
		}

		ret = isst_get_tdp_info(cpu, i, ctdp_level);
		if (ret)
			return ret;

		ret = isst_get_pwr_info(cpu, i, ctdp_level);
		if (ret)
			return ret;

		ret = isst_get_tjmax_info(cpu, i, ctdp_level);
		if (ret)
			return ret;

		ctdp_level->core_cpumask_size =
			alloc_cpu_set(&ctdp_level->core_cpumask);
		ret = isst_get_coremask_info(cpu, i, ctdp_level);
		if (ret)
			return ret;

		ret = isst_get_trl_bucket_info(cpu, &ctdp_level->buckets_info);
		if (ret)
			return ret;

		ret = isst_get_get_trl(cpu, i, 0,
				       ctdp_level->trl_sse_active_cores);
		if (ret)
			return ret;

		ret = isst_get_get_trl(cpu, i, 1,
				       ctdp_level->trl_avx_active_cores);
		if (ret)
			return ret;

		ret = isst_get_get_trl(cpu, i, 2,
				       ctdp_level->trl_avx_512_active_cores);
		if (ret)
			return ret;

		isst_get_uncore_p0_p1_info(cpu, i, ctdp_level);
		isst_get_p1_info(cpu, i, ctdp_level);
		isst_get_uncore_mem_freq(cpu, i, ctdp_level);
	}

	if (!valid)
		isst_display_error_info_message(0, "Invalid level, Can't get TDP control information at specified levels on cpu", 1, cpu);

	return 0;
}

int isst_clos_get_clos_information(int cpu, int *enable, int *type)
{
	unsigned int resp;
	int ret;

	ret = isst_send_mbox_command(cpu, CONFIG_CLOS, CLOS_PM_QOS_CONFIG, 0, 0,
				     &resp);
	if (ret)
		return ret;

	debug_printf("cpu:%d CLOS_PM_QOS_CONFIG resp:%x\n", cpu, resp);

	if (resp & BIT(1))
		*enable = 1;
	else
		*enable = 0;

	if (resp & BIT(2))
		*type = 1;
	else
		*type = 0;

	return 0;
}

int isst_pm_qos_config(int cpu, int enable_clos, int priority_type)
{
	unsigned int req, resp;
	int ret;

	if (!enable_clos) {
		struct isst_pkg_ctdp pkg_dev;
		struct isst_pkg_ctdp_level_info ctdp_level;

		ret = isst_get_ctdp_levels(cpu, &pkg_dev);
		if (ret) {
			debug_printf("isst_get_ctdp_levels\n");
			return ret;
		}

		ret = isst_get_ctdp_control(cpu, pkg_dev.current_level,
					    &ctdp_level);
		if (ret)
			return ret;

		if (ctdp_level.fact_enabled) {
			debug_printf("Turbo-freq feature must be disabled first\n");
			return -EINVAL;
		}
		ret = isst_write_pm_config(cpu, 0);
		if (ret)
<<<<<<< HEAD
			perror("isst_write_pm_config\n");
	} else {
		ret = isst_write_pm_config(cpu, 1);
		if (ret)
			perror("isst_write_pm_config\n");
=======
			isst_display_error_info_message(0, "WRITE_PM_CONFIG command failed, ignoring error\n", 0, 0);
	} else {
		ret = isst_write_pm_config(cpu, 1);
		if (ret)
			isst_display_error_info_message(0, "WRITE_PM_CONFIG command failed, ignoring error\n", 0, 0);
>>>>>>> 04d5ce62
	}

	ret = isst_send_mbox_command(cpu, CONFIG_CLOS, CLOS_PM_QOS_CONFIG, 0, 0,
				     &resp);
	if (ret) {
		isst_display_error_info_message(1, "CLOS_PM_QOS_CONFIG command failed", 0, 0);
		return ret;
	}

	debug_printf("cpu:%d CLOS_PM_QOS_CONFIG resp:%x\n", cpu, resp);

	req = resp;

	if (enable_clos)
		req = req | BIT(1);
	else
		req = req & ~BIT(1);

	if (priority_type > 1)
		isst_display_error_info_message(1, "Invalid priority type: Changing type to ordered", 0, 0);

	if (priority_type)
		req = req | BIT(2);
	else
		req = req & ~BIT(2);

	ret = isst_send_mbox_command(cpu, CONFIG_CLOS, CLOS_PM_QOS_CONFIG,
				     BIT(MBOX_CMD_WRITE_BIT), req, &resp);
	if (ret)
		return ret;

	debug_printf("cpu:%d CLOS_PM_QOS_CONFIG priority type:%d req:%x\n", cpu,
		     priority_type, req);

	return 0;
}

int isst_pm_get_clos(int cpu, int clos, struct isst_clos_config *clos_config)
{
	unsigned int resp;
	int ret;

	ret = isst_send_mbox_command(cpu, CONFIG_CLOS, CLOS_PM_CLOS, clos, 0,
				     &resp);
	if (ret)
		return ret;

	clos_config->pkg_id = get_physical_package_id(cpu);
	clos_config->die_id = get_physical_die_id(cpu);

	clos_config->epp = resp & 0x0f;
	clos_config->clos_prop_prio = (resp >> 4) & 0x0f;
	clos_config->clos_min = (resp >> 8) & 0xff;
	clos_config->clos_max = (resp >> 16) & 0xff;
	clos_config->clos_desired = (resp >> 24) & 0xff;

	return 0;
}

int isst_set_clos(int cpu, int clos, struct isst_clos_config *clos_config)
{
	unsigned int req, resp;
	unsigned int param;
	int ret;

	req = clos_config->epp & 0x0f;
	req |= (clos_config->clos_prop_prio & 0x0f) << 4;
	req |= (clos_config->clos_min & 0xff) << 8;
	req |= (clos_config->clos_max & 0xff) << 16;
	req |= (clos_config->clos_desired & 0xff) << 24;

	param = BIT(MBOX_CMD_WRITE_BIT) | clos;

	ret = isst_send_mbox_command(cpu, CONFIG_CLOS, CLOS_PM_CLOS, param, req,
				     &resp);
	if (ret)
		return ret;

	debug_printf("cpu:%d CLOS_PM_CLOS param:%x req:%x\n", cpu, param, req);

	return 0;
}

int isst_clos_get_assoc_status(int cpu, int *clos_id)
{
	unsigned int resp;
	unsigned int param;
	int core_id, ret;

	core_id = find_phy_core_num(cpu);
	param = core_id;

	ret = isst_send_mbox_command(cpu, CONFIG_CLOS, CLOS_PQR_ASSOC, param, 0,
				     &resp);
	if (ret)
		return ret;

	debug_printf("cpu:%d CLOS_PQR_ASSOC param:%x resp:%x\n", cpu, param,
		     resp);
	*clos_id = (resp >> 16) & 0x03;

	return 0;
}

int isst_clos_associate(int cpu, int clos_id)
{
	unsigned int req, resp;
	unsigned int param;
	int core_id, ret;

	req = (clos_id & 0x03) << 16;
	core_id = find_phy_core_num(cpu);
	param = BIT(MBOX_CMD_WRITE_BIT) | core_id;

	ret = isst_send_mbox_command(cpu, CONFIG_CLOS, CLOS_PQR_ASSOC, param,
				     req, &resp);
	if (ret)
		return ret;

	debug_printf("cpu:%d CLOS_PQR_ASSOC param:%x req:%x\n", cpu, param,
		     req);

	return 0;
}<|MERGE_RESOLUTION|>--- conflicted
+++ resolved
@@ -917,19 +917,11 @@
 		}
 		ret = isst_write_pm_config(cpu, 0);
 		if (ret)
-<<<<<<< HEAD
-			perror("isst_write_pm_config\n");
-	} else {
-		ret = isst_write_pm_config(cpu, 1);
-		if (ret)
-			perror("isst_write_pm_config\n");
-=======
 			isst_display_error_info_message(0, "WRITE_PM_CONFIG command failed, ignoring error\n", 0, 0);
 	} else {
 		ret = isst_write_pm_config(cpu, 1);
 		if (ret)
 			isst_display_error_info_message(0, "WRITE_PM_CONFIG command failed, ignoring error\n", 0, 0);
->>>>>>> 04d5ce62
 	}
 
 	ret = isst_send_mbox_command(cpu, CONFIG_CLOS, CLOS_PM_QOS_CONFIG, 0, 0,
