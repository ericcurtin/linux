--- conflicted
+++ resolved
@@ -68,9 +68,8 @@
 #define TAINT_LIVEPATCH			15
 #define TAINT_AUX			16
 #define TAINT_RANDSTRUCT		17
-<<<<<<< HEAD
+#define TAINT_TEST			18
 /* Start of Red Hat-specific taint flags */
-#define TAINT_18			18
 #define TAINT_19			19
 #define TAINT_20			20
 #define TAINT_21			21
@@ -87,10 +86,6 @@
 #define TAINT_UNPRIVILEGED_BPF		31
 /* End of Red Hat-specific taint flags */
 #define TAINT_FLAGS_COUNT		32
-=======
-#define TAINT_TEST			18
-#define TAINT_FLAGS_COUNT		19
->>>>>>> e2b54210
 #define TAINT_FLAGS_MAX			((1UL << TAINT_FLAGS_COUNT) - 1)
 
 struct taint_flag {
