--- conflicted
+++ resolved
@@ -144,7 +144,6 @@
 	Opt_fatal_errors_panic,
 	Opt_fatal_errors_bug,
 };
-<<<<<<< HEAD
 
 static const struct constant_table btrfs_parameter_fatal_errors[] = {
 	{ "panic", Opt_fatal_errors_panic },
@@ -152,15 +151,6 @@
 	{}
 };
 
-=======
-
-static const struct constant_table btrfs_parameter_fatal_errors[] = {
-	{ "panic", Opt_fatal_errors_panic },
-	{ "bug", Opt_fatal_errors_bug },
-	{}
-};
-
->>>>>>> 0c383648
 enum {
 	Opt_discard_sync,
 	Opt_discard_async,
@@ -256,11 +246,8 @@
 	__fsparam(NULL, "nologreplay", Opt_nologreplay, fs_param_deprecated, NULL),
 	/* Deprecated, with alias rescue=usebackuproot */
 	__fsparam(NULL, "usebackuproot", Opt_usebackuproot, fs_param_deprecated, NULL),
-<<<<<<< HEAD
-=======
 	/* For compatibility only, alias for "rescue=nologreplay". */
 	fsparam_flag("norecovery", Opt_norecovery),
->>>>>>> 0c383648
 
 	/* Debugging options. */
 	fsparam_flag_no("enospc_debug", Opt_enospc_debug),
@@ -454,14 +441,11 @@
 		"'nologreplay' is deprecated, use 'rescue=nologreplay' instead");
 		btrfs_set_opt(ctx->mount_opt, NOLOGREPLAY);
 		break;
-<<<<<<< HEAD
-=======
 	case Opt_norecovery:
 		btrfs_info(NULL,
 "'norecovery' is for compatibility only, recommended to use 'rescue=nologreplay'");
 		btrfs_set_opt(ctx->mount_opt, NOLOGREPLAY);
 		break;
->>>>>>> 0c383648
 	case Opt_flushoncommit:
 		if (result.negated)
 			btrfs_clear_opt(ctx->mount_opt, FLUSHONCOMMIT);
@@ -1463,216 +1447,6 @@
 			   compress_type, info->compress_level);
 	}
 
-<<<<<<< HEAD
-=======
-	/* If we toggled discard async */
-	if (!btrfs_raw_test_opt(old_opts, DISCARD_ASYNC) &&
-	    btrfs_test_opt(fs_info, DISCARD_ASYNC))
-		btrfs_discard_resume(fs_info);
-	else if (btrfs_raw_test_opt(old_opts, DISCARD_ASYNC) &&
-		 !btrfs_test_opt(fs_info, DISCARD_ASYNC))
-		btrfs_discard_cleanup(fs_info);
-
-	/* If we toggled space cache */
-	if (cache_opt != btrfs_free_space_cache_v1_active(fs_info))
-		btrfs_set_free_space_cache_v1_active(fs_info, cache_opt);
-}
-
-static int btrfs_remount_rw(struct btrfs_fs_info *fs_info)
-{
-	int ret;
-
-	if (BTRFS_FS_ERROR(fs_info)) {
-		btrfs_err(fs_info,
-			  "remounting read-write after error is not allowed");
-		return -EINVAL;
-	}
-
-	if (fs_info->fs_devices->rw_devices == 0)
-		return -EACCES;
-
-	if (!btrfs_check_rw_degradable(fs_info, NULL)) {
-		btrfs_warn(fs_info,
-			   "too many missing devices, writable remount is not allowed");
-		return -EACCES;
-	}
-
-	if (btrfs_super_log_root(fs_info->super_copy) != 0) {
-		btrfs_warn(fs_info,
-			   "mount required to replay tree-log, cannot remount read-write");
-		return -EINVAL;
-	}
-
-	/*
-	 * NOTE: when remounting with a change that does writes, don't put it
-	 * anywhere above this point, as we are not sure to be safe to write
-	 * until we pass the above checks.
-	 */
-	ret = btrfs_start_pre_rw_mount(fs_info);
-	if (ret)
-		return ret;
-
-	btrfs_clear_sb_rdonly(fs_info->sb);
-
-	set_bit(BTRFS_FS_OPEN, &fs_info->flags);
-
-	/*
-	 * If we've gone from readonly -> read-write, we need to get our
-	 * sync/async discard lists in the right state.
-	 */
-	btrfs_discard_resume(fs_info);
-
-	return 0;
-}
-
-static int btrfs_remount_ro(struct btrfs_fs_info *fs_info)
-{
-	/*
-	 * This also happens on 'umount -rf' or on shutdown, when the
-	 * filesystem is busy.
-	 */
-	cancel_work_sync(&fs_info->async_reclaim_work);
-	cancel_work_sync(&fs_info->async_data_reclaim_work);
-
-	btrfs_discard_cleanup(fs_info);
-
-	/* Wait for the uuid_scan task to finish */
-	down(&fs_info->uuid_tree_rescan_sem);
-	/* Avoid complains from lockdep et al. */
-	up(&fs_info->uuid_tree_rescan_sem);
-
-	btrfs_set_sb_rdonly(fs_info->sb);
-
-	/*
-	 * Setting SB_RDONLY will put the cleaner thread to sleep at the next
-	 * loop if it's already active.  If it's already asleep, we'll leave
-	 * unused block groups on disk until we're mounted read-write again
-	 * unless we clean them up here.
-	 */
-	btrfs_delete_unused_bgs(fs_info);
-
-	/*
-	 * The cleaner task could be already running before we set the flag
-	 * BTRFS_FS_STATE_RO (and SB_RDONLY in the superblock).  We must make
-	 * sure that after we finish the remount, i.e. after we call
-	 * btrfs_commit_super(), the cleaner can no longer start a transaction
-	 * - either because it was dropping a dead root, running delayed iputs
-	 *   or deleting an unused block group (the cleaner picked a block
-	 *   group from the list of unused block groups before we were able to
-	 *   in the previous call to btrfs_delete_unused_bgs()).
-	 */
-	wait_on_bit(&fs_info->flags, BTRFS_FS_CLEANER_RUNNING, TASK_UNINTERRUPTIBLE);
-
-	/*
-	 * We've set the superblock to RO mode, so we might have made the
-	 * cleaner task sleep without running all pending delayed iputs. Go
-	 * through all the delayed iputs here, so that if an unmount happens
-	 * without remounting RW we don't end up at finishing close_ctree()
-	 * with a non-empty list of delayed iputs.
-	 */
-	btrfs_run_delayed_iputs(fs_info);
-
-	btrfs_dev_replace_suspend_for_unmount(fs_info);
-	btrfs_scrub_cancel(fs_info);
-	btrfs_pause_balance(fs_info);
-
-	/*
-	 * Pause the qgroup rescan worker if it is running. We don't want it to
-	 * be still running after we are in RO mode, as after that, by the time
-	 * we unmount, it might have left a transaction open, so we would leak
-	 * the transaction and/or crash.
-	 */
-	btrfs_qgroup_wait_for_completion(fs_info, false);
-
-	return btrfs_commit_super(fs_info);
-}
-
-static void btrfs_ctx_to_info(struct btrfs_fs_info *fs_info, struct btrfs_fs_context *ctx)
-{
-	fs_info->max_inline = ctx->max_inline;
-	fs_info->commit_interval = ctx->commit_interval;
-	fs_info->metadata_ratio = ctx->metadata_ratio;
-	fs_info->thread_pool_size = ctx->thread_pool_size;
-	fs_info->mount_opt = ctx->mount_opt;
-	fs_info->compress_type = ctx->compress_type;
-	fs_info->compress_level = ctx->compress_level;
-}
-
-static void btrfs_info_to_ctx(struct btrfs_fs_info *fs_info, struct btrfs_fs_context *ctx)
-{
-	ctx->max_inline = fs_info->max_inline;
-	ctx->commit_interval = fs_info->commit_interval;
-	ctx->metadata_ratio = fs_info->metadata_ratio;
-	ctx->thread_pool_size = fs_info->thread_pool_size;
-	ctx->mount_opt = fs_info->mount_opt;
-	ctx->compress_type = fs_info->compress_type;
-	ctx->compress_level = fs_info->compress_level;
-}
-
-#define btrfs_info_if_set(fs_info, old_ctx, opt, fmt, args...)			\
-do {										\
-	if ((!old_ctx || !btrfs_raw_test_opt(old_ctx->mount_opt, opt)) &&	\
-	    btrfs_raw_test_opt(fs_info->mount_opt, opt))			\
-		btrfs_info(fs_info, fmt, ##args);				\
-} while (0)
-
-#define btrfs_info_if_unset(fs_info, old_ctx, opt, fmt, args...)	\
-do {									\
-	if ((old_ctx && btrfs_raw_test_opt(old_ctx->mount_opt, opt)) &&	\
-	    !btrfs_raw_test_opt(fs_info->mount_opt, opt))		\
-		btrfs_info(fs_info, fmt, ##args);			\
-} while (0)
-
-static void btrfs_emit_options(struct btrfs_fs_info *info,
-			       struct btrfs_fs_context *old)
-{
-	btrfs_info_if_set(info, old, NODATASUM, "setting nodatasum");
-	btrfs_info_if_set(info, old, DEGRADED, "allowing degraded mounts");
-	btrfs_info_if_set(info, old, NODATASUM, "setting nodatasum");
-	btrfs_info_if_set(info, old, SSD, "enabling ssd optimizations");
-	btrfs_info_if_set(info, old, SSD_SPREAD, "using spread ssd allocation scheme");
-	btrfs_info_if_set(info, old, NOBARRIER, "turning off barriers");
-	btrfs_info_if_set(info, old, NOTREELOG, "disabling tree log");
-	btrfs_info_if_set(info, old, NOLOGREPLAY, "disabling log replay at mount time");
-	btrfs_info_if_set(info, old, FLUSHONCOMMIT, "turning on flush-on-commit");
-	btrfs_info_if_set(info, old, DISCARD_SYNC, "turning on sync discard");
-	btrfs_info_if_set(info, old, DISCARD_ASYNC, "turning on async discard");
-	btrfs_info_if_set(info, old, FREE_SPACE_TREE, "enabling free space tree");
-	btrfs_info_if_set(info, old, SPACE_CACHE, "enabling disk space caching");
-	btrfs_info_if_set(info, old, CLEAR_CACHE, "force clearing of disk cache");
-	btrfs_info_if_set(info, old, AUTO_DEFRAG, "enabling auto defrag");
-	btrfs_info_if_set(info, old, FRAGMENT_DATA, "fragmenting data");
-	btrfs_info_if_set(info, old, FRAGMENT_METADATA, "fragmenting metadata");
-	btrfs_info_if_set(info, old, REF_VERIFY, "doing ref verification");
-	btrfs_info_if_set(info, old, USEBACKUPROOT, "trying to use backup root at mount time");
-	btrfs_info_if_set(info, old, IGNOREBADROOTS, "ignoring bad roots");
-	btrfs_info_if_set(info, old, IGNOREDATACSUMS, "ignoring data csums");
-
-	btrfs_info_if_unset(info, old, NODATACOW, "setting datacow");
-	btrfs_info_if_unset(info, old, SSD, "not using ssd optimizations");
-	btrfs_info_if_unset(info, old, SSD_SPREAD, "not using spread ssd allocation scheme");
-	btrfs_info_if_unset(info, old, NOBARRIER, "turning off barriers");
-	btrfs_info_if_unset(info, old, NOTREELOG, "enabling tree log");
-	btrfs_info_if_unset(info, old, SPACE_CACHE, "disabling disk space caching");
-	btrfs_info_if_unset(info, old, FREE_SPACE_TREE, "disabling free space tree");
-	btrfs_info_if_unset(info, old, AUTO_DEFRAG, "disabling auto defrag");
-	btrfs_info_if_unset(info, old, COMPRESS, "use no compression");
-
-	/* Did the compression settings change? */
-	if (btrfs_test_opt(info, COMPRESS) &&
-	    (!old ||
-	     old->compress_type != info->compress_type ||
-	     old->compress_level != info->compress_level ||
-	     (!btrfs_raw_test_opt(old->mount_opt, FORCE_COMPRESS) &&
-	      btrfs_raw_test_opt(info->mount_opt, FORCE_COMPRESS)))) {
-		const char *compress_type = btrfs_compress_type2str(info->compress_type);
-
-		btrfs_info(info, "%s %s compression, level %d",
-			   btrfs_test_opt(info, FORCE_COMPRESS) ? "force" : "use",
-			   compress_type, info->compress_level);
-	}
-
->>>>>>> 0c383648
 	if (info->max_inline != BTRFS_DEFAULT_MAX_INLINE)
 		btrfs_info(info, "max_inline set to %llu", info->max_inline);
 }
@@ -2296,292 +2070,6 @@
 	return 0;
 }
 
-<<<<<<< HEAD
-static int btrfs_fc_test_super(struct super_block *sb, struct fs_context *fc)
-{
-	struct btrfs_fs_info *p = fc->s_fs_info;
-	struct btrfs_fs_info *fs_info = btrfs_sb(sb);
-
-	return fs_info->fs_devices == p->fs_devices;
-}
-
-static int btrfs_get_tree_super(struct fs_context *fc)
-{
-	struct btrfs_fs_info *fs_info = fc->s_fs_info;
-	struct btrfs_fs_context *ctx = fc->fs_private;
-	struct btrfs_fs_devices *fs_devices = NULL;
-	struct block_device *bdev;
-	struct btrfs_device *device;
-	struct super_block *sb;
-	blk_mode_t mode = btrfs_open_mode(fc);
-	int ret;
-
-	btrfs_ctx_to_info(fs_info, ctx);
-	mutex_lock(&uuid_mutex);
-
-	/*
-	 * With 'true' passed to btrfs_scan_one_device() (mount time) we expect
-	 * either a valid device or an error.
-	 */
-	device = btrfs_scan_one_device(fc->source, mode, true);
-	ASSERT(device != NULL);
-	if (IS_ERR(device)) {
-		mutex_unlock(&uuid_mutex);
-		return PTR_ERR(device);
-	}
-
-	fs_devices = device->fs_devices;
-	fs_info->fs_devices = fs_devices;
-
-	ret = btrfs_open_devices(fs_devices, mode, &btrfs_fs_type);
-	mutex_unlock(&uuid_mutex);
-	if (ret)
-		return ret;
-
-	if (!(fc->sb_flags & SB_RDONLY) && fs_devices->rw_devices == 0) {
-		ret = -EACCES;
-		goto error;
-	}
-
-	bdev = fs_devices->latest_dev->bdev;
-
-	/*
-	 * From now on the error handling is not straightforward.
-	 *
-	 * If successful, this will transfer the fs_info into the super block,
-	 * and fc->s_fs_info will be NULL.  However if there's an existing
-	 * super, we'll still have fc->s_fs_info populated.  If we error
-	 * completely out it'll be cleaned up when we drop the fs_context,
-	 * otherwise it's tied to the lifetime of the super_block.
-	 */
-	sb = sget_fc(fc, btrfs_fc_test_super, set_anon_super_fc);
-	if (IS_ERR(sb)) {
-		ret = PTR_ERR(sb);
-		goto error;
-	}
-
-	set_device_specific_options(fs_info);
-
-	if (sb->s_root) {
-		btrfs_close_devices(fs_devices);
-		if ((fc->sb_flags ^ sb->s_flags) & SB_RDONLY)
-			ret = -EBUSY;
-	} else {
-		snprintf(sb->s_id, sizeof(sb->s_id), "%pg", bdev);
-		shrinker_debugfs_rename(sb->s_shrink, "sb-btrfs:%s", sb->s_id);
-		btrfs_sb(sb)->bdev_holder = &btrfs_fs_type;
-		ret = btrfs_fill_super(sb, fs_devices, NULL);
-	}
-
-	if (ret) {
-		deactivate_locked_super(sb);
-		return ret;
-	}
-
-	btrfs_clear_oneshot_options(fs_info);
-
-	fc->root = dget(sb->s_root);
-	return 0;
-
-error:
-	btrfs_close_devices(fs_devices);
-	return ret;
-}
-
-/*
- * Ever since commit 0723a0473fb4 ("btrfs: allow mounting btrfs subvolumes
- * with different ro/rw options") the following works:
- *
- *        (i) mount /dev/sda3 -o subvol=foo,ro /mnt/foo
- *       (ii) mount /dev/sda3 -o subvol=bar,rw /mnt/bar
- *
- * which looks nice and innocent but is actually pretty intricate and deserves
- * a long comment.
- *
- * On another filesystem a subvolume mount is close to something like:
- *
- *	(iii) # create rw superblock + initial mount
- *	      mount -t xfs /dev/sdb /opt/
- *
- *	      # create ro bind mount
- *	      mount --bind -o ro /opt/foo /mnt/foo
- *
- *	      # unmount initial mount
- *	      umount /opt
- *
- * Of course, there's some special subvolume sauce and there's the fact that the
- * sb->s_root dentry is really swapped after mount_subtree(). But conceptually
- * it's very close and will help us understand the issue.
- *
- * The old mount API didn't cleanly distinguish between a mount being made ro
- * and a superblock being made ro.  The only way to change the ro state of
- * either object was by passing ms_rdonly. If a new mount was created via
- * mount(2) such as:
- *
- *      mount("/dev/sdb", "/mnt", "xfs", ms_rdonly, null);
- *
- * the MS_RDONLY flag being specified had two effects:
- *
- * (1) MNT_READONLY was raised -> the resulting mount got
- *     @mnt->mnt_flags |= MNT_READONLY raised.
- *
- * (2) MS_RDONLY was passed to the filesystem's mount method and the filesystems
- *     made the superblock ro. Note, how SB_RDONLY has the same value as
- *     ms_rdonly and is raised whenever MS_RDONLY is passed through mount(2).
- *
- * Creating a subtree mount via (iii) ends up leaving a rw superblock with a
- * subtree mounted ro.
- *
- * But consider the effect on the old mount API on btrfs subvolume mounting
- * which combines the distinct step in (iii) into a single step.
- *
- * By issuing (i) both the mount and the superblock are turned ro. Now when (ii)
- * is issued the superblock is ro and thus even if the mount created for (ii) is
- * rw it wouldn't help. Hence, btrfs needed to transition the superblock from ro
- * to rw for (ii) which it did using an internal remount call.
- *
- * IOW, subvolume mounting was inherently complicated due to the ambiguity of
- * MS_RDONLY in mount(2). Note, this ambiguity has mount(8) always translate
- * "ro" to MS_RDONLY. IOW, in both (i) and (ii) "ro" becomes MS_RDONLY when
- * passed by mount(8) to mount(2).
- *
- * Enter the new mount API. The new mount API disambiguates making a mount ro
- * and making a superblock ro.
- *
- * (3) To turn a mount ro the MOUNT_ATTR_ONLY flag can be used with either
- *     fsmount() or mount_setattr() this is a pure VFS level change for a
- *     specific mount or mount tree that is never seen by the filesystem itself.
- *
- * (4) To turn a superblock ro the "ro" flag must be used with
- *     fsconfig(FSCONFIG_SET_FLAG, "ro"). This option is seen by the filesystem
- *     in fc->sb_flags.
- *
- * This disambiguation has rather positive consequences.  Mounting a subvolume
- * ro will not also turn the superblock ro. Only the mount for the subvolume
- * will become ro.
- *
- * So, if the superblock creation request comes from the new mount API the
- * caller must have explicitly done:
- *
- *      fsconfig(FSCONFIG_SET_FLAG, "ro")
- *      fsmount/mount_setattr(MOUNT_ATTR_RDONLY)
- *
- * IOW, at some point the caller must have explicitly turned the whole
- * superblock ro and we shouldn't just undo it like we did for the old mount
- * API. In any case, it lets us avoid the hack in the new mount API.
- *
- * Consequently, the remounting hack must only be used for requests originating
- * from the old mount API and should be marked for full deprecation so it can be
- * turned off in a couple of years.
- *
- * The new mount API has no reason to support this hack.
- */
-static struct vfsmount *btrfs_reconfigure_for_mount(struct fs_context *fc)
-{
-	struct vfsmount *mnt;
-	int ret;
-	const bool ro2rw = !(fc->sb_flags & SB_RDONLY);
-
-	/*
-	 * We got an EBUSY because our SB_RDONLY flag didn't match the existing
-	 * super block, so invert our setting here and retry the mount so we
-	 * can get our vfsmount.
-	 */
-	if (ro2rw)
-		fc->sb_flags |= SB_RDONLY;
-	else
-		fc->sb_flags &= ~SB_RDONLY;
-
-	mnt = fc_mount(fc);
-	if (IS_ERR(mnt))
-		return mnt;
-
-	if (!fc->oldapi || !ro2rw)
-		return mnt;
-
-	/* We need to convert to rw, call reconfigure. */
-	fc->sb_flags &= ~SB_RDONLY;
-	down_write(&mnt->mnt_sb->s_umount);
-	ret = btrfs_reconfigure(fc);
-	up_write(&mnt->mnt_sb->s_umount);
-	if (ret) {
-		mntput(mnt);
-		return ERR_PTR(ret);
-	}
-	return mnt;
-}
-
-static int btrfs_get_tree_subvol(struct fs_context *fc)
-{
-	struct btrfs_fs_info *fs_info = NULL;
-	struct btrfs_fs_context *ctx = fc->fs_private;
-	struct fs_context *dup_fc;
-	struct dentry *dentry;
-	struct vfsmount *mnt;
-
-	/*
-	 * Setup a dummy root and fs_info for test/set super.  This is because
-	 * we don't actually fill this stuff out until open_ctree, but we need
-	 * then open_ctree will properly initialize the file system specific
-	 * settings later.  btrfs_init_fs_info initializes the static elements
-	 * of the fs_info (locks and such) to make cleanup easier if we find a
-	 * superblock with our given fs_devices later on at sget() time.
-	 */
-	fs_info = kvzalloc(sizeof(struct btrfs_fs_info), GFP_KERNEL);
-	if (!fs_info)
-		return -ENOMEM;
-
-	fs_info->super_copy = kzalloc(BTRFS_SUPER_INFO_SIZE, GFP_KERNEL);
-	fs_info->super_for_commit = kzalloc(BTRFS_SUPER_INFO_SIZE, GFP_KERNEL);
-	if (!fs_info->super_copy || !fs_info->super_for_commit) {
-		btrfs_free_fs_info(fs_info);
-		return -ENOMEM;
-	}
-	btrfs_init_fs_info(fs_info);
-
-	dup_fc = vfs_dup_fs_context(fc);
-	if (IS_ERR(dup_fc)) {
-		btrfs_free_fs_info(fs_info);
-		return PTR_ERR(dup_fc);
-	}
-
-	/*
-	 * When we do the sget_fc this gets transferred to the sb, so we only
-	 * need to set it on the dup_fc as this is what creates the super block.
-	 */
-	dup_fc->s_fs_info = fs_info;
-
-	/*
-	 * We'll do the security settings in our btrfs_get_tree_super() mount
-	 * loop, they were duplicated into dup_fc, we can drop the originals
-	 * here.
-	 */
-	security_free_mnt_opts(&fc->security);
-	fc->security = NULL;
-
-	mnt = fc_mount(dup_fc);
-	if (PTR_ERR_OR_ZERO(mnt) == -EBUSY)
-		mnt = btrfs_reconfigure_for_mount(dup_fc);
-	put_fs_context(dup_fc);
-	if (IS_ERR(mnt))
-		return PTR_ERR(mnt);
-
-	/*
-	 * This free's ->subvol_name, because if it isn't set we have to
-	 * allocate a buffer to hold the subvol_name, so we just drop our
-	 * reference to it here.
-	 */
-	dentry = mount_subvol(ctx->subvol_name, ctx->subvol_objectid, mnt);
-	ctx->subvol_name = NULL;
-	if (IS_ERR(dentry))
-		return PTR_ERR(dentry);
-
-	fc->root = dentry;
-	return 0;
-}
-
-=======
->>>>>>> 0c383648
 static int btrfs_get_tree(struct fs_context *fc)
 {
 	/*
@@ -2613,7 +2101,6 @@
 {
 	struct btrfs_fs_context *ctx = fc->fs_private;
 	struct btrfs_fs_info *fs_info = fc->s_fs_info;
-<<<<<<< HEAD
 
 	if (fs_info)
 		btrfs_free_fs_info(fs_info);
@@ -2624,18 +2111,6 @@
 	}
 }
 
-=======
-
-	if (fs_info)
-		btrfs_free_fs_info(fs_info);
-
-	if (ctx && refcount_dec_and_test(&ctx->refs)) {
-		kfree(ctx->subvol_name);
-		kfree(ctx);
-	}
-}
-
->>>>>>> 0c383648
 static int btrfs_dup_fs_context(struct fs_context *fc, struct fs_context *src_fc)
 {
 	struct btrfs_fs_context *ctx = src_fc->fs_private;
