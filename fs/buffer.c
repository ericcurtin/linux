--- conflicted
+++ resolved
@@ -199,11 +199,7 @@
 	int all_mapped = 1;
 	static DEFINE_RATELIMIT_STATE(last_warned, HZ, 1);
 
-<<<<<<< HEAD
-	index = ((loff_t)block << bd_inode->i_blkbits) / PAGE_SIZE;
-=======
 	index = ((loff_t)block << blkbits) / PAGE_SIZE;
->>>>>>> 0c383648
 	folio = __filemap_get_folio(bd_mapping, index, FGP_ACCESSED, 0);
 	if (IS_ERR(folio))
 		goto out;
@@ -691,32 +687,6 @@
 }
 EXPORT_SYMBOL(mark_buffer_dirty_inode);
 
-<<<<<<< HEAD
-/*
- * Add a page to the dirty page list.
- *
- * It is a sad fact of life that this function is called from several places
- * deeply under spinlocking.  It may not sleep.
- *
- * If the page has buffers, the uptodate buffers are set dirty, to preserve
- * dirty-state coherency between the page and the buffers.  It the page does
- * not have buffers then when they are later attached they will all be set
- * dirty.
- *
- * The buffers are dirtied before the page is dirtied.  There's a small race
- * window in which a writepage caller may see the page cleanness but not the
- * buffer dirtiness.  That's fine.  If this code were to set the page dirty
- * before the buffers, a concurrent writepage caller could clear the page dirty
- * bit, see a bunch of clean buffers and we'd end up with dirty buffers/clean
- * page on the dirty page list.
- *
- * We use i_private_lock to lock against try_to_free_buffers while using the
- * page's buffer list.  Also use this to protect against clean buffers being
- * added to the page after it was set dirty.
- *
- * FIXME: may need to call ->reservepage here as well.  That's rather up to the
- * address_space though.
-=======
 /**
  * block_dirty_folio - Mark a folio as dirty.
  * @mapping: The address space containing this folio.
@@ -748,7 +718,6 @@
  * mapped and holding the page table lock.
  *
  * Return: True if the folio was dirtied; false if it was already dirtied.
->>>>>>> 0c383648
  */
 bool block_dirty_folio(struct address_space *mapping, struct folio *folio)
 {
@@ -1077,11 +1046,7 @@
 	struct buffer_head *bh;
 	sector_t end_block = 0;
 
-<<<<<<< HEAD
-	folio = __filemap_get_folio(inode->i_mapping, index,
-=======
 	folio = __filemap_get_folio(mapping, index,
->>>>>>> 0c383648
 			FGP_LOCK | FGP_ACCESSED | FGP_CREAT, gfp);
 	if (IS_ERR(folio))
 		return false;
@@ -1115,17 +1080,10 @@
 	 * lock to be atomic wrt __find_get_block(), which does not
 	 * run under the folio lock.
 	 */
-<<<<<<< HEAD
-	spin_lock(&inode->i_mapping->i_private_lock);
-	link_dev_buffers(folio, bh);
-	end_block = folio_init_buffers(folio, bdev, size);
-	spin_unlock(&inode->i_mapping->i_private_lock);
-=======
 	spin_lock(&mapping->i_private_lock);
 	link_dev_buffers(folio, bh);
 	end_block = folio_init_buffers(folio, bdev, size);
 	spin_unlock(&mapping->i_private_lock);
->>>>>>> 0c383648
 unlock:
 	folio_unlock(folio);
 	folio_put(folio);
@@ -1466,14 +1424,11 @@
  * @size: The size of buffer_heads for this @bdev.
  * @gfp: The memory allocation flags to use.
  *
-<<<<<<< HEAD
-=======
  * The returned buffer head has its reference count incremented, but is
  * not locked.  The caller should call brelse() when it has finished
  * with the buffer.  The buffer may not be uptodate.  If needed, the
  * caller can bring it uptodate either by reading it or overwriting it.
  *
->>>>>>> 0c383648
  * Return: The buffer head, or NULL if memory could not be allocated.
  */
 struct buffer_head *bdev_getblk(struct block_device *bdev, sector_t block,
@@ -1531,11 +1486,7 @@
 {
 	struct buffer_head *bh;
 
-<<<<<<< HEAD
-	gfp |= mapping_gfp_constraint(bdev->bd_inode->i_mapping, ~__GFP_FS);
-=======
 	gfp |= mapping_gfp_constraint(bdev->bd_mapping, ~__GFP_FS);
->>>>>>> 0c383648
 
 	/*
 	 * Prefer looping in the allocator rather than here, at least that
@@ -1771,21 +1722,13 @@
 	struct address_space *bd_mapping = bdev->bd_mapping;
 	const int blkbits = bd_mapping->host->i_blkbits;
 	struct folio_batch fbatch;
-<<<<<<< HEAD
-	pgoff_t index = ((loff_t)block << bd_inode->i_blkbits) / PAGE_SIZE;
-=======
 	pgoff_t index = ((loff_t)block << blkbits) / PAGE_SIZE;
->>>>>>> 0c383648
 	pgoff_t end;
 	int i, count;
 	struct buffer_head *bh;
 	struct buffer_head *head;
 
-<<<<<<< HEAD
-	end = ((loff_t)(block + len - 1) << bd_inode->i_blkbits) / PAGE_SIZE;
-=======
 	end = ((loff_t)(block + len - 1) << blkbits) / PAGE_SIZE;
->>>>>>> 0c383648
 	folio_batch_init(&fbatch);
 	while (filemap_get_folios(bd_mapping, &index, end, &fbatch)) {
 		count = folio_batch_count(&fbatch);
@@ -2941,29 +2884,6 @@
 }
 EXPORT_SYMBOL(sync_dirty_buffer);
 
-<<<<<<< HEAD
-/*
- * try_to_free_buffers() checks if all the buffers on this particular folio
- * are unused, and releases them if so.
- *
- * Exclusion against try_to_free_buffers may be obtained by either
- * locking the folio or by holding its mapping's i_private_lock.
- *
- * If the folio is dirty but all the buffers are clean then we need to
- * be sure to mark the folio clean as well.  This is because the folio
- * may be against a block device, and a later reattachment of buffers
- * to a dirty folio will set *all* buffers dirty.  Which would corrupt
- * filesystem data on the same device.
- *
- * The same applies to regular filesystem folios: if all the buffers are
- * clean then we set the folio clean and proceed.  To do that, we require
- * total exclusion from block_dirty_folio().  That is obtained with
- * i_private_lock.
- *
- * try_to_free_buffers() is non-blocking.
- */
-=======
->>>>>>> 0c383648
 static inline int buffer_busy(struct buffer_head *bh)
 {
 	return atomic_read(&bh->b_count) |
