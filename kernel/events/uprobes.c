--- conflicted
+++ resolved
@@ -2765,17 +2765,15 @@
 
 	handler_chain(uprobe, regs);
 
-<<<<<<< HEAD
-	/* Try to optimize after first hit. */
-	arch_uprobe_optimize(&uprobe->arch, bp_vaddr);
-=======
 	/*
 	 * If user decided to take execution elsewhere, it makes little sense
 	 * to execute the original instruction, so let's skip it.
 	 */
 	if (instruction_pointer(regs) != bp_vaddr)
 		goto out;
->>>>>>> 4ef77dd5
+
+	/* Try to optimize after first hit. */
+	arch_uprobe_optimize(&uprobe->arch, bp_vaddr);
 
 	if (arch_uprobe_skip_sstep(&uprobe->arch, regs))
 		goto out;
