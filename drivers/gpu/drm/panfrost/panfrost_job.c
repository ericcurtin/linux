--- conflicted
+++ resolved
@@ -400,9 +400,6 @@
 	int slot = panfrost_job_get_slot(job);
 	struct dma_fence *fence = NULL;
 	int ret;
-
-	if (job->ctx->destroyed)
-		return ERR_PTR(-ECANCELED);
 
 	if (job->ctx->destroyed)
 		return ERR_PTR(-ECANCELED);
@@ -936,11 +933,7 @@
 	destroy_workqueue(pfdev->reset.wq);
 }
 
-<<<<<<< HEAD
-int panfrost_job_open(struct drm_file *file)
-=======
 int panfrost_jm_open(struct drm_file *file)
->>>>>>> 7ea04683
 {
 	struct panfrost_file_priv *panfrost_priv = file->driver_priv;
 	int ret;
@@ -962,11 +955,7 @@
 	return 0;
 }
 
-<<<<<<< HEAD
-void panfrost_job_close(struct drm_file *file)
-=======
 void panfrost_jm_close(struct drm_file *file)
->>>>>>> 7ea04683
 {
 	struct panfrost_file_priv *panfrost_priv = file->driver_priv;
 	struct panfrost_jm_ctx *jm_ctx;
@@ -978,11 +967,7 @@
 	xa_destroy(&panfrost_priv->jm_ctxs);
 }
 
-<<<<<<< HEAD
-int panfrost_job_is_idle(struct panfrost_device *pfdev)
-=======
 int panfrost_jm_is_idle(struct panfrost_device *pfdev)
->>>>>>> 7ea04683
 {
 	struct panfrost_job_slot *js = pfdev->js;
 	int i;
@@ -1056,7 +1041,6 @@
 		return 0;
 	default:
 		return -EINVAL;
-<<<<<<< HEAD
 	}
 }
 
@@ -1087,38 +1071,6 @@
 		if (ret)
 			goto err_put_jm_ctx;
 	}
-=======
-	}
-}
-
-int panfrost_jm_ctx_create(struct drm_file *file,
-			   struct drm_panfrost_jm_ctx_create *args)
-{
-	struct panfrost_file_priv *priv = file->driver_priv;
-	struct panfrost_device *pfdev = priv->pfdev;
-	enum drm_sched_priority sched_prio;
-	struct panfrost_jm_ctx *jm_ctx;
-	int ret;
-
-	jm_ctx = kzalloc(sizeof(*jm_ctx), GFP_KERNEL);
-	if (!jm_ctx)
-		return -ENOMEM;
-
-	kref_init(&jm_ctx->refcnt);
-
-	ret = jm_ctx_prio_to_drm_sched_prio(file, args->priority, &sched_prio);
-	if (ret)
-		goto err_put_jm_ctx;
-
-	for (u32 i = 0; i < NUM_JOB_SLOTS; i++) {
-		struct drm_gpu_scheduler *sched = &pfdev->js->queue[i].sched;
-
-		ret = drm_sched_entity_init(&jm_ctx->slot_entity[i], sched_prio,
-					    &sched, 1, NULL);
-		if (ret)
-			goto err_put_jm_ctx;
-	}
->>>>>>> 7ea04683
 
 	ret = xa_alloc(&priv->jm_ctxs, &args->handle, jm_ctx,
 		       XA_LIMIT(0, MAX_JM_CTX_PER_FILE), GFP_KERNEL);
