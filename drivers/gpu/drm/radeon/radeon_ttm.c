--- conflicted
+++ resolved
@@ -794,12 +794,8 @@
 	r = ttm_bo_device_init(&rdev->mman.bdev,
 			       &radeon_bo_driver,
 			       rdev->ddev->anon_inode->i_mapping,
-<<<<<<< HEAD
 			       rdev->ddev->vma_offset_manager,
-			       rdev->need_dma32);
-=======
 			       dma_addressing_limited(&rdev->pdev->dev));
->>>>>>> 54ecb8f7
 	if (r) {
 		DRM_ERROR("failed initializing buffer object driver(%d).\n", r);
 		return r;
