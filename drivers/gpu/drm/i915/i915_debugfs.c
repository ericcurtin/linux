/*
 * Copyright © 2008 Intel Corporation
 *
 * Permission is hereby granted, free of charge, to any person obtaining a
 * copy of this software and associated documentation files (the "Software"),
 * to deal in the Software without restriction, including without limitation
 * the rights to use, copy, modify, merge, publish, distribute, sublicense,
 * and/or sell copies of the Software, and to permit persons to whom the
 * Software is furnished to do so, subject to the following conditions:
 *
 * The above copyright notice and this permission notice (including the next
 * paragraph) shall be included in all copies or substantial portions of the
 * Software.
 *
 * THE SOFTWARE IS PROVIDED "AS IS", WITHOUT WARRANTY OF ANY KIND, EXPRESS OR
 * IMPLIED, INCLUDING BUT NOT LIMITED TO THE WARRANTIES OF MERCHANTABILITY,
 * FITNESS FOR A PARTICULAR PURPOSE AND NONINFRINGEMENT.  IN NO EVENT SHALL
 * THE AUTHORS OR COPYRIGHT HOLDERS BE LIABLE FOR ANY CLAIM, DAMAGES OR OTHER
 * LIABILITY, WHETHER IN AN ACTION OF CONTRACT, TORT OR OTHERWISE, ARISING
 * FROM, OUT OF OR IN CONNECTION WITH THE SOFTWARE OR THE USE OR OTHER DEALINGS
 * IN THE SOFTWARE.
 *
 * Authors:
 *    Eric Anholt <eric@anholt.net>
 *    Keith Packard <keithp@keithp.com>
 *
 */

#include <linux/seq_file.h>
#include <linux/circ_buf.h>
#include <linux/ctype.h>
#include <linux/debugfs.h>
#include <linux/slab.h>
#include <linux/export.h>
#include <linux/list_sort.h>
#include <asm/msr-index.h>
#include <drm/drmP.h>
#include "intel_drv.h"
#include "intel_ringbuffer.h"
#include <drm/i915_drm.h>
#include "i915_drv.h"

enum {
	ACTIVE_LIST,
	INACTIVE_LIST,
	PINNED_LIST,
};

/* As the drm_debugfs_init() routines are called before dev->dev_private is
 * allocated we need to hook into the minor for release. */
static int
drm_add_fake_info_node(struct drm_minor *minor,
		       struct dentry *ent,
		       const void *key)
{
	struct drm_info_node *node;

	node = kmalloc(sizeof(*node), GFP_KERNEL);
	if (node == NULL) {
		debugfs_remove(ent);
		return -ENOMEM;
	}

	node->minor = minor;
	node->dent = ent;
	node->info_ent = (void *) key;

	mutex_lock(&minor->debugfs_lock);
	list_add(&node->list, &minor->debugfs_list);
	mutex_unlock(&minor->debugfs_lock);

	return 0;
}

static int i915_capabilities(struct seq_file *m, void *data)
{
	struct drm_info_node *node = m->private;
	struct drm_device *dev = node->minor->dev;
	const struct intel_device_info *info = INTEL_INFO(dev);

	seq_printf(m, "gen: %d\n", info->gen);
	seq_printf(m, "pch: %d\n", INTEL_PCH_TYPE(dev));
#define PRINT_FLAG(x)  seq_printf(m, #x ": %s\n", yesno(info->x))
#define SEP_SEMICOLON ;
	DEV_INFO_FOR_EACH_FLAG(PRINT_FLAG, SEP_SEMICOLON);
#undef PRINT_FLAG
#undef SEP_SEMICOLON

	return 0;
}

static const char *get_pin_flag(struct drm_i915_gem_object *obj)
{
	if (obj->pin_display)
		return "p";
	else
		return " ";
}

static const char *get_tiling_flag(struct drm_i915_gem_object *obj)
{
	switch (obj->tiling_mode) {
	default:
	case I915_TILING_NONE: return " ";
	case I915_TILING_X: return "X";
	case I915_TILING_Y: return "Y";
	}
}

static inline const char *get_global_flag(struct drm_i915_gem_object *obj)
{
	return i915_gem_obj_to_ggtt(obj) ? "g" : " ";
}

static u64 i915_gem_obj_total_ggtt_size(struct drm_i915_gem_object *obj)
{
	u64 size = 0;
	struct i915_vma *vma;

	list_for_each_entry(vma, &obj->vma_list, obj_link) {
		if (vma->is_ggtt && drm_mm_node_allocated(&vma->node))
			size += vma->node.size;
	}

	return size;
}

static void
describe_obj(struct seq_file *m, struct drm_i915_gem_object *obj)
{
	struct drm_i915_private *dev_priv = to_i915(obj->base.dev);
	struct intel_engine_cs *engine;
	struct i915_vma *vma;
	int pin_count = 0;
	enum intel_engine_id id;
<<<<<<< HEAD
=======

	lockdep_assert_held(&obj->base.dev->struct_mutex);
>>>>>>> ba3150ac

	seq_printf(m, "%pK: %s%s%s%s %8zdKiB %02x %02x [ ",
		   &obj->base,
		   obj->active ? "*" : " ",
		   get_pin_flag(obj),
		   get_tiling_flag(obj),
		   get_global_flag(obj),
		   obj->base.size / 1024,
		   obj->base.read_domains,
		   obj->base.write_domain);
	for_each_engine_id(engine, dev_priv, id)
		seq_printf(m, "%x ",
				i915_gem_request_get_seqno(obj->last_read_req[id]));
	seq_printf(m, "] %x %x%s%s%s",
		   i915_gem_request_get_seqno(obj->last_write_req),
		   i915_gem_request_get_seqno(obj->last_fenced_req),
		   i915_cache_level_str(to_i915(obj->base.dev), obj->cache_level),
		   obj->dirty ? " dirty" : "",
		   obj->madv == I915_MADV_DONTNEED ? " purgeable" : "");
	if (obj->base.name)
		seq_printf(m, " (name: %d)", obj->base.name);
	list_for_each_entry(vma, &obj->vma_list, obj_link) {
		if (vma->pin_count > 0)
			pin_count++;
	}
	seq_printf(m, " (pinned x %d)", pin_count);
	if (obj->pin_display)
		seq_printf(m, " (display)");
	if (obj->fence_reg != I915_FENCE_REG_NONE)
		seq_printf(m, " (fence: %d)", obj->fence_reg);
	list_for_each_entry(vma, &obj->vma_list, obj_link) {
		seq_printf(m, " (%sgtt offset: %08llx, size: %08llx",
			   vma->is_ggtt ? "g" : "pp",
			   vma->node.start, vma->node.size);
		if (vma->is_ggtt)
			seq_printf(m, ", type: %u", vma->ggtt_view.type);
		seq_puts(m, ")");
	}
	if (obj->stolen)
		seq_printf(m, " (stolen: %08llx)", obj->stolen->start);
	if (obj->pin_display || obj->fault_mappable) {
		char s[3], *t = s;
		if (obj->pin_display)
			*t++ = 'p';
		if (obj->fault_mappable)
			*t++ = 'f';
		*t = '\0';
		seq_printf(m, " (%s mappable)", s);
	}
	if (obj->last_write_req != NULL)
		seq_printf(m, " (%s)",
			   i915_gem_request_get_engine(obj->last_write_req)->name);
	if (obj->frontbuffer_bits)
		seq_printf(m, " (frontbuffer: 0x%03x)", obj->frontbuffer_bits);
}

static void describe_ctx(struct seq_file *m, struct intel_context *ctx)
{
	seq_putc(m, ctx->legacy_hw_ctx.initialized ? 'I' : 'i');
	seq_putc(m, ctx->remap_slice ? 'R' : 'r');
	seq_putc(m, ' ');
}

static int i915_gem_object_list_info(struct seq_file *m, void *data)
{
	struct drm_info_node *node = m->private;
	uintptr_t list = (uintptr_t) node->info_ent->data;
	struct list_head *head;
	struct drm_device *dev = node->minor->dev;
<<<<<<< HEAD
	struct drm_i915_private *dev_priv = dev->dev_private;
	struct i915_address_space *vm = &dev_priv->ggtt.base;
=======
	struct drm_i915_private *dev_priv = to_i915(dev);
	struct i915_ggtt *ggtt = &dev_priv->ggtt;
>>>>>>> ba3150ac
	struct i915_vma *vma;
	u64 total_obj_size, total_gtt_size;
	int count, ret;

	ret = mutex_lock_interruptible(&dev->struct_mutex);
	if (ret)
		return ret;

	/* FIXME: the user of this interface might want more than just GGTT */
	switch (list) {
	case ACTIVE_LIST:
		seq_puts(m, "Active:\n");
		head = &ggtt->base.active_list;
		break;
	case INACTIVE_LIST:
		seq_puts(m, "Inactive:\n");
		head = &ggtt->base.inactive_list;
		break;
	default:
		mutex_unlock(&dev->struct_mutex);
		return -EINVAL;
	}

	total_obj_size = total_gtt_size = count = 0;
	list_for_each_entry(vma, head, vm_link) {
		seq_printf(m, "   ");
		describe_obj(m, vma->obj);
		seq_printf(m, "\n");
		total_obj_size += vma->obj->base.size;
		total_gtt_size += vma->node.size;
		count++;
	}
	mutex_unlock(&dev->struct_mutex);

	seq_printf(m, "Total %d objects, %llu bytes, %llu GTT size\n",
		   count, total_obj_size, total_gtt_size);
	return 0;
}

static int obj_rank_by_stolen(void *priv,
			      struct list_head *A, struct list_head *B)
{
	struct drm_i915_gem_object *a =
		container_of(A, struct drm_i915_gem_object, obj_exec_link);
	struct drm_i915_gem_object *b =
		container_of(B, struct drm_i915_gem_object, obj_exec_link);

	if (a->stolen->start < b->stolen->start)
		return -1;
	if (a->stolen->start > b->stolen->start)
		return 1;
	return 0;
}

static int i915_gem_stolen_list_info(struct seq_file *m, void *data)
{
	struct drm_info_node *node = m->private;
	struct drm_device *dev = node->minor->dev;
	struct drm_i915_private *dev_priv = dev->dev_private;
	struct drm_i915_gem_object *obj;
	u64 total_obj_size, total_gtt_size;
	LIST_HEAD(stolen);
	int count, ret;

	ret = mutex_lock_interruptible(&dev->struct_mutex);
	if (ret)
		return ret;

	total_obj_size = total_gtt_size = count = 0;
	list_for_each_entry(obj, &dev_priv->mm.bound_list, global_list) {
		if (obj->stolen == NULL)
			continue;

		list_add(&obj->obj_exec_link, &stolen);

		total_obj_size += obj->base.size;
		total_gtt_size += i915_gem_obj_total_ggtt_size(obj);
		count++;
	}
	list_for_each_entry(obj, &dev_priv->mm.unbound_list, global_list) {
		if (obj->stolen == NULL)
			continue;

		list_add(&obj->obj_exec_link, &stolen);

		total_obj_size += obj->base.size;
		count++;
	}
	list_sort(NULL, &stolen, obj_rank_by_stolen);
	seq_puts(m, "Stolen:\n");
	while (!list_empty(&stolen)) {
		obj = list_first_entry(&stolen, typeof(*obj), obj_exec_link);
		seq_puts(m, "   ");
		describe_obj(m, obj);
		seq_putc(m, '\n');
		list_del_init(&obj->obj_exec_link);
	}
	mutex_unlock(&dev->struct_mutex);

	seq_printf(m, "Total %d objects, %llu bytes, %llu GTT size\n",
		   count, total_obj_size, total_gtt_size);
	return 0;
}

#define count_objects(list, member) do { \
	list_for_each_entry(obj, list, member) { \
		size += i915_gem_obj_total_ggtt_size(obj); \
		++count; \
		if (obj->map_and_fenceable) { \
			mappable_size += i915_gem_obj_ggtt_size(obj); \
			++mappable_count; \
		} \
	} \
} while (0)

struct file_stats {
	struct drm_i915_file_private *file_priv;
	unsigned long count;
	u64 total, unbound;
	u64 global, shared;
	u64 active, inactive;
};

static int per_file_stats(int id, void *ptr, void *data)
{
	struct drm_i915_gem_object *obj = ptr;
	struct file_stats *stats = data;
	struct i915_vma *vma;

	stats->count++;
	stats->total += obj->base.size;

	if (obj->base.name || obj->base.dma_buf)
		stats->shared += obj->base.size;

	if (USES_FULL_PPGTT(obj->base.dev)) {
		list_for_each_entry(vma, &obj->vma_list, obj_link) {
			struct i915_hw_ppgtt *ppgtt;

			if (!drm_mm_node_allocated(&vma->node))
				continue;

			if (vma->is_ggtt) {
				stats->global += obj->base.size;
				continue;
			}

			ppgtt = container_of(vma->vm, struct i915_hw_ppgtt, base);
			if (ppgtt->file_priv != stats->file_priv)
				continue;

			if (obj->active) /* XXX per-vma statistic */
				stats->active += obj->base.size;
			else
				stats->inactive += obj->base.size;

			return 0;
		}
	} else {
		if (i915_gem_obj_ggtt_bound(obj)) {
			stats->global += obj->base.size;
			if (obj->active)
				stats->active += obj->base.size;
			else
				stats->inactive += obj->base.size;
			return 0;
		}
	}

	if (!list_empty(&obj->global_list))
		stats->unbound += obj->base.size;

	return 0;
}

#define print_file_stats(m, name, stats) do { \
	if (stats.count) \
		seq_printf(m, "%s: %lu objects, %llu bytes (%llu active, %llu inactive, %llu global, %llu shared, %llu unbound)\n", \
			   name, \
			   stats.count, \
			   stats.total, \
			   stats.active, \
			   stats.inactive, \
			   stats.global, \
			   stats.shared, \
			   stats.unbound); \
} while (0)

static void print_batch_pool_stats(struct seq_file *m,
				   struct drm_i915_private *dev_priv)
{
	struct drm_i915_gem_object *obj;
	struct file_stats stats;
	struct intel_engine_cs *engine;
	int j;

	memset(&stats, 0, sizeof(stats));

	for_each_engine(engine, dev_priv) {
		for (j = 0; j < ARRAY_SIZE(engine->batch_pool.cache_list); j++) {
			list_for_each_entry(obj,
					    &engine->batch_pool.cache_list[j],
					    batch_pool_link)
				per_file_stats(0, obj, &stats);
		}
	}

	print_file_stats(m, "[k]batch pool", stats);
}

#define count_vmas(list, member) do { \
	list_for_each_entry(vma, list, member) { \
		size += i915_gem_obj_total_ggtt_size(vma->obj); \
		++count; \
		if (vma->obj->map_and_fenceable) { \
			mappable_size += i915_gem_obj_ggtt_size(vma->obj); \
			++mappable_count; \
		} \
	} \
} while (0)

static int i915_gem_object_info(struct seq_file *m, void* data)
{
	struct drm_info_node *node = m->private;
	struct drm_device *dev = node->minor->dev;
	struct drm_i915_private *dev_priv = to_i915(dev);
	struct i915_ggtt *ggtt = &dev_priv->ggtt;
	u32 count, mappable_count, purgeable_count;
	u64 size, mappable_size, purgeable_size;
	struct drm_i915_gem_object *obj;
<<<<<<< HEAD
	struct i915_address_space *vm = &dev_priv->ggtt.base;
=======
>>>>>>> ba3150ac
	struct drm_file *file;
	struct i915_vma *vma;
	int ret;

	ret = mutex_lock_interruptible(&dev->struct_mutex);
	if (ret)
		return ret;

	seq_printf(m, "%u objects, %zu bytes\n",
		   dev_priv->mm.object_count,
		   dev_priv->mm.object_memory);

	size = count = mappable_size = mappable_count = 0;
	count_objects(&dev_priv->mm.bound_list, global_list);
	seq_printf(m, "%u [%u] objects, %llu [%llu] bytes in gtt\n",
		   count, mappable_count, size, mappable_size);

	size = count = mappable_size = mappable_count = 0;
	count_vmas(&ggtt->base.active_list, vm_link);
	seq_printf(m, "  %u [%u] active objects, %llu [%llu] bytes\n",
		   count, mappable_count, size, mappable_size);

	size = count = mappable_size = mappable_count = 0;
	count_vmas(&ggtt->base.inactive_list, vm_link);
	seq_printf(m, "  %u [%u] inactive objects, %llu [%llu] bytes\n",
		   count, mappable_count, size, mappable_size);

	size = count = purgeable_size = purgeable_count = 0;
	list_for_each_entry(obj, &dev_priv->mm.unbound_list, global_list) {
		size += obj->base.size, ++count;
		if (obj->madv == I915_MADV_DONTNEED)
			purgeable_size += obj->base.size, ++purgeable_count;
	}
	seq_printf(m, "%u unbound objects, %llu bytes\n", count, size);

	size = count = mappable_size = mappable_count = 0;
	list_for_each_entry(obj, &dev_priv->mm.bound_list, global_list) {
		if (obj->fault_mappable) {
			size += i915_gem_obj_ggtt_size(obj);
			++count;
		}
		if (obj->pin_display) {
			mappable_size += i915_gem_obj_ggtt_size(obj);
			++mappable_count;
		}
		if (obj->madv == I915_MADV_DONTNEED) {
			purgeable_size += obj->base.size;
			++purgeable_count;
		}
	}
	seq_printf(m, "%u purgeable objects, %llu bytes\n",
		   purgeable_count, purgeable_size);
	seq_printf(m, "%u pinned mappable objects, %llu bytes\n",
		   mappable_count, mappable_size);
	seq_printf(m, "%u fault mappable objects, %llu bytes\n",
		   count, size);

	seq_printf(m, "%llu [%llu] gtt total\n",
<<<<<<< HEAD
		   dev_priv->ggtt.base.total,
		   (u64)dev_priv->ggtt.mappable_end - dev_priv->ggtt.base.start);
=======
		   ggtt->base.total, ggtt->mappable_end - ggtt->base.start);
>>>>>>> ba3150ac

	seq_putc(m, '\n');
	print_batch_pool_stats(m, dev_priv);
	list_for_each_entry_reverse(file, &dev->filelist, lhead) {
		struct file_stats stats;
		struct task_struct *task;

		memset(&stats, 0, sizeof(stats));
		stats.file_priv = file->driver_priv;
		spin_lock(&file->table_lock);
		idr_for_each(&file->object_idr, per_file_stats, &stats);
		spin_unlock(&file->table_lock);
		/*
		 * Although we have a valid reference on file->pid, that does
		 * not guarantee that the task_struct who called get_pid() is
		 * still alive (e.g. get_pid(current) => fork() => exit()).
		 * Therefore, we need to protect this ->comm access using RCU.
		 */
		rcu_read_lock();
		task = pid_task(file->pid, PIDTYPE_PID);
		print_file_stats(m, task ? task->comm : "<unknown>", stats);
		rcu_read_unlock();
	}

	mutex_unlock(&dev->struct_mutex);

	return 0;
}

static int i915_gem_gtt_info(struct seq_file *m, void *data)
{
	struct drm_info_node *node = m->private;
	struct drm_device *dev = node->minor->dev;
	uintptr_t list = (uintptr_t) node->info_ent->data;
	struct drm_i915_private *dev_priv = dev->dev_private;
	struct drm_i915_gem_object *obj;
	u64 total_obj_size, total_gtt_size;
	int count, ret;

	ret = mutex_lock_interruptible(&dev->struct_mutex);
	if (ret)
		return ret;

	total_obj_size = total_gtt_size = count = 0;
	list_for_each_entry(obj, &dev_priv->mm.bound_list, global_list) {
		if (list == PINNED_LIST && !i915_gem_obj_is_pinned(obj))
			continue;

		seq_puts(m, "   ");
		describe_obj(m, obj);
		seq_putc(m, '\n');
		total_obj_size += obj->base.size;
		total_gtt_size += i915_gem_obj_total_ggtt_size(obj);
		count++;
	}

	mutex_unlock(&dev->struct_mutex);

	seq_printf(m, "Total %d objects, %llu bytes, %llu GTT size\n",
		   count, total_obj_size, total_gtt_size);

	return 0;
}

static int i915_gem_pageflip_info(struct seq_file *m, void *data)
{
	struct drm_info_node *node = m->private;
	struct drm_device *dev = node->minor->dev;
	struct drm_i915_private *dev_priv = dev->dev_private;
	struct intel_crtc *crtc;
	int ret;

	ret = mutex_lock_interruptible(&dev->struct_mutex);
	if (ret)
		return ret;

	for_each_intel_crtc(dev, crtc) {
		const char pipe = pipe_name(crtc->pipe);
		const char plane = plane_name(crtc->plane);
		struct intel_unpin_work *work;

		spin_lock_irq(&dev->event_lock);
		work = crtc->unpin_work;
		if (work == NULL) {
			seq_printf(m, "No flip due on pipe %c (plane %c)\n",
				   pipe, plane);
		} else {
			u32 addr;

			if (atomic_read(&work->pending) < INTEL_FLIP_COMPLETE) {
				seq_printf(m, "Flip queued on pipe %c (plane %c)\n",
					   pipe, plane);
			} else {
				seq_printf(m, "Flip pending (waiting for vsync) on pipe %c (plane %c)\n",
					   pipe, plane);
			}
			if (work->flip_queued_req) {
				struct intel_engine_cs *engine = i915_gem_request_get_engine(work->flip_queued_req);

				seq_printf(m, "Flip queued on %s at seqno %x, next seqno %x [current breadcrumb %x], completed? %d\n",
					   engine->name,
					   i915_gem_request_get_seqno(work->flip_queued_req),
					   dev_priv->next_seqno,
<<<<<<< HEAD
					   engine->get_seqno(engine, true),
=======
					   engine->get_seqno(engine),
>>>>>>> ba3150ac
					   i915_gem_request_completed(work->flip_queued_req, true));
			} else
				seq_printf(m, "Flip not associated with any ring\n");
			seq_printf(m, "Flip queued on frame %d, (was ready on frame %d), now %d\n",
				   work->flip_queued_vblank,
				   work->flip_ready_vblank,
				   drm_crtc_vblank_count(&crtc->base));
			if (work->enable_stall_check)
				seq_puts(m, "Stall check enabled, ");
			else
				seq_puts(m, "Stall check waiting for page flip ioctl, ");
			seq_printf(m, "%d prepares\n", atomic_read(&work->pending));

			if (INTEL_INFO(dev)->gen >= 4)
				addr = I915_HI_DISPBASE(I915_READ(DSPSURF(crtc->plane)));
			else
				addr = I915_READ(DSPADDR(crtc->plane));
			seq_printf(m, "Current scanout address 0x%08x\n", addr);

			if (work->pending_flip_obj) {
				seq_printf(m, "New framebuffer address 0x%08lx\n", (long)work->gtt_offset);
				seq_printf(m, "MMIO update completed? %d\n",  addr == work->gtt_offset);
			}
		}
		spin_unlock_irq(&dev->event_lock);
	}

	mutex_unlock(&dev->struct_mutex);

	return 0;
}

static int i915_gem_batch_pool_info(struct seq_file *m, void *data)
{
	struct drm_info_node *node = m->private;
	struct drm_device *dev = node->minor->dev;
	struct drm_i915_private *dev_priv = dev->dev_private;
	struct drm_i915_gem_object *obj;
	struct intel_engine_cs *engine;
	int total = 0;
	int ret, j;

	ret = mutex_lock_interruptible(&dev->struct_mutex);
	if (ret)
		return ret;

	for_each_engine(engine, dev_priv) {
		for (j = 0; j < ARRAY_SIZE(engine->batch_pool.cache_list); j++) {
			int count;

			count = 0;
			list_for_each_entry(obj,
					    &engine->batch_pool.cache_list[j],
					    batch_pool_link)
				count++;
			seq_printf(m, "%s cache[%d]: %d objects\n",
				   engine->name, j, count);

			list_for_each_entry(obj,
					    &engine->batch_pool.cache_list[j],
					    batch_pool_link) {
				seq_puts(m, "   ");
				describe_obj(m, obj);
				seq_putc(m, '\n');
			}

			total += count;
		}
	}

	seq_printf(m, "total: %d\n", total);

	mutex_unlock(&dev->struct_mutex);

	return 0;
}

static int i915_gem_request_info(struct seq_file *m, void *data)
{
	struct drm_info_node *node = m->private;
	struct drm_device *dev = node->minor->dev;
	struct drm_i915_private *dev_priv = dev->dev_private;
	struct intel_engine_cs *engine;
	struct drm_i915_gem_request *req;
	int ret, any;

	ret = mutex_lock_interruptible(&dev->struct_mutex);
	if (ret)
		return ret;

	any = 0;
	for_each_engine(engine, dev_priv) {
		int count;

		count = 0;
		list_for_each_entry(req, &engine->request_list, list)
			count++;
		if (count == 0)
			continue;

		seq_printf(m, "%s requests: %d\n", engine->name, count);
		list_for_each_entry(req, &engine->request_list, list) {
			struct task_struct *task;

			rcu_read_lock();
			task = NULL;
			if (req->pid)
				task = pid_task(req->pid, PIDTYPE_PID);
			seq_printf(m, "    %x @ %d: %s [%d]\n",
				   req->seqno,
				   (int) (jiffies - req->emitted_jiffies),
				   task ? task->comm : "<unknown>",
				   task ? task->pid : -1);
			rcu_read_unlock();
		}

		any++;
	}
	mutex_unlock(&dev->struct_mutex);

	if (any == 0)
		seq_puts(m, "No requests\n");

	return 0;
}

static void i915_ring_seqno_info(struct seq_file *m,
				 struct intel_engine_cs *engine)
{
<<<<<<< HEAD
	if (engine->get_seqno) {
		seq_printf(m, "Current sequence (%s): %x\n",
			   engine->name, engine->get_seqno(engine, false));
	}
=======
	seq_printf(m, "Current sequence (%s): %x\n",
		   engine->name, engine->get_seqno(engine));
	seq_printf(m, "Current user interrupts (%s): %x\n",
		   engine->name, READ_ONCE(engine->user_interrupts));
>>>>>>> ba3150ac
}

static int i915_gem_seqno_info(struct seq_file *m, void *data)
{
	struct drm_info_node *node = m->private;
	struct drm_device *dev = node->minor->dev;
	struct drm_i915_private *dev_priv = dev->dev_private;
	struct intel_engine_cs *engine;
	int ret;

	ret = mutex_lock_interruptible(&dev->struct_mutex);
	if (ret)
		return ret;
	intel_runtime_pm_get(dev_priv);

	for_each_engine(engine, dev_priv)
		i915_ring_seqno_info(m, engine);

	intel_runtime_pm_put(dev_priv);
	mutex_unlock(&dev->struct_mutex);

	return 0;
}


static int i915_interrupt_info(struct seq_file *m, void *data)
{
	struct drm_info_node *node = m->private;
	struct drm_device *dev = node->minor->dev;
	struct drm_i915_private *dev_priv = dev->dev_private;
	struct intel_engine_cs *engine;
	int ret, i, pipe;

	ret = mutex_lock_interruptible(&dev->struct_mutex);
	if (ret)
		return ret;
	intel_runtime_pm_get(dev_priv);

	if (IS_CHERRYVIEW(dev)) {
		seq_printf(m, "Master Interrupt Control:\t%08x\n",
			   I915_READ(GEN8_MASTER_IRQ));

		seq_printf(m, "Display IER:\t%08x\n",
			   I915_READ(VLV_IER));
		seq_printf(m, "Display IIR:\t%08x\n",
			   I915_READ(VLV_IIR));
		seq_printf(m, "Display IIR_RW:\t%08x\n",
			   I915_READ(VLV_IIR_RW));
		seq_printf(m, "Display IMR:\t%08x\n",
			   I915_READ(VLV_IMR));
		for_each_pipe(dev_priv, pipe)
			seq_printf(m, "Pipe %c stat:\t%08x\n",
				   pipe_name(pipe),
				   I915_READ(PIPESTAT(pipe)));

		seq_printf(m, "Port hotplug:\t%08x\n",
			   I915_READ(PORT_HOTPLUG_EN));
		seq_printf(m, "DPFLIPSTAT:\t%08x\n",
			   I915_READ(VLV_DPFLIPSTAT));
		seq_printf(m, "DPINVGTT:\t%08x\n",
			   I915_READ(DPINVGTT));

		for (i = 0; i < 4; i++) {
			seq_printf(m, "GT Interrupt IMR %d:\t%08x\n",
				   i, I915_READ(GEN8_GT_IMR(i)));
			seq_printf(m, "GT Interrupt IIR %d:\t%08x\n",
				   i, I915_READ(GEN8_GT_IIR(i)));
			seq_printf(m, "GT Interrupt IER %d:\t%08x\n",
				   i, I915_READ(GEN8_GT_IER(i)));
		}

		seq_printf(m, "PCU interrupt mask:\t%08x\n",
			   I915_READ(GEN8_PCU_IMR));
		seq_printf(m, "PCU interrupt identity:\t%08x\n",
			   I915_READ(GEN8_PCU_IIR));
		seq_printf(m, "PCU interrupt enable:\t%08x\n",
			   I915_READ(GEN8_PCU_IER));
	} else if (INTEL_INFO(dev)->gen >= 8) {
		seq_printf(m, "Master Interrupt Control:\t%08x\n",
			   I915_READ(GEN8_MASTER_IRQ));

		for (i = 0; i < 4; i++) {
			seq_printf(m, "GT Interrupt IMR %d:\t%08x\n",
				   i, I915_READ(GEN8_GT_IMR(i)));
			seq_printf(m, "GT Interrupt IIR %d:\t%08x\n",
				   i, I915_READ(GEN8_GT_IIR(i)));
			seq_printf(m, "GT Interrupt IER %d:\t%08x\n",
				   i, I915_READ(GEN8_GT_IER(i)));
		}

		for_each_pipe(dev_priv, pipe) {
			enum intel_display_power_domain power_domain;

			power_domain = POWER_DOMAIN_PIPE(pipe);
			if (!intel_display_power_get_if_enabled(dev_priv,
								power_domain)) {
				seq_printf(m, "Pipe %c power disabled\n",
					   pipe_name(pipe));
				continue;
			}
			seq_printf(m, "Pipe %c IMR:\t%08x\n",
				   pipe_name(pipe),
				   I915_READ(GEN8_DE_PIPE_IMR(pipe)));
			seq_printf(m, "Pipe %c IIR:\t%08x\n",
				   pipe_name(pipe),
				   I915_READ(GEN8_DE_PIPE_IIR(pipe)));
			seq_printf(m, "Pipe %c IER:\t%08x\n",
				   pipe_name(pipe),
				   I915_READ(GEN8_DE_PIPE_IER(pipe)));

			intel_display_power_put(dev_priv, power_domain);
		}

		seq_printf(m, "Display Engine port interrupt mask:\t%08x\n",
			   I915_READ(GEN8_DE_PORT_IMR));
		seq_printf(m, "Display Engine port interrupt identity:\t%08x\n",
			   I915_READ(GEN8_DE_PORT_IIR));
		seq_printf(m, "Display Engine port interrupt enable:\t%08x\n",
			   I915_READ(GEN8_DE_PORT_IER));

		seq_printf(m, "Display Engine misc interrupt mask:\t%08x\n",
			   I915_READ(GEN8_DE_MISC_IMR));
		seq_printf(m, "Display Engine misc interrupt identity:\t%08x\n",
			   I915_READ(GEN8_DE_MISC_IIR));
		seq_printf(m, "Display Engine misc interrupt enable:\t%08x\n",
			   I915_READ(GEN8_DE_MISC_IER));

		seq_printf(m, "PCU interrupt mask:\t%08x\n",
			   I915_READ(GEN8_PCU_IMR));
		seq_printf(m, "PCU interrupt identity:\t%08x\n",
			   I915_READ(GEN8_PCU_IIR));
		seq_printf(m, "PCU interrupt enable:\t%08x\n",
			   I915_READ(GEN8_PCU_IER));
	} else if (IS_VALLEYVIEW(dev)) {
		seq_printf(m, "Display IER:\t%08x\n",
			   I915_READ(VLV_IER));
		seq_printf(m, "Display IIR:\t%08x\n",
			   I915_READ(VLV_IIR));
		seq_printf(m, "Display IIR_RW:\t%08x\n",
			   I915_READ(VLV_IIR_RW));
		seq_printf(m, "Display IMR:\t%08x\n",
			   I915_READ(VLV_IMR));
		for_each_pipe(dev_priv, pipe)
			seq_printf(m, "Pipe %c stat:\t%08x\n",
				   pipe_name(pipe),
				   I915_READ(PIPESTAT(pipe)));

		seq_printf(m, "Master IER:\t%08x\n",
			   I915_READ(VLV_MASTER_IER));

		seq_printf(m, "Render IER:\t%08x\n",
			   I915_READ(GTIER));
		seq_printf(m, "Render IIR:\t%08x\n",
			   I915_READ(GTIIR));
		seq_printf(m, "Render IMR:\t%08x\n",
			   I915_READ(GTIMR));

		seq_printf(m, "PM IER:\t\t%08x\n",
			   I915_READ(GEN6_PMIER));
		seq_printf(m, "PM IIR:\t\t%08x\n",
			   I915_READ(GEN6_PMIIR));
		seq_printf(m, "PM IMR:\t\t%08x\n",
			   I915_READ(GEN6_PMIMR));

		seq_printf(m, "Port hotplug:\t%08x\n",
			   I915_READ(PORT_HOTPLUG_EN));
		seq_printf(m, "DPFLIPSTAT:\t%08x\n",
			   I915_READ(VLV_DPFLIPSTAT));
		seq_printf(m, "DPINVGTT:\t%08x\n",
			   I915_READ(DPINVGTT));

	} else if (!HAS_PCH_SPLIT(dev)) {
		seq_printf(m, "Interrupt enable:    %08x\n",
			   I915_READ(IER));
		seq_printf(m, "Interrupt identity:  %08x\n",
			   I915_READ(IIR));
		seq_printf(m, "Interrupt mask:      %08x\n",
			   I915_READ(IMR));
		for_each_pipe(dev_priv, pipe)
			seq_printf(m, "Pipe %c stat:         %08x\n",
				   pipe_name(pipe),
				   I915_READ(PIPESTAT(pipe)));
	} else {
		seq_printf(m, "North Display Interrupt enable:		%08x\n",
			   I915_READ(DEIER));
		seq_printf(m, "North Display Interrupt identity:	%08x\n",
			   I915_READ(DEIIR));
		seq_printf(m, "North Display Interrupt mask:		%08x\n",
			   I915_READ(DEIMR));
		seq_printf(m, "South Display Interrupt enable:		%08x\n",
			   I915_READ(SDEIER));
		seq_printf(m, "South Display Interrupt identity:	%08x\n",
			   I915_READ(SDEIIR));
		seq_printf(m, "South Display Interrupt mask:		%08x\n",
			   I915_READ(SDEIMR));
		seq_printf(m, "Graphics Interrupt enable:		%08x\n",
			   I915_READ(GTIER));
		seq_printf(m, "Graphics Interrupt identity:		%08x\n",
			   I915_READ(GTIIR));
		seq_printf(m, "Graphics Interrupt mask:		%08x\n",
			   I915_READ(GTIMR));
	}
	for_each_engine(engine, dev_priv) {
		if (INTEL_INFO(dev)->gen >= 6) {
			seq_printf(m,
				   "Graphics Interrupt mask (%s):	%08x\n",
				   engine->name, I915_READ_IMR(engine));
		}
		i915_ring_seqno_info(m, engine);
	}
	intel_runtime_pm_put(dev_priv);
	mutex_unlock(&dev->struct_mutex);

	return 0;
}

static int i915_gem_fence_regs_info(struct seq_file *m, void *data)
{
	struct drm_info_node *node = m->private;
	struct drm_device *dev = node->minor->dev;
	struct drm_i915_private *dev_priv = dev->dev_private;
	int i, ret;

	ret = mutex_lock_interruptible(&dev->struct_mutex);
	if (ret)
		return ret;

	seq_printf(m, "Total fences = %d\n", dev_priv->num_fence_regs);
	for (i = 0; i < dev_priv->num_fence_regs; i++) {
		struct drm_i915_gem_object *obj = dev_priv->fence_regs[i].obj;

		seq_printf(m, "Fence %d, pin count = %d, object = ",
			   i, dev_priv->fence_regs[i].pin_count);
		if (obj == NULL)
			seq_puts(m, "unused");
		else
			describe_obj(m, obj);
		seq_putc(m, '\n');
	}

	mutex_unlock(&dev->struct_mutex);
	return 0;
}

static int i915_hws_info(struct seq_file *m, void *data)
{
	struct drm_info_node *node = m->private;
	struct drm_device *dev = node->minor->dev;
	struct drm_i915_private *dev_priv = dev->dev_private;
	struct intel_engine_cs *engine;
	const u32 *hws;
	int i;

	engine = &dev_priv->engine[(uintptr_t)node->info_ent->data];
	hws = engine->status_page.page_addr;
	if (hws == NULL)
		return 0;

	for (i = 0; i < 4096 / sizeof(u32) / 4; i += 4) {
		seq_printf(m, "0x%08x: 0x%08x 0x%08x 0x%08x 0x%08x\n",
			   i * 4,
			   hws[i], hws[i + 1], hws[i + 2], hws[i + 3]);
	}
	return 0;
}

static ssize_t
i915_error_state_write(struct file *filp,
		       const char __user *ubuf,
		       size_t cnt,
		       loff_t *ppos)
{
	struct i915_error_state_file_priv *error_priv = filp->private_data;
	struct drm_device *dev = error_priv->dev;
	int ret;

	DRM_DEBUG_DRIVER("Resetting error state\n");

	ret = mutex_lock_interruptible(&dev->struct_mutex);
	if (ret)
		return ret;

	i915_destroy_error_state(dev);
	mutex_unlock(&dev->struct_mutex);

	return cnt;
}

static int i915_error_state_open(struct inode *inode, struct file *file)
{
	struct drm_device *dev = inode->i_private;
	struct i915_error_state_file_priv *error_priv;

	error_priv = kzalloc(sizeof(*error_priv), GFP_KERNEL);
	if (!error_priv)
		return -ENOMEM;

	error_priv->dev = dev;

	i915_error_state_get(dev, error_priv);

	file->private_data = error_priv;

	return 0;
}

static int i915_error_state_release(struct inode *inode, struct file *file)
{
	struct i915_error_state_file_priv *error_priv = file->private_data;

	i915_error_state_put(error_priv);
	kfree(error_priv);

	return 0;
}

static ssize_t i915_error_state_read(struct file *file, char __user *userbuf,
				     size_t count, loff_t *pos)
{
	struct i915_error_state_file_priv *error_priv = file->private_data;
	struct drm_i915_error_state_buf error_str;
	loff_t tmp_pos = 0;
	ssize_t ret_count = 0;
	int ret;

	ret = i915_error_state_buf_init(&error_str, to_i915(error_priv->dev), count, *pos);
	if (ret)
		return ret;

	ret = i915_error_state_to_str(&error_str, error_priv);
	if (ret)
		goto out;

	ret_count = simple_read_from_buffer(userbuf, count, &tmp_pos,
					    error_str.buf,
					    error_str.bytes);

	if (ret_count < 0)
		ret = ret_count;
	else
		*pos = error_str.start + ret_count;
out:
	i915_error_state_buf_release(&error_str);
	return ret ?: ret_count;
}

static const struct file_operations i915_error_state_fops = {
	.owner = THIS_MODULE,
	.open = i915_error_state_open,
	.read = i915_error_state_read,
	.write = i915_error_state_write,
	.llseek = default_llseek,
	.release = i915_error_state_release,
};

static int
i915_next_seqno_get(void *data, u64 *val)
{
	struct drm_device *dev = data;
	struct drm_i915_private *dev_priv = dev->dev_private;
	int ret;

	ret = mutex_lock_interruptible(&dev->struct_mutex);
	if (ret)
		return ret;

	*val = dev_priv->next_seqno;
	mutex_unlock(&dev->struct_mutex);

	return 0;
}

static int
i915_next_seqno_set(void *data, u64 val)
{
	struct drm_device *dev = data;
	int ret;

	ret = mutex_lock_interruptible(&dev->struct_mutex);
	if (ret)
		return ret;

	ret = i915_gem_set_seqno(dev, val);
	mutex_unlock(&dev->struct_mutex);

	return ret;
}

DEFINE_SIMPLE_ATTRIBUTE(i915_next_seqno_fops,
			i915_next_seqno_get, i915_next_seqno_set,
			"0x%llx\n");

static int i915_frequency_info(struct seq_file *m, void *unused)
{
	struct drm_info_node *node = m->private;
	struct drm_device *dev = node->minor->dev;
	struct drm_i915_private *dev_priv = dev->dev_private;
	int ret = 0;

	intel_runtime_pm_get(dev_priv);

	flush_delayed_work(&dev_priv->rps.delayed_resume_work);

	if (IS_GEN5(dev)) {
		u16 rgvswctl = I915_READ16(MEMSWCTL);
		u16 rgvstat = I915_READ16(MEMSTAT_ILK);

		seq_printf(m, "Requested P-state: %d\n", (rgvswctl >> 8) & 0xf);
		seq_printf(m, "Requested VID: %d\n", rgvswctl & 0x3f);
		seq_printf(m, "Current VID: %d\n", (rgvstat & MEMSTAT_VID_MASK) >>
			   MEMSTAT_VID_SHIFT);
		seq_printf(m, "Current P-state: %d\n",
			   (rgvstat & MEMSTAT_PSTATE_MASK) >> MEMSTAT_PSTATE_SHIFT);
	} else if (IS_VALLEYVIEW(dev) || IS_CHERRYVIEW(dev)) {
		u32 freq_sts;

		mutex_lock(&dev_priv->rps.hw_lock);
		freq_sts = vlv_punit_read(dev_priv, PUNIT_REG_GPU_FREQ_STS);
		seq_printf(m, "PUNIT_REG_GPU_FREQ_STS: 0x%08x\n", freq_sts);
		seq_printf(m, "DDR freq: %d MHz\n", dev_priv->mem_freq);

		seq_printf(m, "actual GPU freq: %d MHz\n",
			   intel_gpu_freq(dev_priv, (freq_sts >> 8) & 0xff));

		seq_printf(m, "current GPU freq: %d MHz\n",
			   intel_gpu_freq(dev_priv, dev_priv->rps.cur_freq));

		seq_printf(m, "max GPU freq: %d MHz\n",
			   intel_gpu_freq(dev_priv, dev_priv->rps.max_freq));

		seq_printf(m, "min GPU freq: %d MHz\n",
			   intel_gpu_freq(dev_priv, dev_priv->rps.min_freq));

		seq_printf(m, "idle GPU freq: %d MHz\n",
			   intel_gpu_freq(dev_priv, dev_priv->rps.idle_freq));

		seq_printf(m,
			   "efficient (RPe) frequency: %d MHz\n",
			   intel_gpu_freq(dev_priv, dev_priv->rps.efficient_freq));
		mutex_unlock(&dev_priv->rps.hw_lock);
	} else if (INTEL_INFO(dev)->gen >= 6) {
		u32 rp_state_limits;
		u32 gt_perf_status;
		u32 rp_state_cap;
		u32 rpmodectl, rpinclimit, rpdeclimit;
		u32 rpstat, cagf, reqf;
		u32 rpupei, rpcurup, rpprevup;
		u32 rpdownei, rpcurdown, rpprevdown;
		u32 pm_ier, pm_imr, pm_isr, pm_iir, pm_mask;
		int max_freq;

		rp_state_limits = I915_READ(GEN6_RP_STATE_LIMITS);
		if (IS_BROXTON(dev)) {
			rp_state_cap = I915_READ(BXT_RP_STATE_CAP);
			gt_perf_status = I915_READ(BXT_GT_PERF_STATUS);
		} else {
			rp_state_cap = I915_READ(GEN6_RP_STATE_CAP);
			gt_perf_status = I915_READ(GEN6_GT_PERF_STATUS);
		}

		/* RPSTAT1 is in the GT power well */
		ret = mutex_lock_interruptible(&dev->struct_mutex);
		if (ret)
			goto out;

		intel_uncore_forcewake_get(dev_priv, FORCEWAKE_ALL);

		reqf = I915_READ(GEN6_RPNSWREQ);
		if (IS_GEN9(dev))
			reqf >>= 23;
		else {
			reqf &= ~GEN6_TURBO_DISABLE;
			if (IS_HASWELL(dev) || IS_BROADWELL(dev))
				reqf >>= 24;
			else
				reqf >>= 25;
		}
		reqf = intel_gpu_freq(dev_priv, reqf);

		rpmodectl = I915_READ(GEN6_RP_CONTROL);
		rpinclimit = I915_READ(GEN6_RP_UP_THRESHOLD);
		rpdeclimit = I915_READ(GEN6_RP_DOWN_THRESHOLD);

		rpstat = I915_READ(GEN6_RPSTAT1);
		rpupei = I915_READ(GEN6_RP_CUR_UP_EI);
		rpcurup = I915_READ(GEN6_RP_CUR_UP);
		rpprevup = I915_READ(GEN6_RP_PREV_UP);
		rpdownei = I915_READ(GEN6_RP_CUR_DOWN_EI);
		rpcurdown = I915_READ(GEN6_RP_CUR_DOWN);
		rpprevdown = I915_READ(GEN6_RP_PREV_DOWN);
		if (IS_GEN9(dev))
			cagf = (rpstat & GEN9_CAGF_MASK) >> GEN9_CAGF_SHIFT;
		else if (IS_HASWELL(dev) || IS_BROADWELL(dev))
			cagf = (rpstat & HSW_CAGF_MASK) >> HSW_CAGF_SHIFT;
		else
			cagf = (rpstat & GEN6_CAGF_MASK) >> GEN6_CAGF_SHIFT;
		cagf = intel_gpu_freq(dev_priv, cagf);

		intel_uncore_forcewake_put(dev_priv, FORCEWAKE_ALL);
		mutex_unlock(&dev->struct_mutex);

		if (IS_GEN6(dev) || IS_GEN7(dev)) {
			pm_ier = I915_READ(GEN6_PMIER);
			pm_imr = I915_READ(GEN6_PMIMR);
			pm_isr = I915_READ(GEN6_PMISR);
			pm_iir = I915_READ(GEN6_PMIIR);
			pm_mask = I915_READ(GEN6_PMINTRMSK);
		} else {
			pm_ier = I915_READ(GEN8_GT_IER(2));
			pm_imr = I915_READ(GEN8_GT_IMR(2));
			pm_isr = I915_READ(GEN8_GT_ISR(2));
			pm_iir = I915_READ(GEN8_GT_IIR(2));
			pm_mask = I915_READ(GEN6_PMINTRMSK);
		}
		seq_printf(m, "PM IER=0x%08x IMR=0x%08x ISR=0x%08x IIR=0x%08x, MASK=0x%08x\n",
			   pm_ier, pm_imr, pm_isr, pm_iir, pm_mask);
		seq_printf(m, "GT_PERF_STATUS: 0x%08x\n", gt_perf_status);
		seq_printf(m, "Render p-state ratio: %d\n",
			   (gt_perf_status & (IS_GEN9(dev) ? 0x1ff00 : 0xff00)) >> 8);
		seq_printf(m, "Render p-state VID: %d\n",
			   gt_perf_status & 0xff);
		seq_printf(m, "Render p-state limit: %d\n",
			   rp_state_limits & 0xff);
		seq_printf(m, "RPSTAT1: 0x%08x\n", rpstat);
		seq_printf(m, "RPMODECTL: 0x%08x\n", rpmodectl);
		seq_printf(m, "RPINCLIMIT: 0x%08x\n", rpinclimit);
		seq_printf(m, "RPDECLIMIT: 0x%08x\n", rpdeclimit);
		seq_printf(m, "RPNSWREQ: %dMHz\n", reqf);
		seq_printf(m, "CAGF: %dMHz\n", cagf);
		seq_printf(m, "RP CUR UP EI: %dus\n", rpupei &
			   GEN6_CURICONT_MASK);
		seq_printf(m, "RP CUR UP: %dus\n", rpcurup &
			   GEN6_CURBSYTAVG_MASK);
		seq_printf(m, "RP PREV UP: %dus\n", rpprevup &
			   GEN6_CURBSYTAVG_MASK);
		seq_printf(m, "Up threshold: %d%%\n",
			   dev_priv->rps.up_threshold);

		seq_printf(m, "RP CUR DOWN EI: %dus\n", rpdownei &
			   GEN6_CURIAVG_MASK);
		seq_printf(m, "RP CUR DOWN: %dus\n", rpcurdown &
			   GEN6_CURBSYTAVG_MASK);
		seq_printf(m, "RP PREV DOWN: %dus\n", rpprevdown &
			   GEN6_CURBSYTAVG_MASK);
		seq_printf(m, "Down threshold: %d%%\n",
			   dev_priv->rps.down_threshold);

		max_freq = (IS_BROXTON(dev) ? rp_state_cap >> 0 :
			    rp_state_cap >> 16) & 0xff;
		max_freq *= (IS_SKYLAKE(dev) || IS_KABYLAKE(dev) ?
			     GEN9_FREQ_SCALER : 1);
		seq_printf(m, "Lowest (RPN) frequency: %dMHz\n",
			   intel_gpu_freq(dev_priv, max_freq));

		max_freq = (rp_state_cap & 0xff00) >> 8;
		max_freq *= (IS_SKYLAKE(dev) || IS_KABYLAKE(dev) ?
			     GEN9_FREQ_SCALER : 1);
		seq_printf(m, "Nominal (RP1) frequency: %dMHz\n",
			   intel_gpu_freq(dev_priv, max_freq));

		max_freq = (IS_BROXTON(dev) ? rp_state_cap >> 16 :
			    rp_state_cap >> 0) & 0xff;
		max_freq *= (IS_SKYLAKE(dev) || IS_KABYLAKE(dev) ?
			     GEN9_FREQ_SCALER : 1);
		seq_printf(m, "Max non-overclocked (RP0) frequency: %dMHz\n",
			   intel_gpu_freq(dev_priv, max_freq));
		seq_printf(m, "Max overclocked frequency: %dMHz\n",
			   intel_gpu_freq(dev_priv, dev_priv->rps.max_freq));

		seq_printf(m, "Current freq: %d MHz\n",
			   intel_gpu_freq(dev_priv, dev_priv->rps.cur_freq));
		seq_printf(m, "Actual freq: %d MHz\n", cagf);
		seq_printf(m, "Idle freq: %d MHz\n",
			   intel_gpu_freq(dev_priv, dev_priv->rps.idle_freq));
		seq_printf(m, "Min freq: %d MHz\n",
			   intel_gpu_freq(dev_priv, dev_priv->rps.min_freq));
		seq_printf(m, "Max freq: %d MHz\n",
			   intel_gpu_freq(dev_priv, dev_priv->rps.max_freq));
		seq_printf(m,
			   "efficient (RPe) frequency: %d MHz\n",
			   intel_gpu_freq(dev_priv, dev_priv->rps.efficient_freq));
	} else {
		seq_puts(m, "no P-state info available\n");
	}

	seq_printf(m, "Current CD clock frequency: %d kHz\n", dev_priv->cdclk_freq);
	seq_printf(m, "Max CD clock frequency: %d kHz\n", dev_priv->max_cdclk_freq);
	seq_printf(m, "Max pixel clock frequency: %d kHz\n", dev_priv->max_dotclk_freq);

out:
	intel_runtime_pm_put(dev_priv);
	return ret;
}

static int i915_hangcheck_info(struct seq_file *m, void *unused)
{
	struct drm_info_node *node = m->private;
	struct drm_device *dev = node->minor->dev;
	struct drm_i915_private *dev_priv = dev->dev_private;
	struct intel_engine_cs *engine;
	u64 acthd[I915_NUM_ENGINES];
	u32 seqno[I915_NUM_ENGINES];
	u32 instdone[I915_NUM_INSTDONE_REG];
	enum intel_engine_id id;
	int j;

	if (!i915.enable_hangcheck) {
		seq_printf(m, "Hangcheck disabled\n");
		return 0;
	}

	intel_runtime_pm_get(dev_priv);

	for_each_engine_id(engine, dev_priv, id) {
<<<<<<< HEAD
		seqno[id] = engine->get_seqno(engine, false);
		acthd[id] = intel_ring_get_active_head(engine);
=======
		acthd[id] = intel_ring_get_active_head(engine);
		seqno[id] = engine->get_seqno(engine);
>>>>>>> ba3150ac
	}

	i915_get_extra_instdone(dev, instdone);

	intel_runtime_pm_put(dev_priv);

	if (delayed_work_pending(&dev_priv->gpu_error.hangcheck_work)) {
		seq_printf(m, "Hangcheck active, fires in %dms\n",
			   jiffies_to_msecs(dev_priv->gpu_error.hangcheck_work.timer.expires -
					    jiffies));
	} else
		seq_printf(m, "Hangcheck inactive\n");

	for_each_engine_id(engine, dev_priv, id) {
		seq_printf(m, "%s:\n", engine->name);
<<<<<<< HEAD
		seq_printf(m, "\tseqno = %x [current %x]\n",
			   engine->hangcheck.seqno, seqno[id]);
=======
		seq_printf(m, "\tseqno = %x [current %x, last %x]\n",
			   engine->hangcheck.seqno,
			   seqno[id],
			   engine->last_submitted_seqno);
		seq_printf(m, "\tuser interrupts = %x [current %x]\n",
			   engine->hangcheck.user_interrupts,
			   READ_ONCE(engine->user_interrupts));
>>>>>>> ba3150ac
		seq_printf(m, "\tACTHD = 0x%08llx [current 0x%08llx]\n",
			   (long long)engine->hangcheck.acthd,
			   (long long)acthd[id]);
		seq_printf(m, "\tscore = %d\n", engine->hangcheck.score);
		seq_printf(m, "\taction = %d\n", engine->hangcheck.action);

		if (engine->id == RCS) {
			seq_puts(m, "\tinstdone read =");

			for (j = 0; j < I915_NUM_INSTDONE_REG; j++)
				seq_printf(m, " 0x%08x", instdone[j]);

			seq_puts(m, "\n\tinstdone accu =");

			for (j = 0; j < I915_NUM_INSTDONE_REG; j++)
				seq_printf(m, " 0x%08x",
					   engine->hangcheck.instdone[j]);

			seq_puts(m, "\n");
		}
	}

	return 0;
}

static int ironlake_drpc_info(struct seq_file *m)
{
	struct drm_info_node *node = m->private;
	struct drm_device *dev = node->minor->dev;
	struct drm_i915_private *dev_priv = dev->dev_private;
	u32 rgvmodectl, rstdbyctl;
	u16 crstandvid;
	int ret;

	ret = mutex_lock_interruptible(&dev->struct_mutex);
	if (ret)
		return ret;
	intel_runtime_pm_get(dev_priv);

	rgvmodectl = I915_READ(MEMMODECTL);
	rstdbyctl = I915_READ(RSTDBYCTL);
	crstandvid = I915_READ16(CRSTANDVID);

	intel_runtime_pm_put(dev_priv);
	mutex_unlock(&dev->struct_mutex);

	seq_printf(m, "HD boost: %s\n", yesno(rgvmodectl & MEMMODE_BOOST_EN));
	seq_printf(m, "Boost freq: %d\n",
		   (rgvmodectl & MEMMODE_BOOST_FREQ_MASK) >>
		   MEMMODE_BOOST_FREQ_SHIFT);
	seq_printf(m, "HW control enabled: %s\n",
		   yesno(rgvmodectl & MEMMODE_HWIDLE_EN));
	seq_printf(m, "SW control enabled: %s\n",
		   yesno(rgvmodectl & MEMMODE_SWMODE_EN));
	seq_printf(m, "Gated voltage change: %s\n",
		   yesno(rgvmodectl & MEMMODE_RCLK_GATE));
	seq_printf(m, "Starting frequency: P%d\n",
		   (rgvmodectl & MEMMODE_FSTART_MASK) >> MEMMODE_FSTART_SHIFT);
	seq_printf(m, "Max P-state: P%d\n",
		   (rgvmodectl & MEMMODE_FMAX_MASK) >> MEMMODE_FMAX_SHIFT);
	seq_printf(m, "Min P-state: P%d\n", (rgvmodectl & MEMMODE_FMIN_MASK));
	seq_printf(m, "RS1 VID: %d\n", (crstandvid & 0x3f));
	seq_printf(m, "RS2 VID: %d\n", ((crstandvid >> 8) & 0x3f));
	seq_printf(m, "Render standby enabled: %s\n",
		   yesno(!(rstdbyctl & RCX_SW_EXIT)));
	seq_puts(m, "Current RS state: ");
	switch (rstdbyctl & RSX_STATUS_MASK) {
	case RSX_STATUS_ON:
		seq_puts(m, "on\n");
		break;
	case RSX_STATUS_RC1:
		seq_puts(m, "RC1\n");
		break;
	case RSX_STATUS_RC1E:
		seq_puts(m, "RC1E\n");
		break;
	case RSX_STATUS_RS1:
		seq_puts(m, "RS1\n");
		break;
	case RSX_STATUS_RS2:
		seq_puts(m, "RS2 (RC6)\n");
		break;
	case RSX_STATUS_RS3:
		seq_puts(m, "RC3 (RC6+)\n");
		break;
	default:
		seq_puts(m, "unknown\n");
		break;
	}

	return 0;
}

static int i915_forcewake_domains(struct seq_file *m, void *data)
{
	struct drm_info_node *node = m->private;
	struct drm_device *dev = node->minor->dev;
	struct drm_i915_private *dev_priv = dev->dev_private;
	struct intel_uncore_forcewake_domain *fw_domain;
	int i;

	spin_lock_irq(&dev_priv->uncore.lock);
	for_each_fw_domain(fw_domain, dev_priv, i) {
		seq_printf(m, "%s.wake_count = %u\n",
			   intel_uncore_forcewake_domain_to_str(i),
			   fw_domain->wake_count);
	}
	spin_unlock_irq(&dev_priv->uncore.lock);

	return 0;
}

static int vlv_drpc_info(struct seq_file *m)
{
	struct drm_info_node *node = m->private;
	struct drm_device *dev = node->minor->dev;
	struct drm_i915_private *dev_priv = dev->dev_private;
	u32 rpmodectl1, rcctl1, pw_status;

	intel_runtime_pm_get(dev_priv);

	pw_status = I915_READ(VLV_GTLC_PW_STATUS);
	rpmodectl1 = I915_READ(GEN6_RP_CONTROL);
	rcctl1 = I915_READ(GEN6_RC_CONTROL);

	intel_runtime_pm_put(dev_priv);

	seq_printf(m, "Video Turbo Mode: %s\n",
		   yesno(rpmodectl1 & GEN6_RP_MEDIA_TURBO));
	seq_printf(m, "Turbo enabled: %s\n",
		   yesno(rpmodectl1 & GEN6_RP_ENABLE));
	seq_printf(m, "HW control enabled: %s\n",
		   yesno(rpmodectl1 & GEN6_RP_ENABLE));
	seq_printf(m, "SW control enabled: %s\n",
		   yesno((rpmodectl1 & GEN6_RP_MEDIA_MODE_MASK) ==
			  GEN6_RP_MEDIA_SW_MODE));
	seq_printf(m, "RC6 Enabled: %s\n",
		   yesno(rcctl1 & (GEN7_RC_CTL_TO_MODE |
					GEN6_RC_CTL_EI_MODE(1))));
	seq_printf(m, "Render Power Well: %s\n",
		   (pw_status & VLV_GTLC_PW_RENDER_STATUS_MASK) ? "Up" : "Down");
	seq_printf(m, "Media Power Well: %s\n",
		   (pw_status & VLV_GTLC_PW_MEDIA_STATUS_MASK) ? "Up" : "Down");

	seq_printf(m, "Render RC6 residency since boot: %u\n",
		   I915_READ(VLV_GT_RENDER_RC6));
	seq_printf(m, "Media RC6 residency since boot: %u\n",
		   I915_READ(VLV_GT_MEDIA_RC6));

	return i915_forcewake_domains(m, NULL);
}

static int gen6_drpc_info(struct seq_file *m)
{
	struct drm_info_node *node = m->private;
	struct drm_device *dev = node->minor->dev;
	struct drm_i915_private *dev_priv = dev->dev_private;
	u32 rpmodectl1, gt_core_status, rcctl1, rc6vids = 0;
	unsigned forcewake_count;
	int count = 0, ret;

	ret = mutex_lock_interruptible(&dev->struct_mutex);
	if (ret)
		return ret;
	intel_runtime_pm_get(dev_priv);

	spin_lock_irq(&dev_priv->uncore.lock);
	forcewake_count = dev_priv->uncore.fw_domain[FW_DOMAIN_ID_RENDER].wake_count;
	spin_unlock_irq(&dev_priv->uncore.lock);

	if (forcewake_count) {
		seq_puts(m, "RC information inaccurate because somebody "
			    "holds a forcewake reference \n");
	} else {
		/* NB: we cannot use forcewake, else we read the wrong values */
		while (count++ < 50 && (I915_READ_NOTRACE(FORCEWAKE_ACK) & 1))
			udelay(10);
		seq_printf(m, "RC information accurate: %s\n", yesno(count < 51));
	}

	gt_core_status = I915_READ_FW(GEN6_GT_CORE_STATUS);
	trace_i915_reg_rw(false, GEN6_GT_CORE_STATUS, gt_core_status, 4, true);

	rpmodectl1 = I915_READ(GEN6_RP_CONTROL);
	rcctl1 = I915_READ(GEN6_RC_CONTROL);
	mutex_unlock(&dev->struct_mutex);
	mutex_lock(&dev_priv->rps.hw_lock);
	sandybridge_pcode_read(dev_priv, GEN6_PCODE_READ_RC6VIDS, &rc6vids);
	mutex_unlock(&dev_priv->rps.hw_lock);

	intel_runtime_pm_put(dev_priv);

	seq_printf(m, "Video Turbo Mode: %s\n",
		   yesno(rpmodectl1 & GEN6_RP_MEDIA_TURBO));
	seq_printf(m, "HW control enabled: %s\n",
		   yesno(rpmodectl1 & GEN6_RP_ENABLE));
	seq_printf(m, "SW control enabled: %s\n",
		   yesno((rpmodectl1 & GEN6_RP_MEDIA_MODE_MASK) ==
			  GEN6_RP_MEDIA_SW_MODE));
	seq_printf(m, "RC1e Enabled: %s\n",
		   yesno(rcctl1 & GEN6_RC_CTL_RC1e_ENABLE));
	seq_printf(m, "RC6 Enabled: %s\n",
		   yesno(rcctl1 & GEN6_RC_CTL_RC6_ENABLE));
	seq_printf(m, "Deep RC6 Enabled: %s\n",
		   yesno(rcctl1 & GEN6_RC_CTL_RC6p_ENABLE));
	seq_printf(m, "Deepest RC6 Enabled: %s\n",
		   yesno(rcctl1 & GEN6_RC_CTL_RC6pp_ENABLE));
	seq_puts(m, "Current RC state: ");
	switch (gt_core_status & GEN6_RCn_MASK) {
	case GEN6_RC0:
		if (gt_core_status & GEN6_CORE_CPD_STATE_MASK)
			seq_puts(m, "Core Power Down\n");
		else
			seq_puts(m, "on\n");
		break;
	case GEN6_RC3:
		seq_puts(m, "RC3\n");
		break;
	case GEN6_RC6:
		seq_puts(m, "RC6\n");
		break;
	case GEN6_RC7:
		seq_puts(m, "RC7\n");
		break;
	default:
		seq_puts(m, "Unknown\n");
		break;
	}

	seq_printf(m, "Core Power Down: %s\n",
		   yesno(gt_core_status & GEN6_CORE_CPD_STATE_MASK));

	/* Not exactly sure what this is */
	seq_printf(m, "RC6 \"Locked to RPn\" residency since boot: %u\n",
		   I915_READ(GEN6_GT_GFX_RC6_LOCKED));
	seq_printf(m, "RC6 residency since boot: %u\n",
		   I915_READ(GEN6_GT_GFX_RC6));
	seq_printf(m, "RC6+ residency since boot: %u\n",
		   I915_READ(GEN6_GT_GFX_RC6p));
	seq_printf(m, "RC6++ residency since boot: %u\n",
		   I915_READ(GEN6_GT_GFX_RC6pp));

	seq_printf(m, "RC6   voltage: %dmV\n",
		   GEN6_DECODE_RC6_VID(((rc6vids >> 0) & 0xff)));
	seq_printf(m, "RC6+  voltage: %dmV\n",
		   GEN6_DECODE_RC6_VID(((rc6vids >> 8) & 0xff)));
	seq_printf(m, "RC6++ voltage: %dmV\n",
		   GEN6_DECODE_RC6_VID(((rc6vids >> 16) & 0xff)));
	return 0;
}

static int i915_drpc_info(struct seq_file *m, void *unused)
{
	struct drm_info_node *node = m->private;
	struct drm_device *dev = node->minor->dev;

	if (IS_VALLEYVIEW(dev) || IS_CHERRYVIEW(dev))
		return vlv_drpc_info(m);
	else if (INTEL_INFO(dev)->gen >= 6)
		return gen6_drpc_info(m);
	else
		return ironlake_drpc_info(m);
}

static int i915_frontbuffer_tracking(struct seq_file *m, void *unused)
{
	struct drm_info_node *node = m->private;
	struct drm_device *dev = node->minor->dev;
	struct drm_i915_private *dev_priv = dev->dev_private;

	seq_printf(m, "FB tracking busy bits: 0x%08x\n",
		   dev_priv->fb_tracking.busy_bits);

	seq_printf(m, "FB tracking flip bits: 0x%08x\n",
		   dev_priv->fb_tracking.flip_bits);

	return 0;
}

static int i915_fbc_status(struct seq_file *m, void *unused)
{
	struct drm_info_node *node = m->private;
	struct drm_device *dev = node->minor->dev;
	struct drm_i915_private *dev_priv = dev->dev_private;

	if (!HAS_FBC(dev)) {
		seq_puts(m, "FBC unsupported on this chipset\n");
		return 0;
	}

	intel_runtime_pm_get(dev_priv);
	mutex_lock(&dev_priv->fbc.lock);

	if (intel_fbc_is_active(dev_priv))
		seq_puts(m, "FBC enabled\n");
	else
		seq_printf(m, "FBC disabled: %s\n",
			   dev_priv->fbc.no_fbc_reason);

	if (INTEL_INFO(dev_priv)->gen >= 7)
		seq_printf(m, "Compressing: %s\n",
			   yesno(I915_READ(FBC_STATUS2) &
				 FBC_COMPRESSION_MASK));

	mutex_unlock(&dev_priv->fbc.lock);
	intel_runtime_pm_put(dev_priv);

	return 0;
}

static int i915_fbc_fc_get(void *data, u64 *val)
{
	struct drm_device *dev = data;
	struct drm_i915_private *dev_priv = dev->dev_private;

	if (INTEL_INFO(dev)->gen < 7 || !HAS_FBC(dev))
		return -ENODEV;

	*val = dev_priv->fbc.false_color;

	return 0;
}

static int i915_fbc_fc_set(void *data, u64 val)
{
	struct drm_device *dev = data;
	struct drm_i915_private *dev_priv = dev->dev_private;
	u32 reg;

	if (INTEL_INFO(dev)->gen < 7 || !HAS_FBC(dev))
		return -ENODEV;

	mutex_lock(&dev_priv->fbc.lock);

	reg = I915_READ(ILK_DPFC_CONTROL);
	dev_priv->fbc.false_color = val;

	I915_WRITE(ILK_DPFC_CONTROL, val ?
		   (reg | FBC_CTL_FALSE_COLOR) :
		   (reg & ~FBC_CTL_FALSE_COLOR));

	mutex_unlock(&dev_priv->fbc.lock);
	return 0;
}

DEFINE_SIMPLE_ATTRIBUTE(i915_fbc_fc_fops,
			i915_fbc_fc_get, i915_fbc_fc_set,
			"%llu\n");

static int i915_ips_status(struct seq_file *m, void *unused)
{
	struct drm_info_node *node = m->private;
	struct drm_device *dev = node->minor->dev;
	struct drm_i915_private *dev_priv = dev->dev_private;

	if (!HAS_IPS(dev)) {
		seq_puts(m, "not supported\n");
		return 0;
	}

	intel_runtime_pm_get(dev_priv);

	seq_printf(m, "Enabled by kernel parameter: %s\n",
		   yesno(i915.enable_ips));

	if (INTEL_INFO(dev)->gen >= 8) {
		seq_puts(m, "Currently: unknown\n");
	} else {
		if (I915_READ(IPS_CTL) & IPS_ENABLE)
			seq_puts(m, "Currently: enabled\n");
		else
			seq_puts(m, "Currently: disabled\n");
	}

	intel_runtime_pm_put(dev_priv);

	return 0;
}

static int i915_sr_status(struct seq_file *m, void *unused)
{
	struct drm_info_node *node = m->private;
	struct drm_device *dev = node->minor->dev;
	struct drm_i915_private *dev_priv = dev->dev_private;
	bool sr_enabled = false;

	intel_runtime_pm_get(dev_priv);

	if (HAS_PCH_SPLIT(dev))
		sr_enabled = I915_READ(WM1_LP_ILK) & WM1_LP_SR_EN;
	else if (IS_CRESTLINE(dev) || IS_G4X(dev) ||
		 IS_I945G(dev) || IS_I945GM(dev))
		sr_enabled = I915_READ(FW_BLC_SELF) & FW_BLC_SELF_EN;
	else if (IS_I915GM(dev))
		sr_enabled = I915_READ(INSTPM) & INSTPM_SELF_EN;
	else if (IS_PINEVIEW(dev))
		sr_enabled = I915_READ(DSPFW3) & PINEVIEW_SELF_REFRESH_EN;
	else if (IS_VALLEYVIEW(dev) || IS_CHERRYVIEW(dev))
		sr_enabled = I915_READ(FW_BLC_SELF_VLV) & FW_CSPWRDWNEN;

	intel_runtime_pm_put(dev_priv);

	seq_printf(m, "self-refresh: %s\n",
		   sr_enabled ? "enabled" : "disabled");

	return 0;
}

static int i915_emon_status(struct seq_file *m, void *unused)
{
	struct drm_info_node *node = m->private;
	struct drm_device *dev = node->minor->dev;
	struct drm_i915_private *dev_priv = dev->dev_private;
	unsigned long temp, chipset, gfx;
	int ret;

	if (!IS_GEN5(dev))
		return -ENODEV;

	ret = mutex_lock_interruptible(&dev->struct_mutex);
	if (ret)
		return ret;

	temp = i915_mch_val(dev_priv);
	chipset = i915_chipset_val(dev_priv);
	gfx = i915_gfx_val(dev_priv);
	mutex_unlock(&dev->struct_mutex);

	seq_printf(m, "GMCH temp: %ld\n", temp);
	seq_printf(m, "Chipset power: %ld\n", chipset);
	seq_printf(m, "GFX power: %ld\n", gfx);
	seq_printf(m, "Total power: %ld\n", chipset + gfx);

	return 0;
}

static int i915_ring_freq_table(struct seq_file *m, void *unused)
{
	struct drm_info_node *node = m->private;
	struct drm_device *dev = node->minor->dev;
	struct drm_i915_private *dev_priv = dev->dev_private;
	int ret = 0;
	int gpu_freq, ia_freq;
	unsigned int max_gpu_freq, min_gpu_freq;

	if (!HAS_CORE_RING_FREQ(dev)) {
		seq_puts(m, "unsupported on this chipset\n");
		return 0;
	}

	intel_runtime_pm_get(dev_priv);

	flush_delayed_work(&dev_priv->rps.delayed_resume_work);

	ret = mutex_lock_interruptible(&dev_priv->rps.hw_lock);
	if (ret)
		goto out;

	if (IS_SKYLAKE(dev) || IS_KABYLAKE(dev)) {
		/* Convert GT frequency to 50 HZ units */
		min_gpu_freq =
			dev_priv->rps.min_freq_softlimit / GEN9_FREQ_SCALER;
		max_gpu_freq =
			dev_priv->rps.max_freq_softlimit / GEN9_FREQ_SCALER;
	} else {
		min_gpu_freq = dev_priv->rps.min_freq_softlimit;
		max_gpu_freq = dev_priv->rps.max_freq_softlimit;
	}

	seq_puts(m, "GPU freq (MHz)\tEffective CPU freq (MHz)\tEffective Ring freq (MHz)\n");

	for (gpu_freq = min_gpu_freq; gpu_freq <= max_gpu_freq; gpu_freq++) {
		ia_freq = gpu_freq;
		sandybridge_pcode_read(dev_priv,
				       GEN6_PCODE_READ_MIN_FREQ_TABLE,
				       &ia_freq);
		seq_printf(m, "%d\t\t%d\t\t\t\t%d\n",
			   intel_gpu_freq(dev_priv, (gpu_freq *
				(IS_SKYLAKE(dev) || IS_KABYLAKE(dev) ?
				 GEN9_FREQ_SCALER : 1))),
			   ((ia_freq >> 0) & 0xff) * 100,
			   ((ia_freq >> 8) & 0xff) * 100);
	}

	mutex_unlock(&dev_priv->rps.hw_lock);

out:
	intel_runtime_pm_put(dev_priv);
	return ret;
}

static int i915_opregion(struct seq_file *m, void *unused)
{
	struct drm_info_node *node = m->private;
	struct drm_device *dev = node->minor->dev;
	struct drm_i915_private *dev_priv = dev->dev_private;
	struct intel_opregion *opregion = &dev_priv->opregion;
	int ret;

	ret = mutex_lock_interruptible(&dev->struct_mutex);
	if (ret)
		goto out;

	if (opregion->header)
		seq_write(m, opregion->header, OPREGION_SIZE);

	mutex_unlock(&dev->struct_mutex);

out:
	return 0;
}

static int i915_vbt(struct seq_file *m, void *unused)
{
	struct drm_info_node *node = m->private;
	struct drm_device *dev = node->minor->dev;
	struct drm_i915_private *dev_priv = dev->dev_private;
	struct intel_opregion *opregion = &dev_priv->opregion;

	if (opregion->vbt)
		seq_write(m, opregion->vbt, opregion->vbt_size);

	return 0;
}

static int i915_gem_framebuffer_info(struct seq_file *m, void *data)
{
	struct drm_info_node *node = m->private;
	struct drm_device *dev = node->minor->dev;
	struct intel_framebuffer *fbdev_fb = NULL;
	struct drm_framebuffer *drm_fb;
	int ret;

	ret = mutex_lock_interruptible(&dev->struct_mutex);
	if (ret)
		return ret;

#ifdef CONFIG_DRM_FBDEV_EMULATION
       if (to_i915(dev)->fbdev) {
               fbdev_fb = to_intel_framebuffer(to_i915(dev)->fbdev->helper.fb);

               seq_printf(m, "fbcon size: %d x %d, depth %d, %d bpp, modifier 0x%llx, refcount %d, obj ",
                         fbdev_fb->base.width,
                         fbdev_fb->base.height,
                         fbdev_fb->base.depth,
                         fbdev_fb->base.bits_per_pixel,
                         fbdev_fb->base.modifier[0],
                         atomic_read(&fbdev_fb->base.refcount.refcount));
               describe_obj(m, fbdev_fb->obj);
               seq_putc(m, '\n');
       }
#endif

	mutex_lock(&dev->mode_config.fb_lock);
	drm_for_each_fb(drm_fb, dev) {
		struct intel_framebuffer *fb = to_intel_framebuffer(drm_fb);
		if (fb == fbdev_fb)
			continue;

		seq_printf(m, "user size: %d x %d, depth %d, %d bpp, modifier 0x%llx, refcount %d, obj ",
			   fb->base.width,
			   fb->base.height,
			   fb->base.depth,
			   fb->base.bits_per_pixel,
			   fb->base.modifier[0],
			   atomic_read(&fb->base.refcount.refcount));
		describe_obj(m, fb->obj);
		seq_putc(m, '\n');
	}
	mutex_unlock(&dev->mode_config.fb_lock);
	mutex_unlock(&dev->struct_mutex);

	return 0;
}

static void describe_ctx_ringbuf(struct seq_file *m,
				 struct intel_ringbuffer *ringbuf)
{
	seq_printf(m, " (ringbuffer, space: %d, head: %u, tail: %u, last head: %d)",
		   ringbuf->space, ringbuf->head, ringbuf->tail,
		   ringbuf->last_retired_head);
}

static int i915_context_status(struct seq_file *m, void *unused)
{
	struct drm_info_node *node = m->private;
	struct drm_device *dev = node->minor->dev;
	struct drm_i915_private *dev_priv = dev->dev_private;
	struct intel_engine_cs *engine;
	struct intel_context *ctx;
	enum intel_engine_id id;
	int ret;

	ret = mutex_lock_interruptible(&dev->struct_mutex);
	if (ret)
		return ret;

	list_for_each_entry(ctx, &dev_priv->context_list, link) {
		if (!i915.enable_execlists &&
		    ctx->legacy_hw_ctx.rcs_state == NULL)
			continue;

		seq_puts(m, "HW context ");
		describe_ctx(m, ctx);
		if (ctx == dev_priv->kernel_context)
			seq_printf(m, "(kernel context) ");

		if (i915.enable_execlists) {
			seq_putc(m, '\n');
			for_each_engine_id(engine, dev_priv, id) {
				struct drm_i915_gem_object *ctx_obj =
					ctx->engine[id].state;
				struct intel_ringbuffer *ringbuf =
					ctx->engine[id].ringbuf;

				seq_printf(m, "%s: ", engine->name);
				if (ctx_obj)
					describe_obj(m, ctx_obj);
				if (ringbuf)
					describe_ctx_ringbuf(m, ringbuf);
				seq_putc(m, '\n');
			}
		} else {
			describe_obj(m, ctx->legacy_hw_ctx.rcs_state);
		}

		seq_putc(m, '\n');
	}

	mutex_unlock(&dev->struct_mutex);

	return 0;
}

static void i915_dump_lrc_obj(struct seq_file *m,
			      struct intel_context *ctx,
			      struct intel_engine_cs *engine)
{
	struct page *page;
	uint32_t *reg_state;
	int j;
	struct drm_i915_gem_object *ctx_obj = ctx->engine[engine->id].state;
	unsigned long ggtt_offset = 0;

	if (ctx_obj == NULL) {
		seq_printf(m, "Context on %s with no gem object\n",
			   engine->name);
		return;
	}

	seq_printf(m, "CONTEXT: %s %u\n", engine->name,
		   intel_execlists_ctx_id(ctx, engine));

	if (!i915_gem_obj_ggtt_bound(ctx_obj))
		seq_puts(m, "\tNot bound in GGTT\n");
	else
		ggtt_offset = i915_gem_obj_ggtt_offset(ctx_obj);

	if (i915_gem_object_get_pages(ctx_obj)) {
		seq_puts(m, "\tFailed to get pages for context object\n");
		return;
	}

	page = i915_gem_object_get_page(ctx_obj, LRC_STATE_PN);
	if (!WARN_ON(page == NULL)) {
		reg_state = kmap_atomic(page);

		for (j = 0; j < 0x600 / sizeof(u32) / 4; j += 4) {
			seq_printf(m, "\t[0x%08lx] 0x%08x 0x%08x 0x%08x 0x%08x\n",
				   ggtt_offset + 4096 + (j * 4),
				   reg_state[j], reg_state[j + 1],
				   reg_state[j + 2], reg_state[j + 3]);
		}
		kunmap_atomic(reg_state);
	}

	seq_putc(m, '\n');
}

static int i915_dump_lrc(struct seq_file *m, void *unused)
{
	struct drm_info_node *node = (struct drm_info_node *) m->private;
	struct drm_device *dev = node->minor->dev;
	struct drm_i915_private *dev_priv = dev->dev_private;
	struct intel_engine_cs *engine;
	struct intel_context *ctx;
	int ret;

	if (!i915.enable_execlists) {
		seq_printf(m, "Logical Ring Contexts are disabled\n");
		return 0;
	}

	ret = mutex_lock_interruptible(&dev->struct_mutex);
	if (ret)
		return ret;

	list_for_each_entry(ctx, &dev_priv->context_list, link)
		if (ctx != dev_priv->kernel_context)
			for_each_engine(engine, dev_priv)
				i915_dump_lrc_obj(m, ctx, engine);

	mutex_unlock(&dev->struct_mutex);

	return 0;
}

static int i915_execlists(struct seq_file *m, void *data)
{
	struct drm_info_node *node = (struct drm_info_node *)m->private;
	struct drm_device *dev = node->minor->dev;
	struct drm_i915_private *dev_priv = dev->dev_private;
	struct intel_engine_cs *engine;
	u32 status_pointer;
	u8 read_pointer;
	u8 write_pointer;
	u32 status;
	u32 ctx_id;
	struct list_head *cursor;
	int i, ret;

	if (!i915.enable_execlists) {
		seq_puts(m, "Logical Ring Contexts are disabled\n");
		return 0;
	}

	ret = mutex_lock_interruptible(&dev->struct_mutex);
	if (ret)
		return ret;

	intel_runtime_pm_get(dev_priv);

	for_each_engine(engine, dev_priv) {
		struct drm_i915_gem_request *head_req = NULL;
		int count = 0;

		seq_printf(m, "%s\n", engine->name);

		status = I915_READ(RING_EXECLIST_STATUS_LO(engine));
		ctx_id = I915_READ(RING_EXECLIST_STATUS_HI(engine));
		seq_printf(m, "\tExeclist status: 0x%08X, context: %u\n",
			   status, ctx_id);

		status_pointer = I915_READ(RING_CONTEXT_STATUS_PTR(engine));
		seq_printf(m, "\tStatus pointer: 0x%08X\n", status_pointer);

		read_pointer = engine->next_context_status_buffer;
		write_pointer = GEN8_CSB_WRITE_PTR(status_pointer);
		if (read_pointer > write_pointer)
			write_pointer += GEN8_CSB_ENTRIES;
		seq_printf(m, "\tRead pointer: 0x%08X, write pointer 0x%08X\n",
			   read_pointer, write_pointer);

		for (i = 0; i < GEN8_CSB_ENTRIES; i++) {
			status = I915_READ(RING_CONTEXT_STATUS_BUF_LO(engine, i));
			ctx_id = I915_READ(RING_CONTEXT_STATUS_BUF_HI(engine, i));

			seq_printf(m, "\tStatus buffer %d: 0x%08X, context: %u\n",
				   i, status, ctx_id);
		}

<<<<<<< HEAD
		spin_lock_irqsave(&engine->execlist_lock, flags);
=======
		spin_lock_bh(&engine->execlist_lock);
>>>>>>> ba3150ac
		list_for_each(cursor, &engine->execlist_queue)
			count++;
		head_req = list_first_entry_or_null(&engine->execlist_queue,
						    struct drm_i915_gem_request,
						    execlist_link);
<<<<<<< HEAD
		spin_unlock_irqrestore(&engine->execlist_lock, flags);
=======
		spin_unlock_bh(&engine->execlist_lock);
>>>>>>> ba3150ac

		seq_printf(m, "\t%d requests in queue\n", count);
		if (head_req) {
			seq_printf(m, "\tHead request id: %u\n",
				   intel_execlists_ctx_id(head_req->ctx, engine));
			seq_printf(m, "\tHead request tail: %u\n",
				   head_req->tail);
		}

		seq_putc(m, '\n');
	}

	intel_runtime_pm_put(dev_priv);
	mutex_unlock(&dev->struct_mutex);

	return 0;
}

static const char *swizzle_string(unsigned swizzle)
{
	switch (swizzle) {
	case I915_BIT_6_SWIZZLE_NONE:
		return "none";
	case I915_BIT_6_SWIZZLE_9:
		return "bit9";
	case I915_BIT_6_SWIZZLE_9_10:
		return "bit9/bit10";
	case I915_BIT_6_SWIZZLE_9_11:
		return "bit9/bit11";
	case I915_BIT_6_SWIZZLE_9_10_11:
		return "bit9/bit10/bit11";
	case I915_BIT_6_SWIZZLE_9_17:
		return "bit9/bit17";
	case I915_BIT_6_SWIZZLE_9_10_17:
		return "bit9/bit10/bit17";
	case I915_BIT_6_SWIZZLE_UNKNOWN:
		return "unknown";
	}

	return "bug";
}

static int i915_swizzle_info(struct seq_file *m, void *data)
{
	struct drm_info_node *node = m->private;
	struct drm_device *dev = node->minor->dev;
	struct drm_i915_private *dev_priv = dev->dev_private;
	int ret;

	ret = mutex_lock_interruptible(&dev->struct_mutex);
	if (ret)
		return ret;
	intel_runtime_pm_get(dev_priv);

	seq_printf(m, "bit6 swizzle for X-tiling = %s\n",
		   swizzle_string(dev_priv->mm.bit_6_swizzle_x));
	seq_printf(m, "bit6 swizzle for Y-tiling = %s\n",
		   swizzle_string(dev_priv->mm.bit_6_swizzle_y));

	if (IS_GEN3(dev) || IS_GEN4(dev)) {
		seq_printf(m, "DDC = 0x%08x\n",
			   I915_READ(DCC));
		seq_printf(m, "DDC2 = 0x%08x\n",
			   I915_READ(DCC2));
		seq_printf(m, "C0DRB3 = 0x%04x\n",
			   I915_READ16(C0DRB3));
		seq_printf(m, "C1DRB3 = 0x%04x\n",
			   I915_READ16(C1DRB3));
	} else if (INTEL_INFO(dev)->gen >= 6) {
		seq_printf(m, "MAD_DIMM_C0 = 0x%08x\n",
			   I915_READ(MAD_DIMM_C0));
		seq_printf(m, "MAD_DIMM_C1 = 0x%08x\n",
			   I915_READ(MAD_DIMM_C1));
		seq_printf(m, "MAD_DIMM_C2 = 0x%08x\n",
			   I915_READ(MAD_DIMM_C2));
		seq_printf(m, "TILECTL = 0x%08x\n",
			   I915_READ(TILECTL));
		if (INTEL_INFO(dev)->gen >= 8)
			seq_printf(m, "GAMTARBMODE = 0x%08x\n",
				   I915_READ(GAMTARBMODE));
		else
			seq_printf(m, "ARB_MODE = 0x%08x\n",
				   I915_READ(ARB_MODE));
		seq_printf(m, "DISP_ARB_CTL = 0x%08x\n",
			   I915_READ(DISP_ARB_CTL));
	}

	if (dev_priv->quirks & QUIRK_PIN_SWIZZLED_PAGES)
		seq_puts(m, "L-shaped memory detected\n");

	intel_runtime_pm_put(dev_priv);
	mutex_unlock(&dev->struct_mutex);

	return 0;
}

static int per_file_ctx(int id, void *ptr, void *data)
{
	struct intel_context *ctx = ptr;
	struct seq_file *m = data;
	struct i915_hw_ppgtt *ppgtt = ctx->ppgtt;

	if (!ppgtt) {
		seq_printf(m, "  no ppgtt for context %d\n",
			   ctx->user_handle);
		return 0;
	}

	if (i915_gem_context_is_default(ctx))
		seq_puts(m, "  default context:\n");
	else
		seq_printf(m, "  context %d:\n", ctx->user_handle);
	ppgtt->debug_dump(ppgtt, m);

	return 0;
}

static void gen8_ppgtt_info(struct seq_file *m, struct drm_device *dev)
{
	struct drm_i915_private *dev_priv = dev->dev_private;
	struct intel_engine_cs *engine;
	struct i915_hw_ppgtt *ppgtt = dev_priv->mm.aliasing_ppgtt;
	int i;

	if (!ppgtt)
		return;

	for_each_engine(engine, dev_priv) {
		seq_printf(m, "%s\n", engine->name);
		for (i = 0; i < 4; i++) {
			u64 pdp = I915_READ(GEN8_RING_PDP_UDW(engine, i));
			pdp <<= 32;
			pdp |= I915_READ(GEN8_RING_PDP_LDW(engine, i));
			seq_printf(m, "\tPDP%d 0x%016llx\n", i, pdp);
		}
	}
}

static void gen6_ppgtt_info(struct seq_file *m, struct drm_device *dev)
{
	struct drm_i915_private *dev_priv = dev->dev_private;
	struct intel_engine_cs *engine;

	if (INTEL_INFO(dev)->gen == 6)
		seq_printf(m, "GFX_MODE: 0x%08x\n", I915_READ(GFX_MODE));

	for_each_engine(engine, dev_priv) {
		seq_printf(m, "%s\n", engine->name);
		if (INTEL_INFO(dev)->gen == 7)
			seq_printf(m, "GFX_MODE: 0x%08x\n",
				   I915_READ(RING_MODE_GEN7(engine)));
		seq_printf(m, "PP_DIR_BASE: 0x%08x\n",
			   I915_READ(RING_PP_DIR_BASE(engine)));
		seq_printf(m, "PP_DIR_BASE_READ: 0x%08x\n",
			   I915_READ(RING_PP_DIR_BASE_READ(engine)));
		seq_printf(m, "PP_DIR_DCLV: 0x%08x\n",
			   I915_READ(RING_PP_DIR_DCLV(engine)));
	}
	if (dev_priv->mm.aliasing_ppgtt) {
		struct i915_hw_ppgtt *ppgtt = dev_priv->mm.aliasing_ppgtt;

		seq_puts(m, "aliasing PPGTT:\n");
		seq_printf(m, "pd gtt offset: 0x%08x\n", ppgtt->pd.base.ggtt_offset);

		ppgtt->debug_dump(ppgtt, m);
	}

	seq_printf(m, "ECOCHK: 0x%08x\n", I915_READ(GAM_ECOCHK));
}

static int i915_ppgtt_info(struct seq_file *m, void *data)
{
	struct drm_info_node *node = m->private;
	struct drm_device *dev = node->minor->dev;
	struct drm_i915_private *dev_priv = dev->dev_private;
	struct drm_file *file;

	int ret = mutex_lock_interruptible(&dev->struct_mutex);
	if (ret)
		return ret;
	intel_runtime_pm_get(dev_priv);

	if (INTEL_INFO(dev)->gen >= 8)
		gen8_ppgtt_info(m, dev);
	else if (INTEL_INFO(dev)->gen >= 6)
		gen6_ppgtt_info(m, dev);

	list_for_each_entry_reverse(file, &dev->filelist, lhead) {
		struct drm_i915_file_private *file_priv = file->driver_priv;
		struct task_struct *task;

		task = get_pid_task(file->pid, PIDTYPE_PID);
		if (!task) {
			ret = -ESRCH;
			goto out_put;
		}
		seq_printf(m, "\nproc: %s\n", task->comm);
		put_task_struct(task);
		idr_for_each(&file_priv->context_idr, per_file_ctx,
			     (void *)(unsigned long)m);
	}

out_put:
	intel_runtime_pm_put(dev_priv);
	mutex_unlock(&dev->struct_mutex);

	return ret;
}

static int count_irq_waiters(struct drm_i915_private *i915)
{
	struct intel_engine_cs *engine;
	int count = 0;

	for_each_engine(engine, i915)
		count += engine->irq_refcount;

	return count;
}

static int i915_rps_boost_info(struct seq_file *m, void *data)
{
	struct drm_info_node *node = m->private;
	struct drm_device *dev = node->minor->dev;
	struct drm_i915_private *dev_priv = dev->dev_private;
	struct drm_file *file;

	seq_printf(m, "RPS enabled? %d\n", dev_priv->rps.enabled);
	seq_printf(m, "GPU busy? %d\n", dev_priv->mm.busy);
	seq_printf(m, "CPU waiting? %d\n", count_irq_waiters(dev_priv));
	seq_printf(m, "Frequency requested %d; min hard:%d, soft:%d; max soft:%d, hard:%d\n",
		   intel_gpu_freq(dev_priv, dev_priv->rps.cur_freq),
		   intel_gpu_freq(dev_priv, dev_priv->rps.min_freq),
		   intel_gpu_freq(dev_priv, dev_priv->rps.min_freq_softlimit),
		   intel_gpu_freq(dev_priv, dev_priv->rps.max_freq_softlimit),
		   intel_gpu_freq(dev_priv, dev_priv->rps.max_freq));
	spin_lock(&dev_priv->rps.client_lock);
	list_for_each_entry_reverse(file, &dev->filelist, lhead) {
		struct drm_i915_file_private *file_priv = file->driver_priv;
		struct task_struct *task;

		rcu_read_lock();
		task = pid_task(file->pid, PIDTYPE_PID);
		seq_printf(m, "%s [%d]: %d boosts%s\n",
			   task ? task->comm : "<unknown>",
			   task ? task->pid : -1,
			   file_priv->rps.boosts,
			   list_empty(&file_priv->rps.link) ? "" : ", active");
		rcu_read_unlock();
	}
	seq_printf(m, "Semaphore boosts: %d%s\n",
		   dev_priv->rps.semaphores.boosts,
		   list_empty(&dev_priv->rps.semaphores.link) ? "" : ", active");
	seq_printf(m, "MMIO flip boosts: %d%s\n",
		   dev_priv->rps.mmioflips.boosts,
		   list_empty(&dev_priv->rps.mmioflips.link) ? "" : ", active");
	seq_printf(m, "Kernel boosts: %d\n", dev_priv->rps.boosts);
	spin_unlock(&dev_priv->rps.client_lock);

	return 0;
}

static int i915_llc(struct seq_file *m, void *data)
{
	struct drm_info_node *node = m->private;
	struct drm_device *dev = node->minor->dev;
	struct drm_i915_private *dev_priv = dev->dev_private;

	/* Size calculation for LLC is a bit of a pain. Ignore for now. */
	seq_printf(m, "LLC: %s\n", yesno(HAS_LLC(dev)));
	seq_printf(m, "eLLC: %zuMB\n", dev_priv->ellc_size);

	return 0;
}

static int i915_guc_load_status_info(struct seq_file *m, void *data)
{
	struct drm_info_node *node = m->private;
	struct drm_i915_private *dev_priv = node->minor->dev->dev_private;
	struct intel_guc_fw *guc_fw = &dev_priv->guc.guc_fw;
	u32 tmp, i;

	if (!HAS_GUC_UCODE(dev_priv))
		return 0;

	seq_printf(m, "GuC firmware status:\n");
	seq_printf(m, "\tpath: %s\n",
		guc_fw->guc_fw_path);
	seq_printf(m, "\tfetch: %s\n",
		intel_guc_fw_status_repr(guc_fw->guc_fw_fetch_status));
	seq_printf(m, "\tload: %s\n",
		intel_guc_fw_status_repr(guc_fw->guc_fw_load_status));
	seq_printf(m, "\tversion wanted: %d.%d\n",
		guc_fw->guc_fw_major_wanted, guc_fw->guc_fw_minor_wanted);
	seq_printf(m, "\tversion found: %d.%d\n",
		guc_fw->guc_fw_major_found, guc_fw->guc_fw_minor_found);
	seq_printf(m, "\theader: offset is %d; size = %d\n",
		guc_fw->header_offset, guc_fw->header_size);
	seq_printf(m, "\tuCode: offset is %d; size = %d\n",
		guc_fw->ucode_offset, guc_fw->ucode_size);
	seq_printf(m, "\tRSA: offset is %d; size = %d\n",
		guc_fw->rsa_offset, guc_fw->rsa_size);

	tmp = I915_READ(GUC_STATUS);

	seq_printf(m, "\nGuC status 0x%08x:\n", tmp);
	seq_printf(m, "\tBootrom status = 0x%x\n",
		(tmp & GS_BOOTROM_MASK) >> GS_BOOTROM_SHIFT);
	seq_printf(m, "\tuKernel status = 0x%x\n",
		(tmp & GS_UKERNEL_MASK) >> GS_UKERNEL_SHIFT);
	seq_printf(m, "\tMIA Core status = 0x%x\n",
		(tmp & GS_MIA_MASK) >> GS_MIA_SHIFT);
	seq_puts(m, "\nScratch registers:\n");
	for (i = 0; i < 16; i++)
		seq_printf(m, "\t%2d: \t0x%x\n", i, I915_READ(SOFT_SCRATCH(i)));

	return 0;
}

static void i915_guc_client_info(struct seq_file *m,
				 struct drm_i915_private *dev_priv,
				 struct i915_guc_client *client)
{
	struct intel_engine_cs *engine;
	uint64_t tot = 0;

	seq_printf(m, "\tPriority %d, GuC ctx index: %u, PD offset 0x%x\n",
		client->priority, client->ctx_index, client->proc_desc_offset);
	seq_printf(m, "\tDoorbell id %d, offset: 0x%x, cookie 0x%x\n",
		client->doorbell_id, client->doorbell_offset, client->cookie);
	seq_printf(m, "\tWQ size %d, offset: 0x%x, tail %d\n",
		client->wq_size, client->wq_offset, client->wq_tail);

	seq_printf(m, "\tFailed to queue: %u\n", client->q_fail);
	seq_printf(m, "\tFailed doorbell: %u\n", client->b_fail);
	seq_printf(m, "\tLast submission result: %d\n", client->retcode);

	for_each_engine(engine, dev_priv) {
		seq_printf(m, "\tSubmissions: %llu %s\n",
				client->submissions[engine->guc_id],
				engine->name);
		tot += client->submissions[engine->guc_id];
	}
	seq_printf(m, "\tTotal: %llu\n", tot);
}

static int i915_guc_info(struct seq_file *m, void *data)
{
	struct drm_info_node *node = m->private;
	struct drm_device *dev = node->minor->dev;
	struct drm_i915_private *dev_priv = dev->dev_private;
	struct intel_guc guc;
	struct i915_guc_client client = {};
	struct intel_engine_cs *engine;
	u64 total = 0;

	if (!HAS_GUC_SCHED(dev_priv))
		return 0;

	if (mutex_lock_interruptible(&dev->struct_mutex))
		return 0;

	/* Take a local copy of the GuC data, so we can dump it at leisure */
	guc = dev_priv->guc;
	if (guc.execbuf_client)
		client = *guc.execbuf_client;

	mutex_unlock(&dev->struct_mutex);

	seq_printf(m, "GuC total action count: %llu\n", guc.action_count);
	seq_printf(m, "GuC action failure count: %u\n", guc.action_fail);
	seq_printf(m, "GuC last action command: 0x%x\n", guc.action_cmd);
	seq_printf(m, "GuC last action status: 0x%x\n", guc.action_status);
	seq_printf(m, "GuC last action error code: %d\n", guc.action_err);

	seq_printf(m, "\nGuC submissions:\n");
	for_each_engine(engine, dev_priv) {
		seq_printf(m, "\t%-24s: %10llu, last seqno 0x%08x\n",
			engine->name, guc.submissions[engine->guc_id],
			guc.last_seqno[engine->guc_id]);
		total += guc.submissions[engine->guc_id];
	}
	seq_printf(m, "\t%s: %llu\n", "Total", total);

	seq_printf(m, "\nGuC execbuf client @ %p:\n", guc.execbuf_client);
	i915_guc_client_info(m, dev_priv, &client);

	/* Add more as required ... */

	return 0;
}

static int i915_guc_log_dump(struct seq_file *m, void *data)
{
	struct drm_info_node *node = m->private;
	struct drm_device *dev = node->minor->dev;
	struct drm_i915_private *dev_priv = dev->dev_private;
	struct drm_i915_gem_object *log_obj = dev_priv->guc.log_obj;
	u32 *log;
	int i = 0, pg;

	if (!log_obj)
		return 0;

	for (pg = 0; pg < log_obj->base.size / PAGE_SIZE; pg++) {
		log = kmap_atomic(i915_gem_object_get_page(log_obj, pg));

		for (i = 0; i < PAGE_SIZE / sizeof(u32); i += 4)
			seq_printf(m, "0x%08x 0x%08x 0x%08x 0x%08x\n",
				   *(log + i), *(log + i + 1),
				   *(log + i + 2), *(log + i + 3));

		kunmap_atomic(log);
	}

	seq_putc(m, '\n');

	return 0;
}

static int i915_edp_psr_status(struct seq_file *m, void *data)
{
	struct drm_info_node *node = m->private;
	struct drm_device *dev = node->minor->dev;
	struct drm_i915_private *dev_priv = dev->dev_private;
	u32 psrperf = 0;
	u32 stat[3];
	enum pipe pipe;
	bool enabled = false;

	if (!HAS_PSR(dev)) {
		seq_puts(m, "PSR not supported\n");
		return 0;
	}

	intel_runtime_pm_get(dev_priv);

	mutex_lock(&dev_priv->psr.lock);
	seq_printf(m, "Sink_Support: %s\n", yesno(dev_priv->psr.sink_support));
	seq_printf(m, "Source_OK: %s\n", yesno(dev_priv->psr.source_ok));
	seq_printf(m, "Enabled: %s\n", yesno((bool)dev_priv->psr.enabled));
	seq_printf(m, "Active: %s\n", yesno(dev_priv->psr.active));
	seq_printf(m, "Busy frontbuffer bits: 0x%03x\n",
		   dev_priv->psr.busy_frontbuffer_bits);
	seq_printf(m, "Re-enable work scheduled: %s\n",
		   yesno(work_busy(&dev_priv->psr.work.work)));

	if (HAS_DDI(dev))
		enabled = I915_READ(EDP_PSR_CTL) & EDP_PSR_ENABLE;
	else {
		for_each_pipe(dev_priv, pipe) {
			stat[pipe] = I915_READ(VLV_PSRSTAT(pipe)) &
				VLV_EDP_PSR_CURR_STATE_MASK;
			if ((stat[pipe] == VLV_EDP_PSR_ACTIVE_NORFB_UP) ||
			    (stat[pipe] == VLV_EDP_PSR_ACTIVE_SF_UPDATE))
				enabled = true;
		}
	}

	seq_printf(m, "Main link in standby mode: %s\n",
		   yesno(dev_priv->psr.link_standby));

	seq_printf(m, "HW Enabled & Active bit: %s", yesno(enabled));

	if (!HAS_DDI(dev))
		for_each_pipe(dev_priv, pipe) {
			if ((stat[pipe] == VLV_EDP_PSR_ACTIVE_NORFB_UP) ||
			    (stat[pipe] == VLV_EDP_PSR_ACTIVE_SF_UPDATE))
				seq_printf(m, " pipe %c", pipe_name(pipe));
		}
	seq_puts(m, "\n");

	/*
	 * VLV/CHV PSR has no kind of performance counter
	 * SKL+ Perf counter is reset to 0 everytime DC state is entered
	 */
	if (IS_HASWELL(dev) || IS_BROADWELL(dev)) {
		psrperf = I915_READ(EDP_PSR_PERF_CNT) &
			EDP_PSR_PERF_CNT_MASK;

		seq_printf(m, "Performance_Counter: %u\n", psrperf);
	}
	mutex_unlock(&dev_priv->psr.lock);

	intel_runtime_pm_put(dev_priv);
	return 0;
}

static int i915_sink_crc(struct seq_file *m, void *data)
{
	struct drm_info_node *node = m->private;
	struct drm_device *dev = node->minor->dev;
	struct intel_encoder *encoder;
	struct intel_connector *connector;
	struct intel_dp *intel_dp = NULL;
	int ret;
	u8 crc[6];

	drm_modeset_lock_all(dev);
	for_each_intel_connector(dev, connector) {

		if (connector->base.dpms != DRM_MODE_DPMS_ON)
			continue;

		if (!connector->base.encoder)
			continue;

		encoder = to_intel_encoder(connector->base.encoder);
		if (encoder->type != INTEL_OUTPUT_EDP)
			continue;

		intel_dp = enc_to_intel_dp(&encoder->base);

		ret = intel_dp_sink_crc(intel_dp, crc);
		if (ret)
			goto out;

		seq_printf(m, "%02x%02x%02x%02x%02x%02x\n",
			   crc[0], crc[1], crc[2],
			   crc[3], crc[4], crc[5]);
		goto out;
	}
	ret = -ENODEV;
out:
	drm_modeset_unlock_all(dev);
	return ret;
}

static int i915_energy_uJ(struct seq_file *m, void *data)
{
	struct drm_info_node *node = m->private;
	struct drm_device *dev = node->minor->dev;
	struct drm_i915_private *dev_priv = dev->dev_private;
	u64 power;
	u32 units;

	if (INTEL_INFO(dev)->gen < 6)
		return -ENODEV;

	intel_runtime_pm_get(dev_priv);

	rdmsrl(MSR_RAPL_POWER_UNIT, power);
	power = (power & 0x1f00) >> 8;
	units = 1000000 / (1 << power); /* convert to uJ */
	power = I915_READ(MCH_SECP_NRG_STTS);
	power *= units;

	intel_runtime_pm_put(dev_priv);

	seq_printf(m, "%llu", (long long unsigned)power);

	return 0;
}

static int i915_runtime_pm_status(struct seq_file *m, void *unused)
{
	struct drm_info_node *node = m->private;
	struct drm_device *dev = node->minor->dev;
	struct drm_i915_private *dev_priv = dev->dev_private;

	if (!HAS_RUNTIME_PM(dev_priv))
		seq_puts(m, "Runtime power management not supported\n");

	seq_printf(m, "GPU idle: %s\n", yesno(!dev_priv->mm.busy));
	seq_printf(m, "IRQs disabled: %s\n",
		   yesno(!intel_irqs_enabled(dev_priv)));
#ifdef CONFIG_PM
	seq_printf(m, "Usage count: %d\n",
		   atomic_read(&dev->dev->power.usage_count));
#else
	seq_printf(m, "Device Power Management (CONFIG_PM) disabled\n");
#endif
	seq_printf(m, "PCI device power state: %s [%d]\n",
		   pci_power_name(dev_priv->dev->pdev->current_state),
		   dev_priv->dev->pdev->current_state);

	return 0;
}

static int i915_power_domain_info(struct seq_file *m, void *unused)
{
	struct drm_info_node *node = m->private;
	struct drm_device *dev = node->minor->dev;
	struct drm_i915_private *dev_priv = dev->dev_private;
	struct i915_power_domains *power_domains = &dev_priv->power_domains;
	int i;

	mutex_lock(&power_domains->lock);

	seq_printf(m, "%-25s %s\n", "Power well/domain", "Use count");
	for (i = 0; i < power_domains->power_well_count; i++) {
		struct i915_power_well *power_well;
		enum intel_display_power_domain power_domain;

		power_well = &power_domains->power_wells[i];
		seq_printf(m, "%-25s %d\n", power_well->name,
			   power_well->count);

		for (power_domain = 0; power_domain < POWER_DOMAIN_NUM;
		     power_domain++) {
			if (!(BIT(power_domain) & power_well->domains))
				continue;

			seq_printf(m, "  %-23s %d\n",
				 intel_display_power_domain_str(power_domain),
				 power_domains->domain_use_count[power_domain]);
		}
	}

	mutex_unlock(&power_domains->lock);

	return 0;
}

static int i915_dmc_info(struct seq_file *m, void *unused)
{
	struct drm_info_node *node = m->private;
	struct drm_device *dev = node->minor->dev;
	struct drm_i915_private *dev_priv = dev->dev_private;
	struct intel_csr *csr;

	if (!HAS_CSR(dev)) {
		seq_puts(m, "not supported\n");
		return 0;
	}

	csr = &dev_priv->csr;

	intel_runtime_pm_get(dev_priv);

	seq_printf(m, "fw loaded: %s\n", yesno(csr->dmc_payload != NULL));
	seq_printf(m, "path: %s\n", csr->fw_path);

	if (!csr->dmc_payload)
		goto out;

	seq_printf(m, "version: %d.%d\n", CSR_VERSION_MAJOR(csr->version),
		   CSR_VERSION_MINOR(csr->version));

	if (IS_SKYLAKE(dev) && csr->version >= CSR_VERSION(1, 6)) {
		seq_printf(m, "DC3 -> DC5 count: %d\n",
			   I915_READ(SKL_CSR_DC3_DC5_COUNT));
		seq_printf(m, "DC5 -> DC6 count: %d\n",
			   I915_READ(SKL_CSR_DC5_DC6_COUNT));
	} else if (IS_BROXTON(dev) && csr->version >= CSR_VERSION(1, 4)) {
		seq_printf(m, "DC3 -> DC5 count: %d\n",
			   I915_READ(BXT_CSR_DC3_DC5_COUNT));
	}

out:
	seq_printf(m, "program base: 0x%08x\n", I915_READ(CSR_PROGRAM(0)));
	seq_printf(m, "ssp base: 0x%08x\n", I915_READ(CSR_SSP_BASE));
	seq_printf(m, "htp: 0x%08x\n", I915_READ(CSR_HTP_SKL));

	intel_runtime_pm_put(dev_priv);

	return 0;
}

static void intel_seq_print_mode(struct seq_file *m, int tabs,
				 struct drm_display_mode *mode)
{
	int i;

	for (i = 0; i < tabs; i++)
		seq_putc(m, '\t');

	seq_printf(m, "id %d:\"%s\" freq %d clock %d hdisp %d hss %d hse %d htot %d vdisp %d vss %d vse %d vtot %d type 0x%x flags 0x%x\n",
		   mode->base.id, mode->name,
		   mode->vrefresh, mode->clock,
		   mode->hdisplay, mode->hsync_start,
		   mode->hsync_end, mode->htotal,
		   mode->vdisplay, mode->vsync_start,
		   mode->vsync_end, mode->vtotal,
		   mode->type, mode->flags);
}

static void intel_encoder_info(struct seq_file *m,
			       struct intel_crtc *intel_crtc,
			       struct intel_encoder *intel_encoder)
{
	struct drm_info_node *node = m->private;
	struct drm_device *dev = node->minor->dev;
	struct drm_crtc *crtc = &intel_crtc->base;
	struct intel_connector *intel_connector;
	struct drm_encoder *encoder;

	encoder = &intel_encoder->base;
	seq_printf(m, "\tencoder %d: type: %s, connectors:\n",
		   encoder->base.id, encoder->name);
	for_each_connector_on_encoder(dev, encoder, intel_connector) {
		struct drm_connector *connector = &intel_connector->base;
		seq_printf(m, "\t\tconnector %d: type: %s, status: %s",
			   connector->base.id,
			   connector->name,
			   drm_get_connector_status_name(connector->status));
		if (connector->status == connector_status_connected) {
			struct drm_display_mode *mode = &crtc->mode;
			seq_printf(m, ", mode:\n");
			intel_seq_print_mode(m, 2, mode);
		} else {
			seq_putc(m, '\n');
		}
	}
}

static void intel_crtc_info(struct seq_file *m, struct intel_crtc *intel_crtc)
{
	struct drm_info_node *node = m->private;
	struct drm_device *dev = node->minor->dev;
	struct drm_crtc *crtc = &intel_crtc->base;
	struct intel_encoder *intel_encoder;
	struct drm_plane_state *plane_state = crtc->primary->state;
	struct drm_framebuffer *fb = plane_state->fb;

	if (fb)
		seq_printf(m, "\tfb: %d, pos: %dx%d, size: %dx%d\n",
			   fb->base.id, plane_state->src_x >> 16,
			   plane_state->src_y >> 16, fb->width, fb->height);
	else
		seq_puts(m, "\tprimary plane disabled\n");
	for_each_encoder_on_crtc(dev, crtc, intel_encoder)
		intel_encoder_info(m, intel_crtc, intel_encoder);
}

static void intel_panel_info(struct seq_file *m, struct intel_panel *panel)
{
	struct drm_display_mode *mode = panel->fixed_mode;

	seq_printf(m, "\tfixed mode:\n");
	intel_seq_print_mode(m, 2, mode);
}

static void intel_dp_info(struct seq_file *m,
			  struct intel_connector *intel_connector)
{
	struct intel_encoder *intel_encoder = intel_connector->encoder;
	struct intel_dp *intel_dp = enc_to_intel_dp(&intel_encoder->base);

	seq_printf(m, "\tDPCD rev: %x\n", intel_dp->dpcd[DP_DPCD_REV]);
	seq_printf(m, "\taudio support: %s\n", yesno(intel_dp->has_audio));
	if (intel_encoder->type == INTEL_OUTPUT_EDP)
		intel_panel_info(m, &intel_connector->panel);
}

static void intel_dp_mst_info(struct seq_file *m,
			  struct intel_connector *intel_connector)
{
	struct intel_encoder *intel_encoder = intel_connector->encoder;
	struct intel_dp_mst_encoder *intel_mst =
		enc_to_mst(&intel_encoder->base);
	struct intel_digital_port *intel_dig_port = intel_mst->primary;
	struct intel_dp *intel_dp = &intel_dig_port->dp;
	bool has_audio = drm_dp_mst_port_has_audio(&intel_dp->mst_mgr,
					intel_connector->port);

	seq_printf(m, "\taudio support: %s\n", yesno(has_audio));
}

static void intel_hdmi_info(struct seq_file *m,
			    struct intel_connector *intel_connector)
{
	struct intel_encoder *intel_encoder = intel_connector->encoder;
	struct intel_hdmi *intel_hdmi = enc_to_intel_hdmi(&intel_encoder->base);

	seq_printf(m, "\taudio support: %s\n", yesno(intel_hdmi->has_audio));
}

static void intel_lvds_info(struct seq_file *m,
			    struct intel_connector *intel_connector)
{
	intel_panel_info(m, &intel_connector->panel);
}

static void intel_connector_info(struct seq_file *m,
				 struct drm_connector *connector)
{
	struct intel_connector *intel_connector = to_intel_connector(connector);
	struct intel_encoder *intel_encoder = intel_connector->encoder;
	struct drm_display_mode *mode;

	seq_printf(m, "connector %d: type %s, status: %s\n",
		   connector->base.id, connector->name,
		   drm_get_connector_status_name(connector->status));
	if (connector->status == connector_status_connected) {
		seq_printf(m, "\tname: %s\n", connector->display_info.name);
		seq_printf(m, "\tphysical dimensions: %dx%dmm\n",
			   connector->display_info.width_mm,
			   connector->display_info.height_mm);
		seq_printf(m, "\tsubpixel order: %s\n",
			   drm_get_subpixel_order_name(connector->display_info.subpixel_order));
		seq_printf(m, "\tCEA rev: %d\n",
			   connector->display_info.cea_rev);
	}
	if (intel_encoder) {
		if (intel_encoder->type == INTEL_OUTPUT_DISPLAYPORT ||
		    intel_encoder->type == INTEL_OUTPUT_EDP)
			intel_dp_info(m, intel_connector);
		else if (intel_encoder->type == INTEL_OUTPUT_HDMI)
			intel_hdmi_info(m, intel_connector);
		else if (intel_encoder->type == INTEL_OUTPUT_LVDS)
			intel_lvds_info(m, intel_connector);
		else if (intel_encoder->type == INTEL_OUTPUT_DP_MST)
			intel_dp_mst_info(m, intel_connector);
	}

	seq_printf(m, "\tmodes:\n");
	list_for_each_entry(mode, &connector->modes, head)
		intel_seq_print_mode(m, 2, mode);
}

static bool cursor_active(struct drm_device *dev, int pipe)
{
	struct drm_i915_private *dev_priv = dev->dev_private;
	u32 state;

	if (IS_845G(dev) || IS_I865G(dev))
		state = I915_READ(CURCNTR(PIPE_A)) & CURSOR_ENABLE;
	else
		state = I915_READ(CURCNTR(pipe)) & CURSOR_MODE;

	return state;
}

static bool cursor_position(struct drm_device *dev, int pipe, int *x, int *y)
{
	struct drm_i915_private *dev_priv = dev->dev_private;
	u32 pos;

	pos = I915_READ(CURPOS(pipe));

	*x = (pos >> CURSOR_X_SHIFT) & CURSOR_POS_MASK;
	if (pos & (CURSOR_POS_SIGN << CURSOR_X_SHIFT))
		*x = -*x;

	*y = (pos >> CURSOR_Y_SHIFT) & CURSOR_POS_MASK;
	if (pos & (CURSOR_POS_SIGN << CURSOR_Y_SHIFT))
		*y = -*y;

	return cursor_active(dev, pipe);
}

static const char *plane_type(enum drm_plane_type type)
{
	switch (type) {
	case DRM_PLANE_TYPE_OVERLAY:
		return "OVL";
	case DRM_PLANE_TYPE_PRIMARY:
		return "PRI";
	case DRM_PLANE_TYPE_CURSOR:
		return "CUR";
	/*
	 * Deliberately omitting default: to generate compiler warnings
	 * when a new drm_plane_type gets added.
	 */
	}

	return "unknown";
}

static const char *plane_rotation(unsigned int rotation)
{
	static char buf[48];
	/*
	 * According to doc only one DRM_ROTATE_ is allowed but this
	 * will print them all to visualize if the values are misused
	 */
	snprintf(buf, sizeof(buf),
		 "%s%s%s%s%s%s(0x%08x)",
		 (rotation & BIT(DRM_ROTATE_0)) ? "0 " : "",
		 (rotation & BIT(DRM_ROTATE_90)) ? "90 " : "",
		 (rotation & BIT(DRM_ROTATE_180)) ? "180 " : "",
		 (rotation & BIT(DRM_ROTATE_270)) ? "270 " : "",
		 (rotation & BIT(DRM_REFLECT_X)) ? "FLIPX " : "",
		 (rotation & BIT(DRM_REFLECT_Y)) ? "FLIPY " : "",
		 rotation);

	return buf;
}

static void intel_plane_info(struct seq_file *m, struct intel_crtc *intel_crtc)
{
	struct drm_info_node *node = m->private;
	struct drm_device *dev = node->minor->dev;
	struct intel_plane *intel_plane;

	for_each_intel_plane_on_crtc(dev, intel_crtc, intel_plane) {
		struct drm_plane_state *state;
		struct drm_plane *plane = &intel_plane->base;

		if (!plane->state) {
			seq_puts(m, "plane->state is NULL!\n");
			continue;
		}

		state = plane->state;

		seq_printf(m, "\t--Plane id %d: type=%s, crtc_pos=%4dx%4d, crtc_size=%4dx%4d, src_pos=%d.%04ux%d.%04u, src_size=%d.%04ux%d.%04u, format=%s, rotation=%s\n",
			   plane->base.id,
			   plane_type(intel_plane->base.type),
			   state->crtc_x, state->crtc_y,
			   state->crtc_w, state->crtc_h,
			   (state->src_x >> 16),
			   ((state->src_x & 0xffff) * 15625) >> 10,
			   (state->src_y >> 16),
			   ((state->src_y & 0xffff) * 15625) >> 10,
			   (state->src_w >> 16),
			   ((state->src_w & 0xffff) * 15625) >> 10,
			   (state->src_h >> 16),
			   ((state->src_h & 0xffff) * 15625) >> 10,
			   state->fb ? drm_get_format_name(state->fb->pixel_format) : "N/A",
			   plane_rotation(state->rotation));
	}
}

static void intel_scaler_info(struct seq_file *m, struct intel_crtc *intel_crtc)
{
	struct intel_crtc_state *pipe_config;
	int num_scalers = intel_crtc->num_scalers;
	int i;

	pipe_config = to_intel_crtc_state(intel_crtc->base.state);

	/* Not all platformas have a scaler */
	if (num_scalers) {
		seq_printf(m, "\tnum_scalers=%d, scaler_users=%x scaler_id=%d",
			   num_scalers,
			   pipe_config->scaler_state.scaler_users,
			   pipe_config->scaler_state.scaler_id);

		for (i = 0; i < SKL_NUM_SCALERS; i++) {
			struct intel_scaler *sc =
					&pipe_config->scaler_state.scalers[i];

			seq_printf(m, ", scalers[%d]: use=%s, mode=%x",
				   i, yesno(sc->in_use), sc->mode);
		}
		seq_puts(m, "\n");
	} else {
		seq_puts(m, "\tNo scalers available on this platform\n");
	}
}

static int i915_display_info(struct seq_file *m, void *unused)
{
	struct drm_info_node *node = m->private;
	struct drm_device *dev = node->minor->dev;
	struct drm_i915_private *dev_priv = dev->dev_private;
	struct intel_crtc *crtc;
	struct drm_connector *connector;

	intel_runtime_pm_get(dev_priv);
	drm_modeset_lock_all(dev);
	seq_printf(m, "CRTC info\n");
	seq_printf(m, "---------\n");
	for_each_intel_crtc(dev, crtc) {
		bool active;
		struct intel_crtc_state *pipe_config;
		int x, y;

		pipe_config = to_intel_crtc_state(crtc->base.state);

		seq_printf(m, "CRTC %d: pipe: %c, active=%s, (size=%dx%d), dither=%s, bpp=%d\n",
			   crtc->base.base.id, pipe_name(crtc->pipe),
			   yesno(pipe_config->base.active),
			   pipe_config->pipe_src_w, pipe_config->pipe_src_h,
			   yesno(pipe_config->dither), pipe_config->pipe_bpp);

		if (pipe_config->base.active) {
			intel_crtc_info(m, crtc);

			active = cursor_position(dev, crtc->pipe, &x, &y);
			seq_printf(m, "\tcursor visible? %s, position (%d, %d), size %dx%d, addr 0x%08x, active? %s\n",
				   yesno(crtc->cursor_base),
				   x, y, crtc->base.cursor->state->crtc_w,
				   crtc->base.cursor->state->crtc_h,
				   crtc->cursor_addr, yesno(active));
			intel_scaler_info(m, crtc);
			intel_plane_info(m, crtc);
		}

		seq_printf(m, "\tunderrun reporting: cpu=%s pch=%s \n",
			   yesno(!crtc->cpu_fifo_underrun_disabled),
			   yesno(!crtc->pch_fifo_underrun_disabled));
	}

	seq_printf(m, "\n");
	seq_printf(m, "Connector info\n");
	seq_printf(m, "--------------\n");
	list_for_each_entry(connector, &dev->mode_config.connector_list, head) {
		intel_connector_info(m, connector);
	}
	drm_modeset_unlock_all(dev);
	intel_runtime_pm_put(dev_priv);

	return 0;
}

static int i915_semaphore_status(struct seq_file *m, void *unused)
{
	struct drm_info_node *node = (struct drm_info_node *) m->private;
	struct drm_device *dev = node->minor->dev;
	struct drm_i915_private *dev_priv = dev->dev_private;
	struct intel_engine_cs *engine;
	int num_rings = hweight32(INTEL_INFO(dev)->ring_mask);
	enum intel_engine_id id;
	int j, ret;

	if (!i915_semaphore_is_enabled(dev)) {
		seq_puts(m, "Semaphores are disabled\n");
		return 0;
	}

	ret = mutex_lock_interruptible(&dev->struct_mutex);
	if (ret)
		return ret;
	intel_runtime_pm_get(dev_priv);

	if (IS_BROADWELL(dev)) {
		struct page *page;
		uint64_t *seqno;

		page = i915_gem_object_get_page(dev_priv->semaphore_obj, 0);

		seqno = (uint64_t *)kmap_atomic(page);
		for_each_engine_id(engine, dev_priv, id) {
			uint64_t offset;

			seq_printf(m, "%s\n", engine->name);

			seq_puts(m, "  Last signal:");
			for (j = 0; j < num_rings; j++) {
				offset = id * I915_NUM_ENGINES + j;
				seq_printf(m, "0x%08llx (0x%02llx) ",
					   seqno[offset], offset * 8);
			}
			seq_putc(m, '\n');

			seq_puts(m, "  Last wait:  ");
			for (j = 0; j < num_rings; j++) {
				offset = id + (j * I915_NUM_ENGINES);
				seq_printf(m, "0x%08llx (0x%02llx) ",
					   seqno[offset], offset * 8);
			}
			seq_putc(m, '\n');

		}
		kunmap_atomic(seqno);
	} else {
		seq_puts(m, "  Last signal:");
		for_each_engine(engine, dev_priv)
			for (j = 0; j < num_rings; j++)
				seq_printf(m, "0x%08x\n",
					   I915_READ(engine->semaphore.mbox.signal[j]));
		seq_putc(m, '\n');
	}

	seq_puts(m, "\nSync seqno:\n");
	for_each_engine(engine, dev_priv) {
		for (j = 0; j < num_rings; j++)
			seq_printf(m, "  0x%08x ",
				   engine->semaphore.sync_seqno[j]);
		seq_putc(m, '\n');
	}
	seq_putc(m, '\n');

	intel_runtime_pm_put(dev_priv);
	mutex_unlock(&dev->struct_mutex);
	return 0;
}

static int i915_shared_dplls_info(struct seq_file *m, void *unused)
{
	struct drm_info_node *node = (struct drm_info_node *) m->private;
	struct drm_device *dev = node->minor->dev;
	struct drm_i915_private *dev_priv = dev->dev_private;
	int i;

	drm_modeset_lock_all(dev);
	for (i = 0; i < dev_priv->num_shared_dpll; i++) {
		struct intel_shared_dpll *pll = &dev_priv->shared_dplls[i];

		seq_printf(m, "DPLL%i: %s, id: %i\n", i, pll->name, pll->id);
		seq_printf(m, " crtc_mask: 0x%08x, active: 0x%x, on: %s\n",
			   pll->config.crtc_mask, pll->active_mask, yesno(pll->on));
		seq_printf(m, " tracked hardware state:\n");
		seq_printf(m, " dpll:    0x%08x\n", pll->config.hw_state.dpll);
		seq_printf(m, " dpll_md: 0x%08x\n",
			   pll->config.hw_state.dpll_md);
		seq_printf(m, " fp0:     0x%08x\n", pll->config.hw_state.fp0);
		seq_printf(m, " fp1:     0x%08x\n", pll->config.hw_state.fp1);
		seq_printf(m, " wrpll:   0x%08x\n", pll->config.hw_state.wrpll);
	}
	drm_modeset_unlock_all(dev);

	return 0;
}

static int i915_wa_registers(struct seq_file *m, void *unused)
{
	int i;
	int ret;
	struct intel_engine_cs *engine;
	struct drm_info_node *node = (struct drm_info_node *) m->private;
	struct drm_device *dev = node->minor->dev;
	struct drm_i915_private *dev_priv = dev->dev_private;
	struct i915_workarounds *workarounds = &dev_priv->workarounds;
	enum intel_engine_id id;

	ret = mutex_lock_interruptible(&dev->struct_mutex);
	if (ret)
		return ret;

	intel_runtime_pm_get(dev_priv);

	seq_printf(m, "Workarounds applied: %d\n", workarounds->count);
	for_each_engine_id(engine, dev_priv, id)
		seq_printf(m, "HW whitelist count for %s: %d\n",
			   engine->name, workarounds->hw_whitelist_count[id]);
	for (i = 0; i < workarounds->count; ++i) {
		i915_reg_t addr;
		u32 mask, value, read;
		bool ok;

		addr = workarounds->reg[i].addr;
		mask = workarounds->reg[i].mask;
		value = workarounds->reg[i].value;
		read = I915_READ(addr);
		ok = (value & mask) == (read & mask);
		seq_printf(m, "0x%X: 0x%08X, mask: 0x%08X, read: 0x%08x, status: %s\n",
			   i915_mmio_reg_offset(addr), value, mask, read, ok ? "OK" : "FAIL");
	}

	intel_runtime_pm_put(dev_priv);
	mutex_unlock(&dev->struct_mutex);

	return 0;
}

static int i915_ddb_info(struct seq_file *m, void *unused)
{
	struct drm_info_node *node = m->private;
	struct drm_device *dev = node->minor->dev;
	struct drm_i915_private *dev_priv = dev->dev_private;
	struct skl_ddb_allocation *ddb;
	struct skl_ddb_entry *entry;
	enum pipe pipe;
	int plane;

	if (INTEL_INFO(dev)->gen < 9)
		return 0;

	drm_modeset_lock_all(dev);

	ddb = &dev_priv->wm.skl_hw.ddb;

	seq_printf(m, "%-15s%8s%8s%8s\n", "", "Start", "End", "Size");

	for_each_pipe(dev_priv, pipe) {
		seq_printf(m, "Pipe %c\n", pipe_name(pipe));

		for_each_plane(dev_priv, pipe, plane) {
			entry = &ddb->plane[pipe][plane];
			seq_printf(m, "  Plane%-8d%8u%8u%8u\n", plane + 1,
				   entry->start, entry->end,
				   skl_ddb_entry_size(entry));
		}

		entry = &ddb->plane[pipe][PLANE_CURSOR];
		seq_printf(m, "  %-13s%8u%8u%8u\n", "Cursor", entry->start,
			   entry->end, skl_ddb_entry_size(entry));
	}

	drm_modeset_unlock_all(dev);

	return 0;
}

static void drrs_status_per_crtc(struct seq_file *m,
		struct drm_device *dev, struct intel_crtc *intel_crtc)
{
	struct intel_encoder *intel_encoder;
	struct drm_i915_private *dev_priv = dev->dev_private;
	struct i915_drrs *drrs = &dev_priv->drrs;
	int vrefresh = 0;

	for_each_encoder_on_crtc(dev, &intel_crtc->base, intel_encoder) {
		/* Encoder connected on this CRTC */
		switch (intel_encoder->type) {
		case INTEL_OUTPUT_EDP:
			seq_puts(m, "eDP:\n");
			break;
		case INTEL_OUTPUT_DSI:
			seq_puts(m, "DSI:\n");
			break;
		case INTEL_OUTPUT_HDMI:
			seq_puts(m, "HDMI:\n");
			break;
		case INTEL_OUTPUT_DISPLAYPORT:
			seq_puts(m, "DP:\n");
			break;
		default:
			seq_printf(m, "Other encoder (id=%d).\n",
						intel_encoder->type);
			return;
		}
	}

	if (dev_priv->vbt.drrs_type == STATIC_DRRS_SUPPORT)
		seq_puts(m, "\tVBT: DRRS_type: Static");
	else if (dev_priv->vbt.drrs_type == SEAMLESS_DRRS_SUPPORT)
		seq_puts(m, "\tVBT: DRRS_type: Seamless");
	else if (dev_priv->vbt.drrs_type == DRRS_NOT_SUPPORTED)
		seq_puts(m, "\tVBT: DRRS_type: None");
	else
		seq_puts(m, "\tVBT: DRRS_type: FIXME: Unrecognized Value");

	seq_puts(m, "\n\n");

	if (to_intel_crtc_state(intel_crtc->base.state)->has_drrs) {
		struct intel_panel *panel;

		mutex_lock(&drrs->mutex);
		/* DRRS Supported */
		seq_puts(m, "\tDRRS Supported: Yes\n");

		/* disable_drrs() will make drrs->dp NULL */
		if (!drrs->dp) {
			seq_puts(m, "Idleness DRRS: Disabled");
			mutex_unlock(&drrs->mutex);
			return;
		}

		panel = &drrs->dp->attached_connector->panel;
		seq_printf(m, "\t\tBusy_frontbuffer_bits: 0x%X",
					drrs->busy_frontbuffer_bits);

		seq_puts(m, "\n\t\t");
		if (drrs->refresh_rate_type == DRRS_HIGH_RR) {
			seq_puts(m, "DRRS_State: DRRS_HIGH_RR\n");
			vrefresh = panel->fixed_mode->vrefresh;
		} else if (drrs->refresh_rate_type == DRRS_LOW_RR) {
			seq_puts(m, "DRRS_State: DRRS_LOW_RR\n");
			vrefresh = panel->downclock_mode->vrefresh;
		} else {
			seq_printf(m, "DRRS_State: Unknown(%d)\n",
						drrs->refresh_rate_type);
			mutex_unlock(&drrs->mutex);
			return;
		}
		seq_printf(m, "\t\tVrefresh: %d", vrefresh);

		seq_puts(m, "\n\t\t");
		mutex_unlock(&drrs->mutex);
	} else {
		/* DRRS not supported. Print the VBT parameter*/
		seq_puts(m, "\tDRRS Supported : No");
	}
	seq_puts(m, "\n");
}

static int i915_drrs_status(struct seq_file *m, void *unused)
{
	struct drm_info_node *node = m->private;
	struct drm_device *dev = node->minor->dev;
	struct intel_crtc *intel_crtc;
	int active_crtc_cnt = 0;

	for_each_intel_crtc(dev, intel_crtc) {
		drm_modeset_lock(&intel_crtc->base.mutex, NULL);

		if (intel_crtc->base.state->active) {
			active_crtc_cnt++;
			seq_printf(m, "\nCRTC %d:  ", active_crtc_cnt);

			drrs_status_per_crtc(m, dev, intel_crtc);
		}

		drm_modeset_unlock(&intel_crtc->base.mutex);
	}

	if (!active_crtc_cnt)
		seq_puts(m, "No active crtc found\n");

	return 0;
}

struct pipe_crc_info {
	const char *name;
	struct drm_device *dev;
	enum pipe pipe;
};

static int i915_dp_mst_info(struct seq_file *m, void *unused)
{
	struct drm_info_node *node = (struct drm_info_node *) m->private;
	struct drm_device *dev = node->minor->dev;
	struct drm_encoder *encoder;
	struct intel_encoder *intel_encoder;
	struct intel_digital_port *intel_dig_port;
	drm_modeset_lock_all(dev);
	list_for_each_entry(encoder, &dev->mode_config.encoder_list, head) {
		intel_encoder = to_intel_encoder(encoder);
		if (intel_encoder->type != INTEL_OUTPUT_DISPLAYPORT)
			continue;
		intel_dig_port = enc_to_dig_port(encoder);
		if (!intel_dig_port->dp.can_mst)
			continue;
		seq_printf(m, "MST Source Port %c\n",
			   port_name(intel_dig_port->port));
		drm_dp_mst_dump_topology(m, &intel_dig_port->dp.mst_mgr);
	}
	drm_modeset_unlock_all(dev);
	return 0;
}

static int i915_pipe_crc_open(struct inode *inode, struct file *filep)
{
	struct pipe_crc_info *info = inode->i_private;
	struct drm_i915_private *dev_priv = info->dev->dev_private;
	struct intel_pipe_crc *pipe_crc = &dev_priv->pipe_crc[info->pipe];

	if (info->pipe >= INTEL_INFO(info->dev)->num_pipes)
		return -ENODEV;

	spin_lock_irq(&pipe_crc->lock);

	if (pipe_crc->opened) {
		spin_unlock_irq(&pipe_crc->lock);
		return -EBUSY; /* already open */
	}

	pipe_crc->opened = true;
	filep->private_data = inode->i_private;

	spin_unlock_irq(&pipe_crc->lock);

	return 0;
}

static int i915_pipe_crc_release(struct inode *inode, struct file *filep)
{
	struct pipe_crc_info *info = inode->i_private;
	struct drm_i915_private *dev_priv = info->dev->dev_private;
	struct intel_pipe_crc *pipe_crc = &dev_priv->pipe_crc[info->pipe];

	spin_lock_irq(&pipe_crc->lock);
	pipe_crc->opened = false;
	spin_unlock_irq(&pipe_crc->lock);

	return 0;
}

/* (6 fields, 8 chars each, space separated (5) + '\n') */
#define PIPE_CRC_LINE_LEN	(6 * 8 + 5 + 1)
/* account for \'0' */
#define PIPE_CRC_BUFFER_LEN	(PIPE_CRC_LINE_LEN + 1)

static int pipe_crc_data_count(struct intel_pipe_crc *pipe_crc)
{
	assert_spin_locked(&pipe_crc->lock);
	return CIRC_CNT(pipe_crc->head, pipe_crc->tail,
			INTEL_PIPE_CRC_ENTRIES_NR);
}

static ssize_t
i915_pipe_crc_read(struct file *filep, char __user *user_buf, size_t count,
		   loff_t *pos)
{
	struct pipe_crc_info *info = filep->private_data;
	struct drm_device *dev = info->dev;
	struct drm_i915_private *dev_priv = dev->dev_private;
	struct intel_pipe_crc *pipe_crc = &dev_priv->pipe_crc[info->pipe];
	char buf[PIPE_CRC_BUFFER_LEN];
	int n_entries;
	ssize_t bytes_read;

	/*
	 * Don't allow user space to provide buffers not big enough to hold
	 * a line of data.
	 */
	if (count < PIPE_CRC_LINE_LEN)
		return -EINVAL;

	if (pipe_crc->source == INTEL_PIPE_CRC_SOURCE_NONE)
		return 0;

	/* nothing to read */
	spin_lock_irq(&pipe_crc->lock);
	while (pipe_crc_data_count(pipe_crc) == 0) {
		int ret;

		if (filep->f_flags & O_NONBLOCK) {
			spin_unlock_irq(&pipe_crc->lock);
			return -EAGAIN;
		}

		ret = wait_event_interruptible_lock_irq(pipe_crc->wq,
				pipe_crc_data_count(pipe_crc), pipe_crc->lock);
		if (ret) {
			spin_unlock_irq(&pipe_crc->lock);
			return ret;
		}
	}

	/* We now have one or more entries to read */
	n_entries = count / PIPE_CRC_LINE_LEN;

	bytes_read = 0;
	while (n_entries > 0) {
		struct intel_pipe_crc_entry *entry =
			&pipe_crc->entries[pipe_crc->tail];
		int ret;

		if (CIRC_CNT(pipe_crc->head, pipe_crc->tail,
			     INTEL_PIPE_CRC_ENTRIES_NR) < 1)
			break;

		BUILD_BUG_ON_NOT_POWER_OF_2(INTEL_PIPE_CRC_ENTRIES_NR);
		pipe_crc->tail = (pipe_crc->tail + 1) & (INTEL_PIPE_CRC_ENTRIES_NR - 1);

		bytes_read += snprintf(buf, PIPE_CRC_BUFFER_LEN,
				       "%8u %8x %8x %8x %8x %8x\n",
				       entry->frame, entry->crc[0],
				       entry->crc[1], entry->crc[2],
				       entry->crc[3], entry->crc[4]);

		spin_unlock_irq(&pipe_crc->lock);

		ret = copy_to_user(user_buf, buf, PIPE_CRC_LINE_LEN);
		if (ret == PIPE_CRC_LINE_LEN)
			return -EFAULT;

		user_buf += PIPE_CRC_LINE_LEN;
		n_entries--;

		spin_lock_irq(&pipe_crc->lock);
	}

	spin_unlock_irq(&pipe_crc->lock);

	return bytes_read;
}

static const struct file_operations i915_pipe_crc_fops = {
	.owner = THIS_MODULE,
	.open = i915_pipe_crc_open,
	.read = i915_pipe_crc_read,
	.release = i915_pipe_crc_release,
};

static struct pipe_crc_info i915_pipe_crc_data[I915_MAX_PIPES] = {
	{
		.name = "i915_pipe_A_crc",
		.pipe = PIPE_A,
	},
	{
		.name = "i915_pipe_B_crc",
		.pipe = PIPE_B,
	},
	{
		.name = "i915_pipe_C_crc",
		.pipe = PIPE_C,
	},
};

static int i915_pipe_crc_create(struct dentry *root, struct drm_minor *minor,
				enum pipe pipe)
{
	struct drm_device *dev = minor->dev;
	struct dentry *ent;
	struct pipe_crc_info *info = &i915_pipe_crc_data[pipe];

	info->dev = dev;
	ent = debugfs_create_file(info->name, S_IRUGO, root, info,
				  &i915_pipe_crc_fops);
	if (!ent)
		return -ENOMEM;

	return drm_add_fake_info_node(minor, ent, info);
}

static const char * const pipe_crc_sources[] = {
	"none",
	"plane1",
	"plane2",
	"pf",
	"pipe",
	"TV",
	"DP-B",
	"DP-C",
	"DP-D",
	"auto",
};

static const char *pipe_crc_source_name(enum intel_pipe_crc_source source)
{
	BUILD_BUG_ON(ARRAY_SIZE(pipe_crc_sources) != INTEL_PIPE_CRC_SOURCE_MAX);
	return pipe_crc_sources[source];
}

static int display_crc_ctl_show(struct seq_file *m, void *data)
{
	struct drm_device *dev = m->private;
	struct drm_i915_private *dev_priv = dev->dev_private;
	int i;

	for (i = 0; i < I915_MAX_PIPES; i++)
		seq_printf(m, "%c %s\n", pipe_name(i),
			   pipe_crc_source_name(dev_priv->pipe_crc[i].source));

	return 0;
}

static int display_crc_ctl_open(struct inode *inode, struct file *file)
{
	struct drm_device *dev = inode->i_private;

	return single_open(file, display_crc_ctl_show, dev);
}

static int i8xx_pipe_crc_ctl_reg(enum intel_pipe_crc_source *source,
				 uint32_t *val)
{
	if (*source == INTEL_PIPE_CRC_SOURCE_AUTO)
		*source = INTEL_PIPE_CRC_SOURCE_PIPE;

	switch (*source) {
	case INTEL_PIPE_CRC_SOURCE_PIPE:
		*val = PIPE_CRC_ENABLE | PIPE_CRC_INCLUDE_BORDER_I8XX;
		break;
	case INTEL_PIPE_CRC_SOURCE_NONE:
		*val = 0;
		break;
	default:
		return -EINVAL;
	}

	return 0;
}

static int i9xx_pipe_crc_auto_source(struct drm_device *dev, enum pipe pipe,
				     enum intel_pipe_crc_source *source)
{
	struct intel_encoder *encoder;
	struct intel_crtc *crtc;
	struct intel_digital_port *dig_port;
	int ret = 0;

	*source = INTEL_PIPE_CRC_SOURCE_PIPE;

	drm_modeset_lock_all(dev);
	for_each_intel_encoder(dev, encoder) {
		if (!encoder->base.crtc)
			continue;

		crtc = to_intel_crtc(encoder->base.crtc);

		if (crtc->pipe != pipe)
			continue;

		switch (encoder->type) {
		case INTEL_OUTPUT_TVOUT:
			*source = INTEL_PIPE_CRC_SOURCE_TV;
			break;
		case INTEL_OUTPUT_DISPLAYPORT:
		case INTEL_OUTPUT_EDP:
			dig_port = enc_to_dig_port(&encoder->base);
			switch (dig_port->port) {
			case PORT_B:
				*source = INTEL_PIPE_CRC_SOURCE_DP_B;
				break;
			case PORT_C:
				*source = INTEL_PIPE_CRC_SOURCE_DP_C;
				break;
			case PORT_D:
				*source = INTEL_PIPE_CRC_SOURCE_DP_D;
				break;
			default:
				WARN(1, "nonexisting DP port %c\n",
				     port_name(dig_port->port));
				break;
			}
			break;
		default:
			break;
		}
	}
	drm_modeset_unlock_all(dev);

	return ret;
}

static int vlv_pipe_crc_ctl_reg(struct drm_device *dev,
				enum pipe pipe,
				enum intel_pipe_crc_source *source,
				uint32_t *val)
{
	struct drm_i915_private *dev_priv = dev->dev_private;
	bool need_stable_symbols = false;

	if (*source == INTEL_PIPE_CRC_SOURCE_AUTO) {
		int ret = i9xx_pipe_crc_auto_source(dev, pipe, source);
		if (ret)
			return ret;
	}

	switch (*source) {
	case INTEL_PIPE_CRC_SOURCE_PIPE:
		*val = PIPE_CRC_ENABLE | PIPE_CRC_SOURCE_PIPE_VLV;
		break;
	case INTEL_PIPE_CRC_SOURCE_DP_B:
		*val = PIPE_CRC_ENABLE | PIPE_CRC_SOURCE_DP_B_VLV;
		need_stable_symbols = true;
		break;
	case INTEL_PIPE_CRC_SOURCE_DP_C:
		*val = PIPE_CRC_ENABLE | PIPE_CRC_SOURCE_DP_C_VLV;
		need_stable_symbols = true;
		break;
	case INTEL_PIPE_CRC_SOURCE_DP_D:
		if (!IS_CHERRYVIEW(dev))
			return -EINVAL;
		*val = PIPE_CRC_ENABLE | PIPE_CRC_SOURCE_DP_D_VLV;
		need_stable_symbols = true;
		break;
	case INTEL_PIPE_CRC_SOURCE_NONE:
		*val = 0;
		break;
	default:
		return -EINVAL;
	}

	/*
	 * When the pipe CRC tap point is after the transcoders we need
	 * to tweak symbol-level features to produce a deterministic series of
	 * symbols for a given frame. We need to reset those features only once
	 * a frame (instead of every nth symbol):
	 *   - DC-balance: used to ensure a better clock recovery from the data
	 *     link (SDVO)
	 *   - DisplayPort scrambling: used for EMI reduction
	 */
	if (need_stable_symbols) {
		uint32_t tmp = I915_READ(PORT_DFT2_G4X);

		tmp |= DC_BALANCE_RESET_VLV;
		switch (pipe) {
		case PIPE_A:
			tmp |= PIPE_A_SCRAMBLE_RESET;
			break;
		case PIPE_B:
			tmp |= PIPE_B_SCRAMBLE_RESET;
			break;
		case PIPE_C:
			tmp |= PIPE_C_SCRAMBLE_RESET;
			break;
		default:
			return -EINVAL;
		}
		I915_WRITE(PORT_DFT2_G4X, tmp);
	}

	return 0;
}

static int i9xx_pipe_crc_ctl_reg(struct drm_device *dev,
				 enum pipe pipe,
				 enum intel_pipe_crc_source *source,
				 uint32_t *val)
{
	struct drm_i915_private *dev_priv = dev->dev_private;
	bool need_stable_symbols = false;

	if (*source == INTEL_PIPE_CRC_SOURCE_AUTO) {
		int ret = i9xx_pipe_crc_auto_source(dev, pipe, source);
		if (ret)
			return ret;
	}

	switch (*source) {
	case INTEL_PIPE_CRC_SOURCE_PIPE:
		*val = PIPE_CRC_ENABLE | PIPE_CRC_SOURCE_PIPE_I9XX;
		break;
	case INTEL_PIPE_CRC_SOURCE_TV:
		if (!SUPPORTS_TV(dev))
			return -EINVAL;
		*val = PIPE_CRC_ENABLE | PIPE_CRC_SOURCE_TV_PRE;
		break;
	case INTEL_PIPE_CRC_SOURCE_DP_B:
		if (!IS_G4X(dev))
			return -EINVAL;
		*val = PIPE_CRC_ENABLE | PIPE_CRC_SOURCE_DP_B_G4X;
		need_stable_symbols = true;
		break;
	case INTEL_PIPE_CRC_SOURCE_DP_C:
		if (!IS_G4X(dev))
			return -EINVAL;
		*val = PIPE_CRC_ENABLE | PIPE_CRC_SOURCE_DP_C_G4X;
		need_stable_symbols = true;
		break;
	case INTEL_PIPE_CRC_SOURCE_DP_D:
		if (!IS_G4X(dev))
			return -EINVAL;
		*val = PIPE_CRC_ENABLE | PIPE_CRC_SOURCE_DP_D_G4X;
		need_stable_symbols = true;
		break;
	case INTEL_PIPE_CRC_SOURCE_NONE:
		*val = 0;
		break;
	default:
		return -EINVAL;
	}

	/*
	 * When the pipe CRC tap point is after the transcoders we need
	 * to tweak symbol-level features to produce a deterministic series of
	 * symbols for a given frame. We need to reset those features only once
	 * a frame (instead of every nth symbol):
	 *   - DC-balance: used to ensure a better clock recovery from the data
	 *     link (SDVO)
	 *   - DisplayPort scrambling: used for EMI reduction
	 */
	if (need_stable_symbols) {
		uint32_t tmp = I915_READ(PORT_DFT2_G4X);

		WARN_ON(!IS_G4X(dev));

		I915_WRITE(PORT_DFT_I9XX,
			   I915_READ(PORT_DFT_I9XX) | DC_BALANCE_RESET);

		if (pipe == PIPE_A)
			tmp |= PIPE_A_SCRAMBLE_RESET;
		else
			tmp |= PIPE_B_SCRAMBLE_RESET;

		I915_WRITE(PORT_DFT2_G4X, tmp);
	}

	return 0;
}

static void vlv_undo_pipe_scramble_reset(struct drm_device *dev,
					 enum pipe pipe)
{
	struct drm_i915_private *dev_priv = dev->dev_private;
	uint32_t tmp = I915_READ(PORT_DFT2_G4X);

	switch (pipe) {
	case PIPE_A:
		tmp &= ~PIPE_A_SCRAMBLE_RESET;
		break;
	case PIPE_B:
		tmp &= ~PIPE_B_SCRAMBLE_RESET;
		break;
	case PIPE_C:
		tmp &= ~PIPE_C_SCRAMBLE_RESET;
		break;
	default:
		return;
	}
	if (!(tmp & PIPE_SCRAMBLE_RESET_MASK))
		tmp &= ~DC_BALANCE_RESET_VLV;
	I915_WRITE(PORT_DFT2_G4X, tmp);

}

static void g4x_undo_pipe_scramble_reset(struct drm_device *dev,
					 enum pipe pipe)
{
	struct drm_i915_private *dev_priv = dev->dev_private;
	uint32_t tmp = I915_READ(PORT_DFT2_G4X);

	if (pipe == PIPE_A)
		tmp &= ~PIPE_A_SCRAMBLE_RESET;
	else
		tmp &= ~PIPE_B_SCRAMBLE_RESET;
	I915_WRITE(PORT_DFT2_G4X, tmp);

	if (!(tmp & PIPE_SCRAMBLE_RESET_MASK)) {
		I915_WRITE(PORT_DFT_I9XX,
			   I915_READ(PORT_DFT_I9XX) & ~DC_BALANCE_RESET);
	}
}

static int ilk_pipe_crc_ctl_reg(enum intel_pipe_crc_source *source,
				uint32_t *val)
{
	if (*source == INTEL_PIPE_CRC_SOURCE_AUTO)
		*source = INTEL_PIPE_CRC_SOURCE_PIPE;

	switch (*source) {
	case INTEL_PIPE_CRC_SOURCE_PLANE1:
		*val = PIPE_CRC_ENABLE | PIPE_CRC_SOURCE_PRIMARY_ILK;
		break;
	case INTEL_PIPE_CRC_SOURCE_PLANE2:
		*val = PIPE_CRC_ENABLE | PIPE_CRC_SOURCE_SPRITE_ILK;
		break;
	case INTEL_PIPE_CRC_SOURCE_PIPE:
		*val = PIPE_CRC_ENABLE | PIPE_CRC_SOURCE_PIPE_ILK;
		break;
	case INTEL_PIPE_CRC_SOURCE_NONE:
		*val = 0;
		break;
	default:
		return -EINVAL;
	}

	return 0;
}

static void hsw_trans_edp_pipe_A_crc_wa(struct drm_device *dev, bool enable)
{
	struct drm_i915_private *dev_priv = dev->dev_private;
	struct intel_crtc *crtc =
		to_intel_crtc(dev_priv->pipe_to_crtc_mapping[PIPE_A]);
	struct intel_crtc_state *pipe_config;
	struct drm_atomic_state *state;
	int ret = 0;

	drm_modeset_lock_all(dev);
	state = drm_atomic_state_alloc(dev);
	if (!state) {
		ret = -ENOMEM;
		goto out;
	}

	state->acquire_ctx = drm_modeset_legacy_acquire_ctx(&crtc->base);
	pipe_config = intel_atomic_get_crtc_state(state, crtc);
	if (IS_ERR(pipe_config)) {
		ret = PTR_ERR(pipe_config);
		goto out;
	}

	pipe_config->pch_pfit.force_thru = enable;
	if (pipe_config->cpu_transcoder == TRANSCODER_EDP &&
	    pipe_config->pch_pfit.enabled != enable)
		pipe_config->base.connectors_changed = true;

	ret = drm_atomic_commit(state);
out:
	drm_modeset_unlock_all(dev);
	WARN(ret, "Toggling workaround to %i returns %i\n", enable, ret);
	if (ret)
		drm_atomic_state_free(state);
}

static int ivb_pipe_crc_ctl_reg(struct drm_device *dev,
				enum pipe pipe,
				enum intel_pipe_crc_source *source,
				uint32_t *val)
{
	if (*source == INTEL_PIPE_CRC_SOURCE_AUTO)
		*source = INTEL_PIPE_CRC_SOURCE_PF;

	switch (*source) {
	case INTEL_PIPE_CRC_SOURCE_PLANE1:
		*val = PIPE_CRC_ENABLE | PIPE_CRC_SOURCE_PRIMARY_IVB;
		break;
	case INTEL_PIPE_CRC_SOURCE_PLANE2:
		*val = PIPE_CRC_ENABLE | PIPE_CRC_SOURCE_SPRITE_IVB;
		break;
	case INTEL_PIPE_CRC_SOURCE_PF:
		if (IS_HASWELL(dev) && pipe == PIPE_A)
			hsw_trans_edp_pipe_A_crc_wa(dev, true);

		*val = PIPE_CRC_ENABLE | PIPE_CRC_SOURCE_PF_IVB;
		break;
	case INTEL_PIPE_CRC_SOURCE_NONE:
		*val = 0;
		break;
	default:
		return -EINVAL;
	}

	return 0;
}

static int pipe_crc_set_source(struct drm_device *dev, enum pipe pipe,
			       enum intel_pipe_crc_source source)
{
	struct drm_i915_private *dev_priv = dev->dev_private;
	struct intel_pipe_crc *pipe_crc = &dev_priv->pipe_crc[pipe];
	struct intel_crtc *crtc = to_intel_crtc(intel_get_crtc_for_pipe(dev,
									pipe));
	enum intel_display_power_domain power_domain;
	u32 val = 0; /* shut up gcc */
	int ret;

	if (pipe_crc->source == source)
		return 0;

	/* forbid changing the source without going back to 'none' */
	if (pipe_crc->source && source)
		return -EINVAL;

	power_domain = POWER_DOMAIN_PIPE(pipe);
	if (!intel_display_power_get_if_enabled(dev_priv, power_domain)) {
		DRM_DEBUG_KMS("Trying to capture CRC while pipe is off\n");
		return -EIO;
	}

	if (IS_GEN2(dev))
		ret = i8xx_pipe_crc_ctl_reg(&source, &val);
	else if (INTEL_INFO(dev)->gen < 5)
		ret = i9xx_pipe_crc_ctl_reg(dev, pipe, &source, &val);
	else if (IS_VALLEYVIEW(dev) || IS_CHERRYVIEW(dev))
		ret = vlv_pipe_crc_ctl_reg(dev, pipe, &source, &val);
	else if (IS_GEN5(dev) || IS_GEN6(dev))
		ret = ilk_pipe_crc_ctl_reg(&source, &val);
	else
		ret = ivb_pipe_crc_ctl_reg(dev, pipe, &source, &val);

	if (ret != 0)
		goto out;

	/* none -> real source transition */
	if (source) {
		struct intel_pipe_crc_entry *entries;

		DRM_DEBUG_DRIVER("collecting CRCs for pipe %c, %s\n",
				 pipe_name(pipe), pipe_crc_source_name(source));

		entries = kcalloc(INTEL_PIPE_CRC_ENTRIES_NR,
				  sizeof(pipe_crc->entries[0]),
				  GFP_KERNEL);
		if (!entries) {
			ret = -ENOMEM;
			goto out;
		}

		/*
		 * When IPS gets enabled, the pipe CRC changes. Since IPS gets
		 * enabled and disabled dynamically based on package C states,
		 * user space can't make reliable use of the CRCs, so let's just
		 * completely disable it.
		 */
		hsw_disable_ips(crtc);

		spin_lock_irq(&pipe_crc->lock);
		kfree(pipe_crc->entries);
		pipe_crc->entries = entries;
		pipe_crc->head = 0;
		pipe_crc->tail = 0;
		spin_unlock_irq(&pipe_crc->lock);
	}

	pipe_crc->source = source;

	I915_WRITE(PIPE_CRC_CTL(pipe), val);
	POSTING_READ(PIPE_CRC_CTL(pipe));

	/* real source -> none transition */
	if (source == INTEL_PIPE_CRC_SOURCE_NONE) {
		struct intel_pipe_crc_entry *entries;
		struct intel_crtc *crtc =
			to_intel_crtc(dev_priv->pipe_to_crtc_mapping[pipe]);

		DRM_DEBUG_DRIVER("stopping CRCs for pipe %c\n",
				 pipe_name(pipe));

		drm_modeset_lock(&crtc->base.mutex, NULL);
		if (crtc->base.state->active)
			intel_wait_for_vblank(dev, pipe);
		drm_modeset_unlock(&crtc->base.mutex);

		spin_lock_irq(&pipe_crc->lock);
		entries = pipe_crc->entries;
		pipe_crc->entries = NULL;
		pipe_crc->head = 0;
		pipe_crc->tail = 0;
		spin_unlock_irq(&pipe_crc->lock);

		kfree(entries);

		if (IS_G4X(dev))
			g4x_undo_pipe_scramble_reset(dev, pipe);
		else if (IS_VALLEYVIEW(dev) || IS_CHERRYVIEW(dev))
			vlv_undo_pipe_scramble_reset(dev, pipe);
		else if (IS_HASWELL(dev) && pipe == PIPE_A)
			hsw_trans_edp_pipe_A_crc_wa(dev, false);

		hsw_enable_ips(crtc);
	}

	ret = 0;

out:
	intel_display_power_put(dev_priv, power_domain);

	return ret;
}

/*
 * Parse pipe CRC command strings:
 *   command: wsp* object wsp+ name wsp+ source wsp*
 *   object: 'pipe'
 *   name: (A | B | C)
 *   source: (none | plane1 | plane2 | pf)
 *   wsp: (#0x20 | #0x9 | #0xA)+
 *
 * eg.:
 *  "pipe A plane1"  ->  Start CRC computations on plane1 of pipe A
 *  "pipe A none"    ->  Stop CRC
 */
static int display_crc_ctl_tokenize(char *buf, char *words[], int max_words)
{
	int n_words = 0;

	while (*buf) {
		char *end;

		/* skip leading white space */
		buf = skip_spaces(buf);
		if (!*buf)
			break;	/* end of buffer */

		/* find end of word */
		for (end = buf; *end && !isspace(*end); end++)
			;

		if (n_words == max_words) {
			DRM_DEBUG_DRIVER("too many words, allowed <= %d\n",
					 max_words);
			return -EINVAL;	/* ran out of words[] before bytes */
		}

		if (*end)
			*end++ = '\0';
		words[n_words++] = buf;
		buf = end;
	}

	return n_words;
}

enum intel_pipe_crc_object {
	PIPE_CRC_OBJECT_PIPE,
};

static const char * const pipe_crc_objects[] = {
	"pipe",
};

static int
display_crc_ctl_parse_object(const char *buf, enum intel_pipe_crc_object *o)
{
	int i;

	for (i = 0; i < ARRAY_SIZE(pipe_crc_objects); i++)
		if (!strcmp(buf, pipe_crc_objects[i])) {
			*o = i;
			return 0;
		    }

	return -EINVAL;
}

static int display_crc_ctl_parse_pipe(const char *buf, enum pipe *pipe)
{
	const char name = buf[0];

	if (name < 'A' || name >= pipe_name(I915_MAX_PIPES))
		return -EINVAL;

	*pipe = name - 'A';

	return 0;
}

static int
display_crc_ctl_parse_source(const char *buf, enum intel_pipe_crc_source *s)
{
	int i;

	for (i = 0; i < ARRAY_SIZE(pipe_crc_sources); i++)
		if (!strcmp(buf, pipe_crc_sources[i])) {
			*s = i;
			return 0;
		    }

	return -EINVAL;
}

static int display_crc_ctl_parse(struct drm_device *dev, char *buf, size_t len)
{
#define N_WORDS 3
	int n_words;
	char *words[N_WORDS];
	enum pipe pipe;
	enum intel_pipe_crc_object object;
	enum intel_pipe_crc_source source;

	n_words = display_crc_ctl_tokenize(buf, words, N_WORDS);
	if (n_words != N_WORDS) {
		DRM_DEBUG_DRIVER("tokenize failed, a command is %d words\n",
				 N_WORDS);
		return -EINVAL;
	}

	if (display_crc_ctl_parse_object(words[0], &object) < 0) {
		DRM_DEBUG_DRIVER("unknown object %s\n", words[0]);
		return -EINVAL;
	}

	if (display_crc_ctl_parse_pipe(words[1], &pipe) < 0) {
		DRM_DEBUG_DRIVER("unknown pipe %s\n", words[1]);
		return -EINVAL;
	}

	if (display_crc_ctl_parse_source(words[2], &source) < 0) {
		DRM_DEBUG_DRIVER("unknown source %s\n", words[2]);
		return -EINVAL;
	}

	return pipe_crc_set_source(dev, pipe, source);
}

static ssize_t display_crc_ctl_write(struct file *file, const char __user *ubuf,
				     size_t len, loff_t *offp)
{
	struct seq_file *m = file->private_data;
	struct drm_device *dev = m->private;
	char *tmpbuf;
	int ret;

	if (len == 0)
		return 0;

	if (len > PAGE_SIZE - 1) {
		DRM_DEBUG_DRIVER("expected <%lu bytes into pipe crc control\n",
				 PAGE_SIZE);
		return -E2BIG;
	}

	tmpbuf = kmalloc(len + 1, GFP_KERNEL);
	if (!tmpbuf)
		return -ENOMEM;

	if (copy_from_user(tmpbuf, ubuf, len)) {
		ret = -EFAULT;
		goto out;
	}
	tmpbuf[len] = '\0';

	ret = display_crc_ctl_parse(dev, tmpbuf, len);

out:
	kfree(tmpbuf);
	if (ret < 0)
		return ret;

	*offp += len;
	return len;
}

static const struct file_operations i915_display_crc_ctl_fops = {
	.owner = THIS_MODULE,
	.open = display_crc_ctl_open,
	.read = seq_read,
	.llseek = seq_lseek,
	.release = single_release,
	.write = display_crc_ctl_write
};

static ssize_t i915_displayport_test_active_write(struct file *file,
					    const char __user *ubuf,
					    size_t len, loff_t *offp)
{
	char *input_buffer;
	int status = 0;
	struct drm_device *dev;
	struct drm_connector *connector;
	struct list_head *connector_list;
	struct intel_dp *intel_dp;
	int val = 0;

	dev = ((struct seq_file *)file->private_data)->private;

	connector_list = &dev->mode_config.connector_list;

	if (len == 0)
		return 0;

	input_buffer = kmalloc(len + 1, GFP_KERNEL);
	if (!input_buffer)
		return -ENOMEM;

	if (copy_from_user(input_buffer, ubuf, len)) {
		status = -EFAULT;
		goto out;
	}

	input_buffer[len] = '\0';
	DRM_DEBUG_DRIVER("Copied %d bytes from user\n", (unsigned int)len);

	list_for_each_entry(connector, connector_list, head) {

		if (connector->connector_type !=
		    DRM_MODE_CONNECTOR_DisplayPort)
			continue;

		if (connector->status == connector_status_connected &&
		    connector->encoder != NULL) {
			intel_dp = enc_to_intel_dp(connector->encoder);
			status = kstrtoint(input_buffer, 10, &val);
			if (status < 0)
				goto out;
			DRM_DEBUG_DRIVER("Got %d for test active\n", val);
			/* To prevent erroneous activation of the compliance
			 * testing code, only accept an actual value of 1 here
			 */
			if (val == 1)
				intel_dp->compliance_test_active = 1;
			else
				intel_dp->compliance_test_active = 0;
		}
	}
out:
	kfree(input_buffer);
	if (status < 0)
		return status;

	*offp += len;
	return len;
}

static int i915_displayport_test_active_show(struct seq_file *m, void *data)
{
	struct drm_device *dev = m->private;
	struct drm_connector *connector;
	struct list_head *connector_list = &dev->mode_config.connector_list;
	struct intel_dp *intel_dp;

	list_for_each_entry(connector, connector_list, head) {

		if (connector->connector_type !=
		    DRM_MODE_CONNECTOR_DisplayPort)
			continue;

		if (connector->status == connector_status_connected &&
		    connector->encoder != NULL) {
			intel_dp = enc_to_intel_dp(connector->encoder);
			if (intel_dp->compliance_test_active)
				seq_puts(m, "1");
			else
				seq_puts(m, "0");
		} else
			seq_puts(m, "0");
	}

	return 0;
}

static int i915_displayport_test_active_open(struct inode *inode,
				       struct file *file)
{
	struct drm_device *dev = inode->i_private;

	return single_open(file, i915_displayport_test_active_show, dev);
}

static const struct file_operations i915_displayport_test_active_fops = {
	.owner = THIS_MODULE,
	.open = i915_displayport_test_active_open,
	.read = seq_read,
	.llseek = seq_lseek,
	.release = single_release,
	.write = i915_displayport_test_active_write
};

static int i915_displayport_test_data_show(struct seq_file *m, void *data)
{
	struct drm_device *dev = m->private;
	struct drm_connector *connector;
	struct list_head *connector_list = &dev->mode_config.connector_list;
	struct intel_dp *intel_dp;

	list_for_each_entry(connector, connector_list, head) {

		if (connector->connector_type !=
		    DRM_MODE_CONNECTOR_DisplayPort)
			continue;

		if (connector->status == connector_status_connected &&
		    connector->encoder != NULL) {
			intel_dp = enc_to_intel_dp(connector->encoder);
			seq_printf(m, "%lx", intel_dp->compliance_test_data);
		} else
			seq_puts(m, "0");
	}

	return 0;
}
static int i915_displayport_test_data_open(struct inode *inode,
				       struct file *file)
{
	struct drm_device *dev = inode->i_private;

	return single_open(file, i915_displayport_test_data_show, dev);
}

static const struct file_operations i915_displayport_test_data_fops = {
	.owner = THIS_MODULE,
	.open = i915_displayport_test_data_open,
	.read = seq_read,
	.llseek = seq_lseek,
	.release = single_release
};

static int i915_displayport_test_type_show(struct seq_file *m, void *data)
{
	struct drm_device *dev = m->private;
	struct drm_connector *connector;
	struct list_head *connector_list = &dev->mode_config.connector_list;
	struct intel_dp *intel_dp;

	list_for_each_entry(connector, connector_list, head) {

		if (connector->connector_type !=
		    DRM_MODE_CONNECTOR_DisplayPort)
			continue;

		if (connector->status == connector_status_connected &&
		    connector->encoder != NULL) {
			intel_dp = enc_to_intel_dp(connector->encoder);
			seq_printf(m, "%02lx", intel_dp->compliance_test_type);
		} else
			seq_puts(m, "0");
	}

	return 0;
}

static int i915_displayport_test_type_open(struct inode *inode,
				       struct file *file)
{
	struct drm_device *dev = inode->i_private;

	return single_open(file, i915_displayport_test_type_show, dev);
}

static const struct file_operations i915_displayport_test_type_fops = {
	.owner = THIS_MODULE,
	.open = i915_displayport_test_type_open,
	.read = seq_read,
	.llseek = seq_lseek,
	.release = single_release
};

static void wm_latency_show(struct seq_file *m, const uint16_t wm[8])
{
	struct drm_device *dev = m->private;
	int level;
	int num_levels;

	if (IS_CHERRYVIEW(dev))
		num_levels = 3;
	else if (IS_VALLEYVIEW(dev))
		num_levels = 1;
	else
		num_levels = ilk_wm_max_level(dev) + 1;

	drm_modeset_lock_all(dev);

	for (level = 0; level < num_levels; level++) {
		unsigned int latency = wm[level];

		/*
		 * - WM1+ latency values in 0.5us units
		 * - latencies are in us on gen9/vlv/chv
		 */
		if (INTEL_INFO(dev)->gen >= 9 || IS_VALLEYVIEW(dev) ||
		    IS_CHERRYVIEW(dev))
			latency *= 10;
		else if (level > 0)
			latency *= 5;

		seq_printf(m, "WM%d %u (%u.%u usec)\n",
			   level, wm[level], latency / 10, latency % 10);
	}

	drm_modeset_unlock_all(dev);
}

static int pri_wm_latency_show(struct seq_file *m, void *data)
{
	struct drm_device *dev = m->private;
	struct drm_i915_private *dev_priv = dev->dev_private;
	const uint16_t *latencies;

	if (INTEL_INFO(dev)->gen >= 9)
		latencies = dev_priv->wm.skl_latency;
	else
		latencies = to_i915(dev)->wm.pri_latency;

	wm_latency_show(m, latencies);

	return 0;
}

static int spr_wm_latency_show(struct seq_file *m, void *data)
{
	struct drm_device *dev = m->private;
	struct drm_i915_private *dev_priv = dev->dev_private;
	const uint16_t *latencies;

	if (INTEL_INFO(dev)->gen >= 9)
		latencies = dev_priv->wm.skl_latency;
	else
		latencies = to_i915(dev)->wm.spr_latency;

	wm_latency_show(m, latencies);

	return 0;
}

static int cur_wm_latency_show(struct seq_file *m, void *data)
{
	struct drm_device *dev = m->private;
	struct drm_i915_private *dev_priv = dev->dev_private;
	const uint16_t *latencies;

	if (INTEL_INFO(dev)->gen >= 9)
		latencies = dev_priv->wm.skl_latency;
	else
		latencies = to_i915(dev)->wm.cur_latency;

	wm_latency_show(m, latencies);

	return 0;
}

static int pri_wm_latency_open(struct inode *inode, struct file *file)
{
	struct drm_device *dev = inode->i_private;

	if (INTEL_INFO(dev)->gen < 5)
		return -ENODEV;

	return single_open(file, pri_wm_latency_show, dev);
}

static int spr_wm_latency_open(struct inode *inode, struct file *file)
{
	struct drm_device *dev = inode->i_private;

	if (HAS_GMCH_DISPLAY(dev))
		return -ENODEV;

	return single_open(file, spr_wm_latency_show, dev);
}

static int cur_wm_latency_open(struct inode *inode, struct file *file)
{
	struct drm_device *dev = inode->i_private;

	if (HAS_GMCH_DISPLAY(dev))
		return -ENODEV;

	return single_open(file, cur_wm_latency_show, dev);
}

static ssize_t wm_latency_write(struct file *file, const char __user *ubuf,
				size_t len, loff_t *offp, uint16_t wm[8])
{
	struct seq_file *m = file->private_data;
	struct drm_device *dev = m->private;
	uint16_t new[8] = { 0 };
	int num_levels;
	int level;
	int ret;
	char tmp[32];

	if (IS_CHERRYVIEW(dev))
		num_levels = 3;
	else if (IS_VALLEYVIEW(dev))
		num_levels = 1;
	else
		num_levels = ilk_wm_max_level(dev) + 1;

	if (len >= sizeof(tmp))
		return -EINVAL;

	if (copy_from_user(tmp, ubuf, len))
		return -EFAULT;

	tmp[len] = '\0';

	ret = sscanf(tmp, "%hu %hu %hu %hu %hu %hu %hu %hu",
		     &new[0], &new[1], &new[2], &new[3],
		     &new[4], &new[5], &new[6], &new[7]);
	if (ret != num_levels)
		return -EINVAL;

	drm_modeset_lock_all(dev);

	for (level = 0; level < num_levels; level++)
		wm[level] = new[level];

	drm_modeset_unlock_all(dev);

	return len;
}


static ssize_t pri_wm_latency_write(struct file *file, const char __user *ubuf,
				    size_t len, loff_t *offp)
{
	struct seq_file *m = file->private_data;
	struct drm_device *dev = m->private;
	struct drm_i915_private *dev_priv = dev->dev_private;
	uint16_t *latencies;

	if (INTEL_INFO(dev)->gen >= 9)
		latencies = dev_priv->wm.skl_latency;
	else
		latencies = to_i915(dev)->wm.pri_latency;

	return wm_latency_write(file, ubuf, len, offp, latencies);
}

static ssize_t spr_wm_latency_write(struct file *file, const char __user *ubuf,
				    size_t len, loff_t *offp)
{
	struct seq_file *m = file->private_data;
	struct drm_device *dev = m->private;
	struct drm_i915_private *dev_priv = dev->dev_private;
	uint16_t *latencies;

	if (INTEL_INFO(dev)->gen >= 9)
		latencies = dev_priv->wm.skl_latency;
	else
		latencies = to_i915(dev)->wm.spr_latency;

	return wm_latency_write(file, ubuf, len, offp, latencies);
}

static ssize_t cur_wm_latency_write(struct file *file, const char __user *ubuf,
				    size_t len, loff_t *offp)
{
	struct seq_file *m = file->private_data;
	struct drm_device *dev = m->private;
	struct drm_i915_private *dev_priv = dev->dev_private;
	uint16_t *latencies;

	if (INTEL_INFO(dev)->gen >= 9)
		latencies = dev_priv->wm.skl_latency;
	else
		latencies = to_i915(dev)->wm.cur_latency;

	return wm_latency_write(file, ubuf, len, offp, latencies);
}

static const struct file_operations i915_pri_wm_latency_fops = {
	.owner = THIS_MODULE,
	.open = pri_wm_latency_open,
	.read = seq_read,
	.llseek = seq_lseek,
	.release = single_release,
	.write = pri_wm_latency_write
};

static const struct file_operations i915_spr_wm_latency_fops = {
	.owner = THIS_MODULE,
	.open = spr_wm_latency_open,
	.read = seq_read,
	.llseek = seq_lseek,
	.release = single_release,
	.write = spr_wm_latency_write
};

static const struct file_operations i915_cur_wm_latency_fops = {
	.owner = THIS_MODULE,
	.open = cur_wm_latency_open,
	.read = seq_read,
	.llseek = seq_lseek,
	.release = single_release,
	.write = cur_wm_latency_write
};

static int
i915_wedged_get(void *data, u64 *val)
{
	struct drm_device *dev = data;
	struct drm_i915_private *dev_priv = dev->dev_private;

	*val = atomic_read(&dev_priv->gpu_error.reset_counter);

	return 0;
}

static int
i915_wedged_set(void *data, u64 val)
{
	struct drm_device *dev = data;
	struct drm_i915_private *dev_priv = dev->dev_private;

	/*
	 * There is no safeguard against this debugfs entry colliding
	 * with the hangcheck calling same i915_handle_error() in
	 * parallel, causing an explosion. For now we assume that the
	 * test harness is responsible enough not to inject gpu hangs
	 * while it is writing to 'i915_wedged'
	 */

	if (i915_reset_in_progress(&dev_priv->gpu_error))
		return -EAGAIN;

	intel_runtime_pm_get(dev_priv);

	i915_handle_error(dev, val,
			  "Manually setting wedged to %llu", val);

	intel_runtime_pm_put(dev_priv);

	return 0;
}

DEFINE_SIMPLE_ATTRIBUTE(i915_wedged_fops,
			i915_wedged_get, i915_wedged_set,
			"%llu\n");

static int
i915_ring_stop_get(void *data, u64 *val)
{
	struct drm_device *dev = data;
	struct drm_i915_private *dev_priv = dev->dev_private;

	*val = dev_priv->gpu_error.stop_rings;

	return 0;
}

static int
i915_ring_stop_set(void *data, u64 val)
{
	struct drm_device *dev = data;
	struct drm_i915_private *dev_priv = dev->dev_private;
	int ret;

	DRM_DEBUG_DRIVER("Stopping rings 0x%08llx\n", val);

	ret = mutex_lock_interruptible(&dev->struct_mutex);
	if (ret)
		return ret;

	dev_priv->gpu_error.stop_rings = val;
	mutex_unlock(&dev->struct_mutex);

	return 0;
}

DEFINE_SIMPLE_ATTRIBUTE(i915_ring_stop_fops,
			i915_ring_stop_get, i915_ring_stop_set,
			"0x%08llx\n");

static int
i915_ring_missed_irq_get(void *data, u64 *val)
{
	struct drm_device *dev = data;
	struct drm_i915_private *dev_priv = dev->dev_private;

	*val = dev_priv->gpu_error.missed_irq_rings;
	return 0;
}

static int
i915_ring_missed_irq_set(void *data, u64 val)
{
	struct drm_device *dev = data;
	struct drm_i915_private *dev_priv = dev->dev_private;
	int ret;

	/* Lock against concurrent debugfs callers */
	ret = mutex_lock_interruptible(&dev->struct_mutex);
	if (ret)
		return ret;
	dev_priv->gpu_error.missed_irq_rings = val;
	mutex_unlock(&dev->struct_mutex);

	return 0;
}

DEFINE_SIMPLE_ATTRIBUTE(i915_ring_missed_irq_fops,
			i915_ring_missed_irq_get, i915_ring_missed_irq_set,
			"0x%08llx\n");

static int
i915_ring_test_irq_get(void *data, u64 *val)
{
	struct drm_device *dev = data;
	struct drm_i915_private *dev_priv = dev->dev_private;

	*val = dev_priv->gpu_error.test_irq_rings;

	return 0;
}

static int
i915_ring_test_irq_set(void *data, u64 val)
{
	struct drm_device *dev = data;
	struct drm_i915_private *dev_priv = dev->dev_private;
	int ret;

	DRM_DEBUG_DRIVER("Masking interrupts on rings 0x%08llx\n", val);

	/* Lock against concurrent debugfs callers */
	ret = mutex_lock_interruptible(&dev->struct_mutex);
	if (ret)
		return ret;

	dev_priv->gpu_error.test_irq_rings = val;
	mutex_unlock(&dev->struct_mutex);

	return 0;
}

DEFINE_SIMPLE_ATTRIBUTE(i915_ring_test_irq_fops,
			i915_ring_test_irq_get, i915_ring_test_irq_set,
			"0x%08llx\n");

#define DROP_UNBOUND 0x1
#define DROP_BOUND 0x2
#define DROP_RETIRE 0x4
#define DROP_ACTIVE 0x8
#define DROP_ALL (DROP_UNBOUND | \
		  DROP_BOUND | \
		  DROP_RETIRE | \
		  DROP_ACTIVE)
static int
i915_drop_caches_get(void *data, u64 *val)
{
	*val = DROP_ALL;

	return 0;
}

static int
i915_drop_caches_set(void *data, u64 val)
{
	struct drm_device *dev = data;
	struct drm_i915_private *dev_priv = dev->dev_private;
	int ret;

	DRM_DEBUG("Dropping caches: 0x%08llx\n", val);

	/* No need to check and wait for gpu resets, only libdrm auto-restarts
	 * on ioctls on -EAGAIN. */
	ret = mutex_lock_interruptible(&dev->struct_mutex);
	if (ret)
		return ret;

	if (val & DROP_ACTIVE) {
		ret = i915_gpu_idle(dev);
		if (ret)
			goto unlock;
	}

	if (val & (DROP_RETIRE | DROP_ACTIVE))
		i915_gem_retire_requests(dev);

	if (val & DROP_BOUND)
		i915_gem_shrink(dev_priv, LONG_MAX, I915_SHRINK_BOUND);

	if (val & DROP_UNBOUND)
		i915_gem_shrink(dev_priv, LONG_MAX, I915_SHRINK_UNBOUND);

unlock:
	mutex_unlock(&dev->struct_mutex);

	return ret;
}

DEFINE_SIMPLE_ATTRIBUTE(i915_drop_caches_fops,
			i915_drop_caches_get, i915_drop_caches_set,
			"0x%08llx\n");

static int
i915_max_freq_get(void *data, u64 *val)
{
	struct drm_device *dev = data;
	struct drm_i915_private *dev_priv = dev->dev_private;
	int ret;

	if (INTEL_INFO(dev)->gen < 6)
		return -ENODEV;

	flush_delayed_work(&dev_priv->rps.delayed_resume_work);

	ret = mutex_lock_interruptible(&dev_priv->rps.hw_lock);
	if (ret)
		return ret;

	*val = intel_gpu_freq(dev_priv, dev_priv->rps.max_freq_softlimit);
	mutex_unlock(&dev_priv->rps.hw_lock);

	return 0;
}

static int
i915_max_freq_set(void *data, u64 val)
{
	struct drm_device *dev = data;
	struct drm_i915_private *dev_priv = dev->dev_private;
	u32 hw_max, hw_min;
	int ret;

	if (INTEL_INFO(dev)->gen < 6)
		return -ENODEV;

	flush_delayed_work(&dev_priv->rps.delayed_resume_work);

	DRM_DEBUG_DRIVER("Manually setting max freq to %llu\n", val);

	ret = mutex_lock_interruptible(&dev_priv->rps.hw_lock);
	if (ret)
		return ret;

	/*
	 * Turbo will still be enabled, but won't go above the set value.
	 */
	val = intel_freq_opcode(dev_priv, val);

	hw_max = dev_priv->rps.max_freq;
	hw_min = dev_priv->rps.min_freq;

	if (val < hw_min || val > hw_max || val < dev_priv->rps.min_freq_softlimit) {
		mutex_unlock(&dev_priv->rps.hw_lock);
		return -EINVAL;
	}

	dev_priv->rps.max_freq_softlimit = val;

	intel_set_rps(dev, val);

	mutex_unlock(&dev_priv->rps.hw_lock);

	return 0;
}

DEFINE_SIMPLE_ATTRIBUTE(i915_max_freq_fops,
			i915_max_freq_get, i915_max_freq_set,
			"%llu\n");

static int
i915_min_freq_get(void *data, u64 *val)
{
	struct drm_device *dev = data;
	struct drm_i915_private *dev_priv = dev->dev_private;
	int ret;

	if (INTEL_INFO(dev)->gen < 6)
		return -ENODEV;

	flush_delayed_work(&dev_priv->rps.delayed_resume_work);

	ret = mutex_lock_interruptible(&dev_priv->rps.hw_lock);
	if (ret)
		return ret;

	*val = intel_gpu_freq(dev_priv, dev_priv->rps.min_freq_softlimit);
	mutex_unlock(&dev_priv->rps.hw_lock);

	return 0;
}

static int
i915_min_freq_set(void *data, u64 val)
{
	struct drm_device *dev = data;
	struct drm_i915_private *dev_priv = dev->dev_private;
	u32 hw_max, hw_min;
	int ret;

	if (INTEL_INFO(dev)->gen < 6)
		return -ENODEV;

	flush_delayed_work(&dev_priv->rps.delayed_resume_work);

	DRM_DEBUG_DRIVER("Manually setting min freq to %llu\n", val);

	ret = mutex_lock_interruptible(&dev_priv->rps.hw_lock);
	if (ret)
		return ret;

	/*
	 * Turbo will still be enabled, but won't go below the set value.
	 */
	val = intel_freq_opcode(dev_priv, val);

	hw_max = dev_priv->rps.max_freq;
	hw_min = dev_priv->rps.min_freq;

	if (val < hw_min || val > hw_max || val > dev_priv->rps.max_freq_softlimit) {
		mutex_unlock(&dev_priv->rps.hw_lock);
		return -EINVAL;
	}

	dev_priv->rps.min_freq_softlimit = val;

	intel_set_rps(dev, val);

	mutex_unlock(&dev_priv->rps.hw_lock);

	return 0;
}

DEFINE_SIMPLE_ATTRIBUTE(i915_min_freq_fops,
			i915_min_freq_get, i915_min_freq_set,
			"%llu\n");

static int
i915_cache_sharing_get(void *data, u64 *val)
{
	struct drm_device *dev = data;
	struct drm_i915_private *dev_priv = dev->dev_private;
	u32 snpcr;
	int ret;

	if (!(IS_GEN6(dev) || IS_GEN7(dev)))
		return -ENODEV;

	ret = mutex_lock_interruptible(&dev->struct_mutex);
	if (ret)
		return ret;
	intel_runtime_pm_get(dev_priv);

	snpcr = I915_READ(GEN6_MBCUNIT_SNPCR);

	intel_runtime_pm_put(dev_priv);
	mutex_unlock(&dev_priv->dev->struct_mutex);

	*val = (snpcr & GEN6_MBC_SNPCR_MASK) >> GEN6_MBC_SNPCR_SHIFT;

	return 0;
}

static int
i915_cache_sharing_set(void *data, u64 val)
{
	struct drm_device *dev = data;
	struct drm_i915_private *dev_priv = dev->dev_private;
	u32 snpcr;

	if (!(IS_GEN6(dev) || IS_GEN7(dev)))
		return -ENODEV;

	if (val > 3)
		return -EINVAL;

	intel_runtime_pm_get(dev_priv);
	DRM_DEBUG_DRIVER("Manually setting uncore sharing to %llu\n", val);

	/* Update the cache sharing policy here as well */
	snpcr = I915_READ(GEN6_MBCUNIT_SNPCR);
	snpcr &= ~GEN6_MBC_SNPCR_MASK;
	snpcr |= (val << GEN6_MBC_SNPCR_SHIFT);
	I915_WRITE(GEN6_MBCUNIT_SNPCR, snpcr);

	intel_runtime_pm_put(dev_priv);
	return 0;
}

DEFINE_SIMPLE_ATTRIBUTE(i915_cache_sharing_fops,
			i915_cache_sharing_get, i915_cache_sharing_set,
			"%llu\n");

struct sseu_dev_status {
	unsigned int slice_total;
	unsigned int subslice_total;
	unsigned int subslice_per_slice;
	unsigned int eu_total;
	unsigned int eu_per_subslice;
};

static void cherryview_sseu_device_status(struct drm_device *dev,
					  struct sseu_dev_status *stat)
{
	struct drm_i915_private *dev_priv = dev->dev_private;
	int ss_max = 2;
	int ss;
	u32 sig1[ss_max], sig2[ss_max];

	sig1[0] = I915_READ(CHV_POWER_SS0_SIG1);
	sig1[1] = I915_READ(CHV_POWER_SS1_SIG1);
	sig2[0] = I915_READ(CHV_POWER_SS0_SIG2);
	sig2[1] = I915_READ(CHV_POWER_SS1_SIG2);

	for (ss = 0; ss < ss_max; ss++) {
		unsigned int eu_cnt;

		if (sig1[ss] & CHV_SS_PG_ENABLE)
			/* skip disabled subslice */
			continue;

		stat->slice_total = 1;
		stat->subslice_per_slice++;
		eu_cnt = ((sig1[ss] & CHV_EU08_PG_ENABLE) ? 0 : 2) +
			 ((sig1[ss] & CHV_EU19_PG_ENABLE) ? 0 : 2) +
			 ((sig1[ss] & CHV_EU210_PG_ENABLE) ? 0 : 2) +
			 ((sig2[ss] & CHV_EU311_PG_ENABLE) ? 0 : 2);
		stat->eu_total += eu_cnt;
		stat->eu_per_subslice = max(stat->eu_per_subslice, eu_cnt);
	}
	stat->subslice_total = stat->subslice_per_slice;
}

static void gen9_sseu_device_status(struct drm_device *dev,
				    struct sseu_dev_status *stat)
{
	struct drm_i915_private *dev_priv = dev->dev_private;
	int s_max = 3, ss_max = 4;
	int s, ss;
	u32 s_reg[s_max], eu_reg[2*s_max], eu_mask[2];

	/* BXT has a single slice and at most 3 subslices. */
	if (IS_BROXTON(dev)) {
		s_max = 1;
		ss_max = 3;
	}

	for (s = 0; s < s_max; s++) {
		s_reg[s] = I915_READ(GEN9_SLICE_PGCTL_ACK(s));
		eu_reg[2*s] = I915_READ(GEN9_SS01_EU_PGCTL_ACK(s));
		eu_reg[2*s + 1] = I915_READ(GEN9_SS23_EU_PGCTL_ACK(s));
	}

	eu_mask[0] = GEN9_PGCTL_SSA_EU08_ACK |
		     GEN9_PGCTL_SSA_EU19_ACK |
		     GEN9_PGCTL_SSA_EU210_ACK |
		     GEN9_PGCTL_SSA_EU311_ACK;
	eu_mask[1] = GEN9_PGCTL_SSB_EU08_ACK |
		     GEN9_PGCTL_SSB_EU19_ACK |
		     GEN9_PGCTL_SSB_EU210_ACK |
		     GEN9_PGCTL_SSB_EU311_ACK;

	for (s = 0; s < s_max; s++) {
		unsigned int ss_cnt = 0;

		if ((s_reg[s] & GEN9_PGCTL_SLICE_ACK) == 0)
			/* skip disabled slice */
			continue;

		stat->slice_total++;

		if (IS_SKYLAKE(dev) || IS_KABYLAKE(dev))
			ss_cnt = INTEL_INFO(dev)->subslice_per_slice;

		for (ss = 0; ss < ss_max; ss++) {
			unsigned int eu_cnt;

			if (IS_BROXTON(dev) &&
			    !(s_reg[s] & (GEN9_PGCTL_SS_ACK(ss))))
				/* skip disabled subslice */
				continue;

			if (IS_BROXTON(dev))
				ss_cnt++;

			eu_cnt = 2 * hweight32(eu_reg[2*s + ss/2] &
					       eu_mask[ss%2]);
			stat->eu_total += eu_cnt;
			stat->eu_per_subslice = max(stat->eu_per_subslice,
						    eu_cnt);
		}

		stat->subslice_total += ss_cnt;
		stat->subslice_per_slice = max(stat->subslice_per_slice,
					       ss_cnt);
	}
}

static void broadwell_sseu_device_status(struct drm_device *dev,
					 struct sseu_dev_status *stat)
{
	struct drm_i915_private *dev_priv = dev->dev_private;
	int s;
	u32 slice_info = I915_READ(GEN8_GT_SLICE_INFO);

	stat->slice_total = hweight32(slice_info & GEN8_LSLICESTAT_MASK);

	if (stat->slice_total) {
		stat->subslice_per_slice = INTEL_INFO(dev)->subslice_per_slice;
		stat->subslice_total = stat->slice_total *
				       stat->subslice_per_slice;
		stat->eu_per_subslice = INTEL_INFO(dev)->eu_per_subslice;
		stat->eu_total = stat->eu_per_subslice * stat->subslice_total;

		/* subtract fused off EU(s) from enabled slice(s) */
		for (s = 0; s < stat->slice_total; s++) {
			u8 subslice_7eu = INTEL_INFO(dev)->subslice_7eu[s];

			stat->eu_total -= hweight8(subslice_7eu);
		}
	}
}

static int i915_sseu_status(struct seq_file *m, void *unused)
{
	struct drm_info_node *node = (struct drm_info_node *) m->private;
	struct drm_device *dev = node->minor->dev;
	struct sseu_dev_status stat;

	if (INTEL_INFO(dev)->gen < 8)
		return -ENODEV;

	seq_puts(m, "SSEU Device Info\n");
	seq_printf(m, "  Available Slice Total: %u\n",
		   INTEL_INFO(dev)->slice_total);
	seq_printf(m, "  Available Subslice Total: %u\n",
		   INTEL_INFO(dev)->subslice_total);
	seq_printf(m, "  Available Subslice Per Slice: %u\n",
		   INTEL_INFO(dev)->subslice_per_slice);
	seq_printf(m, "  Available EU Total: %u\n",
		   INTEL_INFO(dev)->eu_total);
	seq_printf(m, "  Available EU Per Subslice: %u\n",
		   INTEL_INFO(dev)->eu_per_subslice);
	seq_printf(m, "  Has Slice Power Gating: %s\n",
		   yesno(INTEL_INFO(dev)->has_slice_pg));
	seq_printf(m, "  Has Subslice Power Gating: %s\n",
		   yesno(INTEL_INFO(dev)->has_subslice_pg));
	seq_printf(m, "  Has EU Power Gating: %s\n",
		   yesno(INTEL_INFO(dev)->has_eu_pg));

	seq_puts(m, "SSEU Device Status\n");
	memset(&stat, 0, sizeof(stat));
	if (IS_CHERRYVIEW(dev)) {
		cherryview_sseu_device_status(dev, &stat);
	} else if (IS_BROADWELL(dev)) {
		broadwell_sseu_device_status(dev, &stat);
	} else if (INTEL_INFO(dev)->gen >= 9) {
		gen9_sseu_device_status(dev, &stat);
	}
	seq_printf(m, "  Enabled Slice Total: %u\n",
		   stat.slice_total);
	seq_printf(m, "  Enabled Subslice Total: %u\n",
		   stat.subslice_total);
	seq_printf(m, "  Enabled Subslice Per Slice: %u\n",
		   stat.subslice_per_slice);
	seq_printf(m, "  Enabled EU Total: %u\n",
		   stat.eu_total);
	seq_printf(m, "  Enabled EU Per Subslice: %u\n",
		   stat.eu_per_subslice);

	return 0;
}

static int i915_forcewake_open(struct inode *inode, struct file *file)
{
	struct drm_device *dev = inode->i_private;
	struct drm_i915_private *dev_priv = dev->dev_private;

	if (INTEL_INFO(dev)->gen < 6)
		return 0;

	intel_runtime_pm_get(dev_priv);
	intel_uncore_forcewake_get(dev_priv, FORCEWAKE_ALL);

	return 0;
}

static int i915_forcewake_release(struct inode *inode, struct file *file)
{
	struct drm_device *dev = inode->i_private;
	struct drm_i915_private *dev_priv = dev->dev_private;

	if (INTEL_INFO(dev)->gen < 6)
		return 0;

	intel_uncore_forcewake_put(dev_priv, FORCEWAKE_ALL);
	intel_runtime_pm_put(dev_priv);

	return 0;
}

static const struct file_operations i915_forcewake_fops = {
	.owner = THIS_MODULE,
	.open = i915_forcewake_open,
	.release = i915_forcewake_release,
};

static int i915_forcewake_create(struct dentry *root, struct drm_minor *minor)
{
	struct drm_device *dev = minor->dev;
	struct dentry *ent;

	ent = debugfs_create_file("i915_forcewake_user",
				  S_IRUSR,
				  root, dev,
				  &i915_forcewake_fops);
	if (!ent)
		return -ENOMEM;

	return drm_add_fake_info_node(minor, ent, &i915_forcewake_fops);
}

static int i915_debugfs_create(struct dentry *root,
			       struct drm_minor *minor,
			       const char *name,
			       const struct file_operations *fops)
{
	struct drm_device *dev = minor->dev;
	struct dentry *ent;

	ent = debugfs_create_file(name,
				  S_IRUGO | S_IWUSR,
				  root, dev,
				  fops);
	if (!ent)
		return -ENOMEM;

	return drm_add_fake_info_node(minor, ent, fops);
}

static const struct drm_info_list i915_debugfs_list[] = {
	{"i915_capabilities", i915_capabilities, 0},
	{"i915_gem_objects", i915_gem_object_info, 0},
	{"i915_gem_gtt", i915_gem_gtt_info, 0},
	{"i915_gem_pinned", i915_gem_gtt_info, 0, (void *) PINNED_LIST},
	{"i915_gem_active", i915_gem_object_list_info, 0, (void *) ACTIVE_LIST},
	{"i915_gem_inactive", i915_gem_object_list_info, 0, (void *) INACTIVE_LIST},
	{"i915_gem_stolen", i915_gem_stolen_list_info },
	{"i915_gem_pageflip", i915_gem_pageflip_info, 0},
	{"i915_gem_request", i915_gem_request_info, 0},
	{"i915_gem_seqno", i915_gem_seqno_info, 0},
	{"i915_gem_fence_regs", i915_gem_fence_regs_info, 0},
	{"i915_gem_interrupt", i915_interrupt_info, 0},
	{"i915_gem_hws", i915_hws_info, 0, (void *)RCS},
	{"i915_gem_hws_blt", i915_hws_info, 0, (void *)BCS},
	{"i915_gem_hws_bsd", i915_hws_info, 0, (void *)VCS},
	{"i915_gem_hws_vebox", i915_hws_info, 0, (void *)VECS},
	{"i915_gem_batch_pool", i915_gem_batch_pool_info, 0},
	{"i915_guc_info", i915_guc_info, 0},
	{"i915_guc_load_status", i915_guc_load_status_info, 0},
	{"i915_guc_log_dump", i915_guc_log_dump, 0},
	{"i915_frequency_info", i915_frequency_info, 0},
	{"i915_hangcheck_info", i915_hangcheck_info, 0},
	{"i915_drpc_info", i915_drpc_info, 0},
	{"i915_emon_status", i915_emon_status, 0},
	{"i915_ring_freq_table", i915_ring_freq_table, 0},
	{"i915_frontbuffer_tracking", i915_frontbuffer_tracking, 0},
	{"i915_fbc_status", i915_fbc_status, 0},
	{"i915_ips_status", i915_ips_status, 0},
	{"i915_sr_status", i915_sr_status, 0},
	{"i915_opregion", i915_opregion, 0},
	{"i915_vbt", i915_vbt, 0},
	{"i915_gem_framebuffer", i915_gem_framebuffer_info, 0},
	{"i915_context_status", i915_context_status, 0},
	{"i915_dump_lrc", i915_dump_lrc, 0},
	{"i915_execlists", i915_execlists, 0},
	{"i915_forcewake_domains", i915_forcewake_domains, 0},
	{"i915_swizzle_info", i915_swizzle_info, 0},
	{"i915_ppgtt_info", i915_ppgtt_info, 0},
	{"i915_llc", i915_llc, 0},
	{"i915_edp_psr_status", i915_edp_psr_status, 0},
	{"i915_sink_crc_eDP1", i915_sink_crc, 0},
	{"i915_energy_uJ", i915_energy_uJ, 0},
	{"i915_runtime_pm_status", i915_runtime_pm_status, 0},
	{"i915_power_domain_info", i915_power_domain_info, 0},
	{"i915_dmc_info", i915_dmc_info, 0},
	{"i915_display_info", i915_display_info, 0},
	{"i915_semaphore_status", i915_semaphore_status, 0},
	{"i915_shared_dplls_info", i915_shared_dplls_info, 0},
	{"i915_dp_mst_info", i915_dp_mst_info, 0},
	{"i915_wa_registers", i915_wa_registers, 0},
	{"i915_ddb_info", i915_ddb_info, 0},
	{"i915_sseu_status", i915_sseu_status, 0},
	{"i915_drrs_status", i915_drrs_status, 0},
	{"i915_rps_boost_info", i915_rps_boost_info, 0},
};
#define I915_DEBUGFS_ENTRIES ARRAY_SIZE(i915_debugfs_list)

static const struct i915_debugfs_files {
	const char *name;
	const struct file_operations *fops;
} i915_debugfs_files[] = {
	{"i915_wedged", &i915_wedged_fops},
	{"i915_max_freq", &i915_max_freq_fops},
	{"i915_min_freq", &i915_min_freq_fops},
	{"i915_cache_sharing", &i915_cache_sharing_fops},
	{"i915_ring_stop", &i915_ring_stop_fops},
	{"i915_ring_missed_irq", &i915_ring_missed_irq_fops},
	{"i915_ring_test_irq", &i915_ring_test_irq_fops},
	{"i915_gem_drop_caches", &i915_drop_caches_fops},
	{"i915_error_state", &i915_error_state_fops},
	{"i915_next_seqno", &i915_next_seqno_fops},
	{"i915_display_crc_ctl", &i915_display_crc_ctl_fops},
	{"i915_pri_wm_latency", &i915_pri_wm_latency_fops},
	{"i915_spr_wm_latency", &i915_spr_wm_latency_fops},
	{"i915_cur_wm_latency", &i915_cur_wm_latency_fops},
	{"i915_fbc_false_color", &i915_fbc_fc_fops},
	{"i915_dp_test_data", &i915_displayport_test_data_fops},
	{"i915_dp_test_type", &i915_displayport_test_type_fops},
	{"i915_dp_test_active", &i915_displayport_test_active_fops}
};

void intel_display_crc_init(struct drm_device *dev)
{
	struct drm_i915_private *dev_priv = dev->dev_private;
	enum pipe pipe;

	for_each_pipe(dev_priv, pipe) {
		struct intel_pipe_crc *pipe_crc = &dev_priv->pipe_crc[pipe];

		pipe_crc->opened = false;
		spin_lock_init(&pipe_crc->lock);
		init_waitqueue_head(&pipe_crc->wq);
	}
}

int i915_debugfs_init(struct drm_minor *minor)
{
	int ret, i;

	ret = i915_forcewake_create(minor->debugfs_root, minor);
	if (ret)
		return ret;

	for (i = 0; i < ARRAY_SIZE(i915_pipe_crc_data); i++) {
		ret = i915_pipe_crc_create(minor->debugfs_root, minor, i);
		if (ret)
			return ret;
	}

	for (i = 0; i < ARRAY_SIZE(i915_debugfs_files); i++) {
		ret = i915_debugfs_create(minor->debugfs_root, minor,
					  i915_debugfs_files[i].name,
					  i915_debugfs_files[i].fops);
		if (ret)
			return ret;
	}

	return drm_debugfs_create_files(i915_debugfs_list,
					I915_DEBUGFS_ENTRIES,
					minor->debugfs_root, minor);
}

void i915_debugfs_cleanup(struct drm_minor *minor)
{
	int i;

	drm_debugfs_remove_files(i915_debugfs_list,
				 I915_DEBUGFS_ENTRIES, minor);

	drm_debugfs_remove_files((struct drm_info_list *) &i915_forcewake_fops,
				 1, minor);

	for (i = 0; i < ARRAY_SIZE(i915_pipe_crc_data); i++) {
		struct drm_info_list *info_list =
			(struct drm_info_list *)&i915_pipe_crc_data[i];

		drm_debugfs_remove_files(info_list, 1, minor);
	}

	for (i = 0; i < ARRAY_SIZE(i915_debugfs_files); i++) {
		struct drm_info_list *info_list =
			(struct drm_info_list *) i915_debugfs_files[i].fops;

		drm_debugfs_remove_files(info_list, 1, minor);
	}
}

struct dpcd_block {
	/* DPCD dump start address. */
	unsigned int offset;
	/* DPCD dump end address, inclusive. If unset, .size will be used. */
	unsigned int end;
	/* DPCD dump size. Used if .end is unset. If unset, defaults to 1. */
	size_t size;
	/* Only valid for eDP. */
	bool edp;
};

static const struct dpcd_block i915_dpcd_debug[] = {
	{ .offset = DP_DPCD_REV, .size = DP_RECEIVER_CAP_SIZE },
	{ .offset = DP_PSR_SUPPORT, .end = DP_PSR_CAPS },
	{ .offset = DP_DOWNSTREAM_PORT_0, .size = 16 },
	{ .offset = DP_LINK_BW_SET, .end = DP_EDP_CONFIGURATION_SET },
	{ .offset = DP_SINK_COUNT, .end = DP_ADJUST_REQUEST_LANE2_3 },
	{ .offset = DP_SET_POWER },
	{ .offset = DP_EDP_DPCD_REV },
	{ .offset = DP_EDP_GENERAL_CAP_1, .end = DP_EDP_GENERAL_CAP_3 },
	{ .offset = DP_EDP_DISPLAY_CONTROL_REGISTER, .end = DP_EDP_BACKLIGHT_FREQ_CAP_MAX_LSB },
	{ .offset = DP_EDP_DBC_MINIMUM_BRIGHTNESS_SET, .end = DP_EDP_DBC_MAXIMUM_BRIGHTNESS_SET },
};

static int i915_dpcd_show(struct seq_file *m, void *data)
{
	struct drm_connector *connector = m->private;
	struct intel_dp *intel_dp =
		enc_to_intel_dp(&intel_attached_encoder(connector)->base);
	uint8_t buf[16];
	ssize_t err;
	int i;

	if (connector->status != connector_status_connected)
		return -ENODEV;

	for (i = 0; i < ARRAY_SIZE(i915_dpcd_debug); i++) {
		const struct dpcd_block *b = &i915_dpcd_debug[i];
		size_t size = b->end ? b->end - b->offset + 1 : (b->size ?: 1);

		if (b->edp &&
		    connector->connector_type != DRM_MODE_CONNECTOR_eDP)
			continue;

		/* low tech for now */
		if (WARN_ON(size > sizeof(buf)))
			continue;

		err = drm_dp_dpcd_read(&intel_dp->aux, b->offset, buf, size);
		if (err <= 0) {
			DRM_ERROR("dpcd read (%zu bytes at %u) failed (%zd)\n",
				  size, b->offset, err);
			continue;
		}

		seq_printf(m, "%04x: %*ph\n", b->offset, (int) size, buf);
	}

	return 0;
}

static int i915_dpcd_open(struct inode *inode, struct file *file)
{
	return single_open(file, i915_dpcd_show, inode->i_private);
}

static const struct file_operations i915_dpcd_fops = {
	.owner = THIS_MODULE,
	.open = i915_dpcd_open,
	.read = seq_read,
	.llseek = seq_lseek,
	.release = single_release,
};

/**
 * i915_debugfs_connector_add - add i915 specific connector debugfs files
 * @connector: pointer to a registered drm_connector
 *
 * Cleanup will be done by drm_connector_unregister() through a call to
 * drm_debugfs_connector_remove().
 *
 * Returns 0 on success, negative error codes on error.
 */
int i915_debugfs_connector_add(struct drm_connector *connector)
{
	struct dentry *root = connector->debugfs_entry;

	/* The connector must have been registered beforehands. */
	if (!root)
		return -ENODEV;

	if (connector->connector_type == DRM_MODE_CONNECTOR_DisplayPort ||
	    connector->connector_type == DRM_MODE_CONNECTOR_eDP)
		debugfs_create_file("i915_dpcd", S_IRUGO, root, connector,
				    &i915_dpcd_fops);

	return 0;
}<|MERGE_RESOLUTION|>--- conflicted
+++ resolved
@@ -133,11 +133,8 @@
 	struct i915_vma *vma;
 	int pin_count = 0;
 	enum intel_engine_id id;
-<<<<<<< HEAD
-=======
 
 	lockdep_assert_held(&obj->base.dev->struct_mutex);
->>>>>>> ba3150ac
 
 	seq_printf(m, "%pK: %s%s%s%s %8zdKiB %02x %02x [ ",
 		   &obj->base,
@@ -207,13 +204,8 @@
 	uintptr_t list = (uintptr_t) node->info_ent->data;
 	struct list_head *head;
 	struct drm_device *dev = node->minor->dev;
-<<<<<<< HEAD
-	struct drm_i915_private *dev_priv = dev->dev_private;
-	struct i915_address_space *vm = &dev_priv->ggtt.base;
-=======
 	struct drm_i915_private *dev_priv = to_i915(dev);
 	struct i915_ggtt *ggtt = &dev_priv->ggtt;
->>>>>>> ba3150ac
 	struct i915_vma *vma;
 	u64 total_obj_size, total_gtt_size;
 	int count, ret;
@@ -444,10 +436,6 @@
 	u32 count, mappable_count, purgeable_count;
 	u64 size, mappable_size, purgeable_size;
 	struct drm_i915_gem_object *obj;
-<<<<<<< HEAD
-	struct i915_address_space *vm = &dev_priv->ggtt.base;
-=======
->>>>>>> ba3150ac
 	struct drm_file *file;
 	struct i915_vma *vma;
 	int ret;
@@ -506,12 +494,7 @@
 		   count, size);
 
 	seq_printf(m, "%llu [%llu] gtt total\n",
-<<<<<<< HEAD
-		   dev_priv->ggtt.base.total,
-		   (u64)dev_priv->ggtt.mappable_end - dev_priv->ggtt.base.start);
-=======
 		   ggtt->base.total, ggtt->mappable_end - ggtt->base.start);
->>>>>>> ba3150ac
 
 	seq_putc(m, '\n');
 	print_batch_pool_stats(m, dev_priv);
@@ -615,11 +598,7 @@
 					   engine->name,
 					   i915_gem_request_get_seqno(work->flip_queued_req),
 					   dev_priv->next_seqno,
-<<<<<<< HEAD
-					   engine->get_seqno(engine, true),
-=======
 					   engine->get_seqno(engine),
->>>>>>> ba3150ac
 					   i915_gem_request_completed(work->flip_queued_req, true));
 			} else
 				seq_printf(m, "Flip not associated with any ring\n");
@@ -749,17 +728,10 @@
 static void i915_ring_seqno_info(struct seq_file *m,
 				 struct intel_engine_cs *engine)
 {
-<<<<<<< HEAD
-	if (engine->get_seqno) {
-		seq_printf(m, "Current sequence (%s): %x\n",
-			   engine->name, engine->get_seqno(engine, false));
-	}
-=======
 	seq_printf(m, "Current sequence (%s): %x\n",
 		   engine->name, engine->get_seqno(engine));
 	seq_printf(m, "Current user interrupts (%s): %x\n",
 		   engine->name, READ_ONCE(engine->user_interrupts));
->>>>>>> ba3150ac
 }
 
 static int i915_gem_seqno_info(struct seq_file *m, void *data)
@@ -1374,13 +1346,8 @@
 	intel_runtime_pm_get(dev_priv);
 
 	for_each_engine_id(engine, dev_priv, id) {
-<<<<<<< HEAD
-		seqno[id] = engine->get_seqno(engine, false);
-		acthd[id] = intel_ring_get_active_head(engine);
-=======
 		acthd[id] = intel_ring_get_active_head(engine);
 		seqno[id] = engine->get_seqno(engine);
->>>>>>> ba3150ac
 	}
 
 	i915_get_extra_instdone(dev, instdone);
@@ -1396,10 +1363,6 @@
 
 	for_each_engine_id(engine, dev_priv, id) {
 		seq_printf(m, "%s:\n", engine->name);
-<<<<<<< HEAD
-		seq_printf(m, "\tseqno = %x [current %x]\n",
-			   engine->hangcheck.seqno, seqno[id]);
-=======
 		seq_printf(m, "\tseqno = %x [current %x, last %x]\n",
 			   engine->hangcheck.seqno,
 			   seqno[id],
@@ -1407,7 +1370,6 @@
 		seq_printf(m, "\tuser interrupts = %x [current %x]\n",
 			   engine->hangcheck.user_interrupts,
 			   READ_ONCE(engine->user_interrupts));
->>>>>>> ba3150ac
 		seq_printf(m, "\tACTHD = 0x%08llx [current 0x%08llx]\n",
 			   (long long)engine->hangcheck.acthd,
 			   (long long)acthd[id]);
@@ -2169,21 +2131,13 @@
 				   i, status, ctx_id);
 		}
 
-<<<<<<< HEAD
-		spin_lock_irqsave(&engine->execlist_lock, flags);
-=======
 		spin_lock_bh(&engine->execlist_lock);
->>>>>>> ba3150ac
 		list_for_each(cursor, &engine->execlist_queue)
 			count++;
 		head_req = list_first_entry_or_null(&engine->execlist_queue,
 						    struct drm_i915_gem_request,
 						    execlist_link);
-<<<<<<< HEAD
-		spin_unlock_irqrestore(&engine->execlist_lock, flags);
-=======
 		spin_unlock_bh(&engine->execlist_lock);
->>>>>>> ba3150ac
 
 		seq_printf(m, "\t%d requests in queue\n", count);
 		if (head_req) {
