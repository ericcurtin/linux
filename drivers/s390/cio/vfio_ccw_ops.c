// SPDX-License-Identifier: GPL-2.0
/*
 * Physical device callbacks for vfio_ccw
 *
 * Copyright IBM Corp. 2017
 * Copyright Red Hat, Inc. 2019
 *
 * Author(s): Dong Jia Shi <bjsdjshi@linux.vnet.ibm.com>
 *            Xiao Feng Ren <renxiaof@linux.vnet.ibm.com>
 *            Cornelia Huck <cohuck@redhat.com>
 */

#include <linux/vfio.h>
#include <linux/mdev.h>
#include <linux/nospec.h>
#include <linux/slab.h>

#include "vfio_ccw_private.h"

static const struct vfio_device_ops vfio_ccw_dev_ops;

static int vfio_ccw_mdev_reset(struct vfio_ccw_private *private)
{
	struct subchannel *sch;
	int ret;

	sch = private->sch;
	/*
	 * TODO:
	 * In the cureent stage, some things like "no I/O running" and "no
	 * interrupt pending" are clear, but we are not sure what other state
	 * we need to care about.
	 * There are still a lot more instructions need to be handled. We
	 * should come back here later.
	 */
	ret = vfio_ccw_sch_quiesce(sch);
	if (ret)
		return ret;

	ret = cio_enable_subchannel(sch, (u32)(unsigned long)sch);
	if (!ret)
		private->state = VFIO_CCW_STATE_IDLE;

	return ret;
}

static int vfio_ccw_mdev_notifier(struct notifier_block *nb,
				  unsigned long action,
				  void *data)
{
	struct vfio_ccw_private *private =
		container_of(nb, struct vfio_ccw_private, nb);

	/*
	 * Vendor drivers MUST unpin pages in response to an
	 * invalidation.
	 */
	if (action == VFIO_IOMMU_NOTIFY_DMA_UNMAP) {
		struct vfio_iommu_type1_dma_unmap *unmap = data;

		if (!cp_iova_pinned(&private->cp, unmap->iova))
			return NOTIFY_OK;

		if (vfio_ccw_mdev_reset(private))
			return NOTIFY_BAD;

		cp_free(&private->cp);
		return NOTIFY_OK;
	}

	return NOTIFY_DONE;
}

static ssize_t name_show(struct mdev_type *mtype,
			 struct mdev_type_attribute *attr, char *buf)
{
	return sprintf(buf, "I/O subchannel (Non-QDIO)\n");
}
static MDEV_TYPE_ATTR_RO(name);

static ssize_t device_api_show(struct mdev_type *mtype,
			       struct mdev_type_attribute *attr, char *buf)
{
	return sprintf(buf, "%s\n", VFIO_DEVICE_API_CCW_STRING);
}
static MDEV_TYPE_ATTR_RO(device_api);

static ssize_t available_instances_show(struct mdev_type *mtype,
					struct mdev_type_attribute *attr,
					char *buf)
{
	struct vfio_ccw_private *private =
		dev_get_drvdata(mtype_get_parent_dev(mtype));

	return sprintf(buf, "%d\n", atomic_read(&private->avail));
}
static MDEV_TYPE_ATTR_RO(available_instances);

static struct attribute *mdev_types_attrs[] = {
	&mdev_type_attr_name.attr,
	&mdev_type_attr_device_api.attr,
	&mdev_type_attr_available_instances.attr,
	NULL,
};

static struct attribute_group mdev_type_group = {
	.name  = "io",
	.attrs = mdev_types_attrs,
};

static struct attribute_group *mdev_type_groups[] = {
	&mdev_type_group,
	NULL,
};

static int vfio_ccw_mdev_probe(struct mdev_device *mdev)
{
	struct vfio_ccw_private *private = dev_get_drvdata(mdev->dev.parent);
	int ret;

	if (private->state == VFIO_CCW_STATE_NOT_OPER)
		return -ENODEV;

	if (atomic_dec_if_positive(&private->avail) < 0)
		return -EPERM;

	memset(&private->vdev, 0, sizeof(private->vdev));
	vfio_init_group_dev(&private->vdev, &mdev->dev,
			    &vfio_ccw_dev_ops);

	private->mdev = mdev;
	private->state = VFIO_CCW_STATE_IDLE;

	VFIO_CCW_MSG_EVENT(2, "mdev %pUl, sch %x.%x.%04x: create\n",
			   mdev_uuid(mdev), private->sch->schid.cssid,
			   private->sch->schid.ssid,
			   private->sch->schid.sch_no);

	ret = vfio_register_emulated_iommu_dev(&private->vdev);
	if (ret)
		goto err_atomic;
	dev_set_drvdata(&mdev->dev, private);
	return 0;

err_atomic:
	vfio_uninit_group_dev(&private->vdev);
	atomic_inc(&private->avail);
	private->mdev = NULL;
	private->state = VFIO_CCW_STATE_IDLE;
	return ret;
}

static void vfio_ccw_mdev_remove(struct mdev_device *mdev)
{
	struct vfio_ccw_private *private = dev_get_drvdata(mdev->dev.parent);

	VFIO_CCW_MSG_EVENT(2, "mdev %pUl, sch %x.%x.%04x: remove\n",
			   mdev_uuid(mdev), private->sch->schid.cssid,
			   private->sch->schid.ssid,
			   private->sch->schid.sch_no);

	vfio_unregister_group_dev(&private->vdev);

	if ((private->state != VFIO_CCW_STATE_NOT_OPER) &&
	    (private->state != VFIO_CCW_STATE_STANDBY)) {
		if (!vfio_ccw_sch_quiesce(private->sch))
			private->state = VFIO_CCW_STATE_STANDBY;
		/* The state will be NOT_OPER on error. */
	}

	vfio_uninit_group_dev(&private->vdev);
	cp_free(&private->cp);
	private->mdev = NULL;
	atomic_inc(&private->avail);
}

<<<<<<< HEAD
static int vfio_ccw_mdev_open_device(struct mdev_device *mdev)
=======
static int vfio_ccw_mdev_open_device(struct vfio_device *vdev)
>>>>>>> df0cc57e
{
	struct vfio_ccw_private *private =
		container_of(vdev, struct vfio_ccw_private, vdev);
	unsigned long events = VFIO_IOMMU_NOTIFY_DMA_UNMAP;
	int ret;

	private->nb.notifier_call = vfio_ccw_mdev_notifier;

	ret = vfio_register_notifier(vdev->dev, VFIO_IOMMU_NOTIFY,
				     &events, &private->nb);
	if (ret)
		return ret;

	ret = vfio_ccw_register_async_dev_regions(private);
	if (ret)
		goto out_unregister;

	ret = vfio_ccw_register_schib_dev_regions(private);
	if (ret)
		goto out_unregister;

	ret = vfio_ccw_register_crw_dev_regions(private);
	if (ret)
		goto out_unregister;

	return ret;

out_unregister:
	vfio_ccw_unregister_dev_regions(private);
	vfio_unregister_notifier(vdev->dev, VFIO_IOMMU_NOTIFY,
				 &private->nb);
	return ret;
}

<<<<<<< HEAD
static void vfio_ccw_mdev_close_device(struct mdev_device *mdev)
=======
static void vfio_ccw_mdev_close_device(struct vfio_device *vdev)
>>>>>>> df0cc57e
{
	struct vfio_ccw_private *private =
		container_of(vdev, struct vfio_ccw_private, vdev);

	if ((private->state != VFIO_CCW_STATE_NOT_OPER) &&
	    (private->state != VFIO_CCW_STATE_STANDBY)) {
		if (!vfio_ccw_mdev_reset(private))
			private->state = VFIO_CCW_STATE_STANDBY;
		/* The state will be NOT_OPER on error. */
	}

	cp_free(&private->cp);
	vfio_ccw_unregister_dev_regions(private);
	vfio_unregister_notifier(vdev->dev, VFIO_IOMMU_NOTIFY, &private->nb);
}

static ssize_t vfio_ccw_mdev_read_io_region(struct vfio_ccw_private *private,
					    char __user *buf, size_t count,
					    loff_t *ppos)
{
	loff_t pos = *ppos & VFIO_CCW_OFFSET_MASK;
	struct ccw_io_region *region;
	int ret;

	if (pos + count > sizeof(*region))
		return -EINVAL;

	mutex_lock(&private->io_mutex);
	region = private->io_region;
	if (copy_to_user(buf, (void *)region + pos, count))
		ret = -EFAULT;
	else
		ret = count;
	mutex_unlock(&private->io_mutex);
	return ret;
}

static ssize_t vfio_ccw_mdev_read(struct vfio_device *vdev,
				  char __user *buf,
				  size_t count,
				  loff_t *ppos)
{
	struct vfio_ccw_private *private =
		container_of(vdev, struct vfio_ccw_private, vdev);
	unsigned int index = VFIO_CCW_OFFSET_TO_INDEX(*ppos);

	if (index >= VFIO_CCW_NUM_REGIONS + private->num_regions)
		return -EINVAL;

	switch (index) {
	case VFIO_CCW_CONFIG_REGION_INDEX:
		return vfio_ccw_mdev_read_io_region(private, buf, count, ppos);
	default:
		index -= VFIO_CCW_NUM_REGIONS;
		return private->region[index].ops->read(private, buf, count,
							ppos);
	}

	return -EINVAL;
}

static ssize_t vfio_ccw_mdev_write_io_region(struct vfio_ccw_private *private,
					     const char __user *buf,
					     size_t count, loff_t *ppos)
{
	loff_t pos = *ppos & VFIO_CCW_OFFSET_MASK;
	struct ccw_io_region *region;
	int ret;

	if (pos + count > sizeof(*region))
		return -EINVAL;

	if (!mutex_trylock(&private->io_mutex))
		return -EAGAIN;

	region = private->io_region;
	if (copy_from_user((void *)region + pos, buf, count)) {
		ret = -EFAULT;
		goto out_unlock;
	}

	vfio_ccw_fsm_event(private, VFIO_CCW_EVENT_IO_REQ);
	ret = (region->ret_code != 0) ? region->ret_code : count;

out_unlock:
	mutex_unlock(&private->io_mutex);
	return ret;
}

static ssize_t vfio_ccw_mdev_write(struct vfio_device *vdev,
				   const char __user *buf,
				   size_t count,
				   loff_t *ppos)
{
	struct vfio_ccw_private *private =
		container_of(vdev, struct vfio_ccw_private, vdev);
	unsigned int index = VFIO_CCW_OFFSET_TO_INDEX(*ppos);

	if (index >= VFIO_CCW_NUM_REGIONS + private->num_regions)
		return -EINVAL;

	switch (index) {
	case VFIO_CCW_CONFIG_REGION_INDEX:
		return vfio_ccw_mdev_write_io_region(private, buf, count, ppos);
	default:
		index -= VFIO_CCW_NUM_REGIONS;
		return private->region[index].ops->write(private, buf, count,
							 ppos);
	}

	return -EINVAL;
}

static int vfio_ccw_mdev_get_device_info(struct vfio_ccw_private *private,
					 struct vfio_device_info *info)
{
	info->flags = VFIO_DEVICE_FLAGS_CCW | VFIO_DEVICE_FLAGS_RESET;
	info->num_regions = VFIO_CCW_NUM_REGIONS + private->num_regions;
	info->num_irqs = VFIO_CCW_NUM_IRQS;

	return 0;
}

static int vfio_ccw_mdev_get_region_info(struct vfio_ccw_private *private,
					 struct vfio_region_info *info,
					 unsigned long arg)
{
	int i;

	switch (info->index) {
	case VFIO_CCW_CONFIG_REGION_INDEX:
		info->offset = 0;
		info->size = sizeof(struct ccw_io_region);
		info->flags = VFIO_REGION_INFO_FLAG_READ
			      | VFIO_REGION_INFO_FLAG_WRITE;
		return 0;
	default: /* all other regions are handled via capability chain */
	{
		struct vfio_info_cap caps = { .buf = NULL, .size = 0 };
		struct vfio_region_info_cap_type cap_type = {
			.header.id = VFIO_REGION_INFO_CAP_TYPE,
			.header.version = 1 };
		int ret;

		if (info->index >=
		    VFIO_CCW_NUM_REGIONS + private->num_regions)
			return -EINVAL;

		info->index = array_index_nospec(info->index,
						 VFIO_CCW_NUM_REGIONS +
						 private->num_regions);

		i = info->index - VFIO_CCW_NUM_REGIONS;

		info->offset = VFIO_CCW_INDEX_TO_OFFSET(info->index);
		info->size = private->region[i].size;
		info->flags = private->region[i].flags;

		cap_type.type = private->region[i].type;
		cap_type.subtype = private->region[i].subtype;

		ret = vfio_info_add_capability(&caps, &cap_type.header,
					       sizeof(cap_type));
		if (ret)
			return ret;

		info->flags |= VFIO_REGION_INFO_FLAG_CAPS;
		if (info->argsz < sizeof(*info) + caps.size) {
			info->argsz = sizeof(*info) + caps.size;
			info->cap_offset = 0;
		} else {
			vfio_info_cap_shift(&caps, sizeof(*info));
			if (copy_to_user((void __user *)arg + sizeof(*info),
					 caps.buf, caps.size)) {
				kfree(caps.buf);
				return -EFAULT;
			}
			info->cap_offset = sizeof(*info);
		}

		kfree(caps.buf);

	}
	}
	return 0;
}

static int vfio_ccw_mdev_get_irq_info(struct vfio_irq_info *info)
{
	switch (info->index) {
	case VFIO_CCW_IO_IRQ_INDEX:
	case VFIO_CCW_CRW_IRQ_INDEX:
	case VFIO_CCW_REQ_IRQ_INDEX:
		info->count = 1;
		info->flags = VFIO_IRQ_INFO_EVENTFD;
		break;
	default:
		return -EINVAL;
	}

	return 0;
}

static int vfio_ccw_mdev_set_irqs(struct vfio_ccw_private *private,
				  uint32_t flags,
				  uint32_t index,
				  void __user *data)
{
	struct eventfd_ctx **ctx;

	if (!(flags & VFIO_IRQ_SET_ACTION_TRIGGER))
		return -EINVAL;

	switch (index) {
	case VFIO_CCW_IO_IRQ_INDEX:
		ctx = &private->io_trigger;
		break;
	case VFIO_CCW_CRW_IRQ_INDEX:
		ctx = &private->crw_trigger;
		break;
	case VFIO_CCW_REQ_IRQ_INDEX:
		ctx = &private->req_trigger;
		break;
	default:
		return -EINVAL;
	}

	switch (flags & VFIO_IRQ_SET_DATA_TYPE_MASK) {
	case VFIO_IRQ_SET_DATA_NONE:
	{
		if (*ctx)
			eventfd_signal(*ctx, 1);
		return 0;
	}
	case VFIO_IRQ_SET_DATA_BOOL:
	{
		uint8_t trigger;

		if (get_user(trigger, (uint8_t __user *)data))
			return -EFAULT;

		if (trigger && *ctx)
			eventfd_signal(*ctx, 1);
		return 0;
	}
	case VFIO_IRQ_SET_DATA_EVENTFD:
	{
		int32_t fd;

		if (get_user(fd, (int32_t __user *)data))
			return -EFAULT;

		if (fd == -1) {
			if (*ctx)
				eventfd_ctx_put(*ctx);
			*ctx = NULL;
		} else if (fd >= 0) {
			struct eventfd_ctx *efdctx;

			efdctx = eventfd_ctx_fdget(fd);
			if (IS_ERR(efdctx))
				return PTR_ERR(efdctx);

			if (*ctx)
				eventfd_ctx_put(*ctx);

			*ctx = efdctx;
		} else
			return -EINVAL;

		return 0;
	}
	default:
		return -EINVAL;
	}
}

int vfio_ccw_register_dev_region(struct vfio_ccw_private *private,
				 unsigned int subtype,
				 const struct vfio_ccw_regops *ops,
				 size_t size, u32 flags, void *data)
{
	struct vfio_ccw_region *region;

	region = krealloc(private->region,
			  (private->num_regions + 1) * sizeof(*region),
			  GFP_KERNEL);
	if (!region)
		return -ENOMEM;

	private->region = region;
	private->region[private->num_regions].type = VFIO_REGION_TYPE_CCW;
	private->region[private->num_regions].subtype = subtype;
	private->region[private->num_regions].ops = ops;
	private->region[private->num_regions].size = size;
	private->region[private->num_regions].flags = flags;
	private->region[private->num_regions].data = data;

	private->num_regions++;

	return 0;
}

void vfio_ccw_unregister_dev_regions(struct vfio_ccw_private *private)
{
	int i;

	for (i = 0; i < private->num_regions; i++)
		private->region[i].ops->release(private, &private->region[i]);
	private->num_regions = 0;
	kfree(private->region);
	private->region = NULL;
}

static ssize_t vfio_ccw_mdev_ioctl(struct vfio_device *vdev,
				   unsigned int cmd,
				   unsigned long arg)
{
	struct vfio_ccw_private *private =
		container_of(vdev, struct vfio_ccw_private, vdev);
	int ret = 0;
	unsigned long minsz;

	switch (cmd) {
	case VFIO_DEVICE_GET_INFO:
	{
		struct vfio_device_info info;

		minsz = offsetofend(struct vfio_device_info, num_irqs);

		if (copy_from_user(&info, (void __user *)arg, minsz))
			return -EFAULT;

		if (info.argsz < minsz)
			return -EINVAL;

		ret = vfio_ccw_mdev_get_device_info(private, &info);
		if (ret)
			return ret;

		return copy_to_user((void __user *)arg, &info, minsz) ? -EFAULT : 0;
	}
	case VFIO_DEVICE_GET_REGION_INFO:
	{
		struct vfio_region_info info;

		minsz = offsetofend(struct vfio_region_info, offset);

		if (copy_from_user(&info, (void __user *)arg, minsz))
			return -EFAULT;

		if (info.argsz < minsz)
			return -EINVAL;

		ret = vfio_ccw_mdev_get_region_info(private, &info, arg);
		if (ret)
			return ret;

		return copy_to_user((void __user *)arg, &info, minsz) ? -EFAULT : 0;
	}
	case VFIO_DEVICE_GET_IRQ_INFO:
	{
		struct vfio_irq_info info;

		minsz = offsetofend(struct vfio_irq_info, count);

		if (copy_from_user(&info, (void __user *)arg, minsz))
			return -EFAULT;

		if (info.argsz < minsz || info.index >= VFIO_CCW_NUM_IRQS)
			return -EINVAL;

		ret = vfio_ccw_mdev_get_irq_info(&info);
		if (ret)
			return ret;

		if (info.count == -1)
			return -EINVAL;

		return copy_to_user((void __user *)arg, &info, minsz) ? -EFAULT : 0;
	}
	case VFIO_DEVICE_SET_IRQS:
	{
		struct vfio_irq_set hdr;
		size_t data_size;
		void __user *data;

		minsz = offsetofend(struct vfio_irq_set, count);

		if (copy_from_user(&hdr, (void __user *)arg, minsz))
			return -EFAULT;

		ret = vfio_set_irqs_validate_and_prepare(&hdr, 1,
							 VFIO_CCW_NUM_IRQS,
							 &data_size);
		if (ret)
			return ret;

		data = (void __user *)(arg + minsz);
		return vfio_ccw_mdev_set_irqs(private, hdr.flags, hdr.index,
					      data);
	}
	case VFIO_DEVICE_RESET:
		return vfio_ccw_mdev_reset(private);
	default:
		return -ENOTTY;
	}
}

/* Request removal of the device*/
static void vfio_ccw_mdev_request(struct vfio_device *vdev, unsigned int count)
{
	struct vfio_ccw_private *private =
		container_of(vdev, struct vfio_ccw_private, vdev);
	struct device *dev = vdev->dev;

	if (private->req_trigger) {
		if (!(count % 10))
			dev_notice_ratelimited(dev,
					       "Relaying device request to user (#%u)\n",
					       count);

		eventfd_signal(private->req_trigger, 1);
	} else if (count == 0) {
		dev_notice(dev,
			   "No device request channel registered, blocked until released by user\n");
	}
}

static const struct vfio_device_ops vfio_ccw_dev_ops = {
	.open_device = vfio_ccw_mdev_open_device,
	.close_device = vfio_ccw_mdev_close_device,
	.read = vfio_ccw_mdev_read,
	.write = vfio_ccw_mdev_write,
	.ioctl = vfio_ccw_mdev_ioctl,
	.request = vfio_ccw_mdev_request,
};

struct mdev_driver vfio_ccw_mdev_driver = {
	.driver = {
		.name = "vfio_ccw_mdev",
		.owner = THIS_MODULE,
		.mod_name = KBUILD_MODNAME,
	},
	.probe = vfio_ccw_mdev_probe,
	.remove = vfio_ccw_mdev_remove,
};

static const struct mdev_parent_ops vfio_ccw_mdev_ops = {
	.owner			= THIS_MODULE,
	.device_driver		= &vfio_ccw_mdev_driver,
	.supported_type_groups  = mdev_type_groups,
<<<<<<< HEAD
	.create			= vfio_ccw_mdev_create,
	.remove			= vfio_ccw_mdev_remove,
	.open_device		= vfio_ccw_mdev_open_device,
	.close_device		= vfio_ccw_mdev_close_device,
	.read			= vfio_ccw_mdev_read,
	.write			= vfio_ccw_mdev_write,
	.ioctl			= vfio_ccw_mdev_ioctl,
	.request		= vfio_ccw_mdev_request,
=======
>>>>>>> df0cc57e
};

int vfio_ccw_mdev_reg(struct subchannel *sch)
{
	return mdev_register_device(&sch->dev, &vfio_ccw_mdev_ops);
}

void vfio_ccw_mdev_unreg(struct subchannel *sch)
{
	mdev_unregister_device(&sch->dev);
}<|MERGE_RESOLUTION|>--- conflicted
+++ resolved
@@ -174,11 +174,7 @@
 	atomic_inc(&private->avail);
 }
 
-<<<<<<< HEAD
-static int vfio_ccw_mdev_open_device(struct mdev_device *mdev)
-=======
 static int vfio_ccw_mdev_open_device(struct vfio_device *vdev)
->>>>>>> df0cc57e
 {
 	struct vfio_ccw_private *private =
 		container_of(vdev, struct vfio_ccw_private, vdev);
@@ -213,11 +209,7 @@
 	return ret;
 }
 
-<<<<<<< HEAD
-static void vfio_ccw_mdev_close_device(struct mdev_device *mdev)
-=======
 static void vfio_ccw_mdev_close_device(struct vfio_device *vdev)
->>>>>>> df0cc57e
 {
 	struct vfio_ccw_private *private =
 		container_of(vdev, struct vfio_ccw_private, vdev);
@@ -670,17 +662,6 @@
 	.owner			= THIS_MODULE,
 	.device_driver		= &vfio_ccw_mdev_driver,
 	.supported_type_groups  = mdev_type_groups,
-<<<<<<< HEAD
-	.create			= vfio_ccw_mdev_create,
-	.remove			= vfio_ccw_mdev_remove,
-	.open_device		= vfio_ccw_mdev_open_device,
-	.close_device		= vfio_ccw_mdev_close_device,
-	.read			= vfio_ccw_mdev_read,
-	.write			= vfio_ccw_mdev_write,
-	.ioctl			= vfio_ccw_mdev_ioctl,
-	.request		= vfio_ccw_mdev_request,
-=======
->>>>>>> df0cc57e
 };
 
 int vfio_ccw_mdev_reg(struct subchannel *sch)
