// SPDX-License-Identifier: GPL-2.0
/*
* Copyright (c) 2016 MediaTek Inc.
* Author: PC Chen <pc.chen@mediatek.com>
*	Tiffany Lin <tiffany.lin@mediatek.com>
*/

#include <linux/slab.h>
#include <linux/interrupt.h>
#include <linux/irq.h>
#include <linux/module.h>
#include <linux/of_device.h>
#include <linux/of.h>
#include <linux/pm_runtime.h>
#include <media/v4l2-event.h>
#include <media/v4l2-mem2mem.h>
#include <media/videobuf2-dma-contig.h>

#include "mtk_vcodec_drv.h"
#include "mtk_vcodec_enc.h"
#include "mtk_vcodec_enc_pm.h"
#include "mtk_vcodec_intr.h"
#include "mtk_vcodec_util.h"
#include "mtk_vcodec_fw.h"

static const struct mtk_video_fmt mtk_video_formats_output[] = {
	{
		.fourcc = V4L2_PIX_FMT_NV12M,
		.type = MTK_FMT_FRAME,
		.num_planes = 2,
	},
	{
		.fourcc = V4L2_PIX_FMT_NV21M,
		.type = MTK_FMT_FRAME,
		.num_planes = 2,
	},
	{
		.fourcc = V4L2_PIX_FMT_YUV420M,
		.type = MTK_FMT_FRAME,
		.num_planes = 3,
	},
	{
		.fourcc = V4L2_PIX_FMT_YVU420M,
		.type = MTK_FMT_FRAME,
		.num_planes = 3,
	},
};

static const struct mtk_video_fmt mtk_video_formats_capture_h264[] =  {
	{
		.fourcc = V4L2_PIX_FMT_H264,
		.type = MTK_FMT_ENC,
		.num_planes = 1,
	},
};

static const struct mtk_video_fmt mtk_video_formats_capture_vp8[] =  {
	{
		.fourcc = V4L2_PIX_FMT_VP8,
		.type = MTK_FMT_ENC,
		.num_planes = 1,
	},
};

static void clean_irq_status(unsigned int irq_status, void __iomem *addr)
{
	if (irq_status & MTK_VENC_IRQ_STATUS_PAUSE)
		writel(MTK_VENC_IRQ_STATUS_PAUSE, addr);

	if (irq_status & MTK_VENC_IRQ_STATUS_SWITCH)
		writel(MTK_VENC_IRQ_STATUS_SWITCH, addr);

	if (irq_status & MTK_VENC_IRQ_STATUS_DRAM)
		writel(MTK_VENC_IRQ_STATUS_DRAM, addr);

	if (irq_status & MTK_VENC_IRQ_STATUS_SPS)
		writel(MTK_VENC_IRQ_STATUS_SPS, addr);

	if (irq_status & MTK_VENC_IRQ_STATUS_PPS)
		writel(MTK_VENC_IRQ_STATUS_PPS, addr);

	if (irq_status & MTK_VENC_IRQ_STATUS_FRM)
		writel(MTK_VENC_IRQ_STATUS_FRM, addr);

}
static irqreturn_t mtk_vcodec_enc_irq_handler(int irq, void *priv)
{
	struct mtk_vcodec_dev *dev = priv;
	struct mtk_vcodec_ctx *ctx;
	unsigned long flags;
	void __iomem *addr;

	spin_lock_irqsave(&dev->irqlock, flags);
	ctx = dev->curr_ctx;
	spin_unlock_irqrestore(&dev->irqlock, flags);

	mtk_v4l2_debug(1, "id=%d coreid:%d", ctx->id, dev->venc_pdata->core_id);
	addr = dev->reg_base[dev->venc_pdata->core_id] +
				MTK_VENC_IRQ_ACK_OFFSET;

	ctx->irq_status = readl(dev->reg_base[dev->venc_pdata->core_id] +
				(MTK_VENC_IRQ_STATUS_OFFSET));

	clean_irq_status(ctx->irq_status, addr);

	wake_up_ctx(ctx, MTK_INST_IRQ_RECEIVED, 0);
	return IRQ_HANDLED;
}

static int fops_vcodec_open(struct file *file)
{
	struct mtk_vcodec_dev *dev = video_drvdata(file);
	struct mtk_vcodec_ctx *ctx = NULL;
	int ret = 0;
	struct vb2_queue *src_vq;

	ctx = kzalloc(sizeof(*ctx), GFP_KERNEL);
	if (!ctx)
		return -ENOMEM;

	mutex_lock(&dev->dev_mutex);
	/*
	 * Use simple counter to uniquely identify this context. Only
	 * used for logging.
	 */
	ctx->id = dev->id_counter++;
	v4l2_fh_init(&ctx->fh, video_devdata(file));
	file->private_data = &ctx->fh;
	v4l2_fh_add(&ctx->fh);
	INIT_LIST_HEAD(&ctx->list);
	ctx->dev = dev;
	init_waitqueue_head(&ctx->queue[0]);
	mutex_init(&ctx->q_mutex);

	ctx->type = MTK_INST_ENCODER;
	ret = mtk_vcodec_enc_ctrls_setup(ctx);
	if (ret) {
		mtk_v4l2_err("Failed to setup controls() (%d)",
				ret);
		goto err_ctrls_setup;
	}
	ctx->m2m_ctx = v4l2_m2m_ctx_init(dev->m2m_dev_enc, ctx,
					 &mtk_vcodec_enc_queue_init);
	if (IS_ERR((__force void *)ctx->m2m_ctx)) {
		ret = PTR_ERR((__force void *)ctx->m2m_ctx);
		mtk_v4l2_err("Failed to v4l2_m2m_ctx_init() (%d)",
				ret);
		goto err_m2m_ctx_init;
	}
	src_vq = v4l2_m2m_get_vq(ctx->m2m_ctx,
				 V4L2_BUF_TYPE_VIDEO_OUTPUT_MPLANE);
	ctx->empty_flush_buf.vb.vb2_buf.vb2_queue = src_vq;
	mtk_vcodec_enc_set_default_params(ctx);

	if (v4l2_fh_is_singular(&ctx->fh)) {
		/*
		 * load fireware to checks if it was loaded already and
		 * does nothing in that case
		 */
		ret = mtk_vcodec_fw_load_firmware(dev->fw_handler);
		if (ret < 0) {
			/*
			 * Return 0 if downloading firmware successfully,
			 * otherwise it is failed
			 */
			mtk_v4l2_err("vpu_load_firmware failed!");
			goto err_load_fw;
		}

		dev->enc_capability =
			mtk_vcodec_fw_get_venc_capa(dev->fw_handler);
		mtk_v4l2_debug(0, "encoder capability %x", dev->enc_capability);
	}

	mtk_v4l2_debug(2, "Create instance [%d]@%p m2m_ctx=%p ",
			ctx->id, ctx, ctx->m2m_ctx);

	list_add(&ctx->list, &dev->ctx_list);

	mutex_unlock(&dev->dev_mutex);
	mtk_v4l2_debug(0, "%s encoder [%d]", dev_name(&dev->plat_dev->dev),
			ctx->id);
	return ret;

	/* Deinit when failure occurred */
err_load_fw:
	v4l2_m2m_ctx_release(ctx->m2m_ctx);
err_m2m_ctx_init:
	v4l2_ctrl_handler_free(&ctx->ctrl_hdl);
err_ctrls_setup:
	v4l2_fh_del(&ctx->fh);
	v4l2_fh_exit(&ctx->fh);
	kfree(ctx);
	mutex_unlock(&dev->dev_mutex);

	return ret;
}

static int fops_vcodec_release(struct file *file)
{
	struct mtk_vcodec_dev *dev = video_drvdata(file);
	struct mtk_vcodec_ctx *ctx = fh_to_ctx(file->private_data);

	mtk_v4l2_debug(1, "[%d] encoder", ctx->id);
	mutex_lock(&dev->dev_mutex);

	v4l2_m2m_ctx_release(ctx->m2m_ctx);
	mtk_vcodec_enc_release(ctx);
	v4l2_fh_del(&ctx->fh);
	v4l2_fh_exit(&ctx->fh);
	v4l2_ctrl_handler_free(&ctx->ctrl_hdl);

	list_del_init(&ctx->list);
	kfree(ctx);
	mutex_unlock(&dev->dev_mutex);
	return 0;
}

static const struct v4l2_file_operations mtk_vcodec_fops = {
	.owner		= THIS_MODULE,
	.open		= fops_vcodec_open,
	.release	= fops_vcodec_release,
	.poll		= v4l2_m2m_fop_poll,
	.unlocked_ioctl	= video_ioctl2,
	.mmap		= v4l2_m2m_fop_mmap,
};

static int mtk_vcodec_probe(struct platform_device *pdev)
{
	struct mtk_vcodec_dev *dev;
	struct video_device *vfd_enc;
	phandle rproc_phandle;
	enum mtk_vcodec_fw_type fw_type;
	int ret;

	dev = devm_kzalloc(&pdev->dev, sizeof(*dev), GFP_KERNEL);
	if (!dev)
		return -ENOMEM;

	INIT_LIST_HEAD(&dev->ctx_list);
	dev->plat_dev = pdev;

	if (!of_property_read_u32(pdev->dev.of_node, "mediatek,vpu",
				  &rproc_phandle)) {
		fw_type = VPU;
	} else if (!of_property_read_u32(pdev->dev.of_node, "mediatek,scp",
					 &rproc_phandle)) {
		fw_type = SCP;
	} else {
		mtk_v4l2_err("Could not get venc IPI device");
		return -ENODEV;
	}
	dma_set_max_seg_size(&pdev->dev, UINT_MAX);

	dev->fw_handler = mtk_vcodec_fw_select(dev, fw_type, ENCODER);
	if (IS_ERR(dev->fw_handler))
		return PTR_ERR(dev->fw_handler);

	dev->venc_pdata = of_device_get_match_data(&pdev->dev);
	ret = mtk_vcodec_init_enc_clk(dev);
	if (ret < 0) {
		dev_err(&pdev->dev, "Failed to get mtk vcodec clock source!");
		goto err_enc_pm;
	}

	pm_runtime_enable(&pdev->dev);

	dev->reg_base[dev->venc_pdata->core_id] =
		devm_platform_ioremap_resource(pdev, 0);
	if (IS_ERR(dev->reg_base[dev->venc_pdata->core_id])) {
		ret = PTR_ERR(dev->reg_base[dev->venc_pdata->core_id]);
		goto err_res;
	}

	dev->enc_irq = platform_get_irq(pdev, 0);
<<<<<<< HEAD
	if (dev->enc_irq < 0) {
		ret = dev->enc_irq;
		goto err_res;
	}

=======
>>>>>>> fbb6c848
	irq_set_status_flags(dev->enc_irq, IRQ_NOAUTOEN);
	ret = devm_request_irq(&pdev->dev, dev->enc_irq,
			       mtk_vcodec_enc_irq_handler,
			       0, pdev->name, dev);
	if (ret) {
		dev_err(&pdev->dev,
			"Failed to install dev->enc_irq %d (%d) core_id (%d)",
			dev->enc_irq, ret, dev->venc_pdata->core_id);
		ret = -EINVAL;
		goto err_res;
	}

	mutex_init(&dev->enc_mutex);
	mutex_init(&dev->dev_mutex);
	spin_lock_init(&dev->irqlock);

	snprintf(dev->v4l2_dev.name, sizeof(dev->v4l2_dev.name), "%s",
		 "[MTK_V4L2_VENC]");

	ret = v4l2_device_register(&pdev->dev, &dev->v4l2_dev);
	if (ret) {
		mtk_v4l2_err("v4l2_device_register err=%d", ret);
		goto err_res;
	}

	init_waitqueue_head(&dev->queue);

	/* allocate video device for encoder and register it */
	vfd_enc = video_device_alloc();
	if (!vfd_enc) {
		mtk_v4l2_err("Failed to allocate video device");
		ret = -ENOMEM;
		goto err_enc_alloc;
	}
	vfd_enc->fops           = &mtk_vcodec_fops;
	vfd_enc->ioctl_ops      = &mtk_venc_ioctl_ops;
	vfd_enc->release        = video_device_release;
	vfd_enc->lock           = &dev->dev_mutex;
	vfd_enc->v4l2_dev       = &dev->v4l2_dev;
	vfd_enc->vfl_dir        = VFL_DIR_M2M;
	vfd_enc->device_caps	= V4L2_CAP_VIDEO_M2M_MPLANE |
					V4L2_CAP_STREAMING;

	snprintf(vfd_enc->name, sizeof(vfd_enc->name), "%s",
		 MTK_VCODEC_ENC_NAME);
	video_set_drvdata(vfd_enc, dev);
	dev->vfd_enc = vfd_enc;
	platform_set_drvdata(pdev, dev);

	dev->m2m_dev_enc = v4l2_m2m_init(&mtk_venc_m2m_ops);
	if (IS_ERR((__force void *)dev->m2m_dev_enc)) {
		mtk_v4l2_err("Failed to init mem2mem enc device");
		ret = PTR_ERR((__force void *)dev->m2m_dev_enc);
		goto err_enc_mem_init;
	}

	dev->encode_workqueue =
			alloc_ordered_workqueue(MTK_VCODEC_ENC_NAME,
						WQ_MEM_RECLAIM |
						WQ_FREEZABLE);
	if (!dev->encode_workqueue) {
		mtk_v4l2_err("Failed to create encode workqueue");
		ret = -EINVAL;
		goto err_event_workq;
	}

	if (of_get_property(pdev->dev.of_node, "dma-ranges", NULL))
		dma_set_mask_and_coherent(&pdev->dev, DMA_BIT_MASK(34));

	ret = video_register_device(vfd_enc, VFL_TYPE_VIDEO, -1);
	if (ret) {
		mtk_v4l2_err("Failed to register video device");
		goto err_enc_reg;
	}

	mtk_v4l2_debug(0, "encoder %d registered as /dev/video%d",
		       dev->venc_pdata->core_id, vfd_enc->num);

	return 0;

err_enc_reg:
	destroy_workqueue(dev->encode_workqueue);
err_event_workq:
	v4l2_m2m_release(dev->m2m_dev_enc);
err_enc_mem_init:
	video_unregister_device(vfd_enc);
err_enc_alloc:
	v4l2_device_unregister(&dev->v4l2_dev);
err_res:
	pm_runtime_disable(dev->pm.dev);
err_enc_pm:
	mtk_vcodec_fw_release(dev->fw_handler);
	return ret;
}

static const struct mtk_vcodec_enc_pdata mt8173_avc_pdata = {
	.capture_formats = mtk_video_formats_capture_h264,
	.num_capture_formats = ARRAY_SIZE(mtk_video_formats_capture_h264),
	.output_formats = mtk_video_formats_output,
	.num_output_formats = ARRAY_SIZE(mtk_video_formats_output),
	.min_bitrate = 64,
	.max_bitrate = 60000000,
	.core_id = VENC_SYS,
};

static const struct mtk_vcodec_enc_pdata mt8173_vp8_pdata = {
	.capture_formats = mtk_video_formats_capture_vp8,
	.num_capture_formats = ARRAY_SIZE(mtk_video_formats_capture_vp8),
	.output_formats = mtk_video_formats_output,
	.num_output_formats = ARRAY_SIZE(mtk_video_formats_output),
	.min_bitrate = 64,
	.max_bitrate = 9000000,
	.core_id = VENC_LT_SYS,
};

static const struct mtk_vcodec_enc_pdata mt8183_pdata = {
	.uses_ext = true,
	.capture_formats = mtk_video_formats_capture_h264,
	.num_capture_formats = ARRAY_SIZE(mtk_video_formats_capture_h264),
	.output_formats = mtk_video_formats_output,
	.num_output_formats = ARRAY_SIZE(mtk_video_formats_output),
	.min_bitrate = 64,
	.max_bitrate = 40000000,
	.core_id = VENC_SYS,
};

static const struct mtk_vcodec_enc_pdata mt8188_pdata = {
	.uses_ext = true,
	.capture_formats = mtk_video_formats_capture_h264,
	.num_capture_formats = ARRAY_SIZE(mtk_video_formats_capture_h264),
	.output_formats = mtk_video_formats_output,
	.num_output_formats = ARRAY_SIZE(mtk_video_formats_output),
	.min_bitrate = 64,
	.max_bitrate = 50000000,
	.core_id = VENC_SYS,
	.uses_34bit = true,
};

static const struct mtk_vcodec_enc_pdata mt8192_pdata = {
	.uses_ext = true,
	.capture_formats = mtk_video_formats_capture_h264,
	.num_capture_formats = ARRAY_SIZE(mtk_video_formats_capture_h264),
	.output_formats = mtk_video_formats_output,
	.num_output_formats = ARRAY_SIZE(mtk_video_formats_output),
	.min_bitrate = 64,
	.max_bitrate = 100000000,
	.core_id = VENC_SYS,
};

static const struct mtk_vcodec_enc_pdata mt8195_pdata = {
	.uses_ext = true,
	.capture_formats = mtk_video_formats_capture_h264,
	.num_capture_formats = ARRAY_SIZE(mtk_video_formats_capture_h264),
	.output_formats = mtk_video_formats_output,
	.num_output_formats = ARRAY_SIZE(mtk_video_formats_output),
	.min_bitrate = 64,
	.max_bitrate = 100000000,
	.core_id = VENC_SYS,
};

static const struct of_device_id mtk_vcodec_enc_match[] = {
	{.compatible = "mediatek,mt8173-vcodec-enc",
			.data = &mt8173_avc_pdata},
	{.compatible = "mediatek,mt8173-vcodec-enc-vp8",
			.data = &mt8173_vp8_pdata},
	{.compatible = "mediatek,mt8183-vcodec-enc", .data = &mt8183_pdata},
	{.compatible = "mediatek,mt8188-vcodec-enc", .data = &mt8188_pdata},
	{.compatible = "mediatek,mt8192-vcodec-enc", .data = &mt8192_pdata},
	{.compatible = "mediatek,mt8195-vcodec-enc", .data = &mt8195_pdata},
	{},
};
MODULE_DEVICE_TABLE(of, mtk_vcodec_enc_match);

static int mtk_vcodec_enc_remove(struct platform_device *pdev)
{
	struct mtk_vcodec_dev *dev = platform_get_drvdata(pdev);

	mtk_v4l2_debug_enter();
	destroy_workqueue(dev->encode_workqueue);
	if (dev->m2m_dev_enc)
		v4l2_m2m_release(dev->m2m_dev_enc);

	if (dev->vfd_enc)
		video_unregister_device(dev->vfd_enc);

	v4l2_device_unregister(&dev->v4l2_dev);
	pm_runtime_disable(dev->pm.dev);
	mtk_vcodec_fw_release(dev->fw_handler);
	return 0;
}

static struct platform_driver mtk_vcodec_enc_driver = {
	.probe	= mtk_vcodec_probe,
	.remove	= mtk_vcodec_enc_remove,
	.driver	= {
		.name	= MTK_VCODEC_ENC_NAME,
		.of_match_table = mtk_vcodec_enc_match,
	},
};

module_platform_driver(mtk_vcodec_enc_driver);


MODULE_LICENSE("GPL v2");
MODULE_DESCRIPTION("Mediatek video codec V4L2 encoder driver");<|MERGE_RESOLUTION|>--- conflicted
+++ resolved
@@ -273,14 +273,11 @@
 	}
 
 	dev->enc_irq = platform_get_irq(pdev, 0);
-<<<<<<< HEAD
 	if (dev->enc_irq < 0) {
 		ret = dev->enc_irq;
 		goto err_res;
 	}
 
-=======
->>>>>>> fbb6c848
 	irq_set_status_flags(dev->enc_irq, IRQ_NOAUTOEN);
 	ret = devm_request_irq(&pdev->dev, dev->enc_irq,
 			       mtk_vcodec_enc_irq_handler,
