--- conflicted
+++ resolved
@@ -3,11 +3,7 @@
 
 config PCI_MVEBU
 	bool "Marvell EBU PCIe controller"
-<<<<<<< HEAD
-	depends on ARCH_MVEBU || ARCH_KIRKWOOD
-=======
 	depends on ARCH_MVEBU || ARCH_DOVE || ARCH_KIRKWOOD
->>>>>>> d8ec26d7
 	depends on OF
 
 config PCIE_DW
@@ -19,21 +15,16 @@
 	select PCIEPORTBUS
 	select PCIE_DW
 
-<<<<<<< HEAD
-=======
 config PCI_IMX6
 	bool "Freescale i.MX6 PCIe controller"
 	depends on SOC_IMX6Q
 	select PCIEPORTBUS
 	select PCIE_DW
 
->>>>>>> d8ec26d7
 config PCI_TEGRA
 	bool "NVIDIA Tegra PCIe controller"
 	depends on ARCH_TEGRA
 
-<<<<<<< HEAD
-=======
 config PCI_RCAR_GEN2
 	bool "Renesas R-Car Gen2 Internal PCI controller"
 	depends on ARM && (ARCH_R8A7790 || ARCH_R8A7791 || COMPILE_TEST)
@@ -42,5 +33,4 @@
 	  There are 3 internal PCI controllers available with a single
 	  built-in EHCI/OHCI host controller present on each one.
 
->>>>>>> d8ec26d7
 endmenu