--- conflicted
+++ resolved
@@ -423,10 +423,6 @@
 				qp->rq_size, DMA_TO_DEVICE);
 	}
 
-<<<<<<< HEAD
-	efa_qp_user_mmap_entries_remove(qp);
-=======
->>>>>>> 04d5ce62
 	kfree(qp);
 	return 0;
 }
