--- conflicted
+++ resolved
@@ -403,15 +403,10 @@
 
 		report_id = sensor_inst->fields[field_index].attribute.
 								report_id;
-<<<<<<< HEAD
-		sensor_hub_set_feature(sensor_inst->hsdev, report_id,
-				       index, sizeof(value), &value);
-=======
 		ret = sensor_hub_set_feature(sensor_inst->hsdev, report_id,
 					     index, sizeof(value), &value);
 		if (ret)
 			return ret;
->>>>>>> 8e0eb2fb
 	} else
 		return -EINVAL;
 
