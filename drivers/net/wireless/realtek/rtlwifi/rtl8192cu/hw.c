--- conflicted
+++ resolved
@@ -607,24 +607,6 @@
 		valuehi = QUEUE_HIGH;
 		valuelow = QUEUE_NORMAL;
 		break;
-<<<<<<< HEAD
-	}
-	if (!wmm_enable) {
-		beq = valuelow;
-		bkq = valuelow;
-		viq = valuehi;
-		voq = valuehi;
-		mgtq = valuehi;
-		hiq = valuehi;
-	} else {/* for WMM ,CONFIG_OUT_EP_WIFI_MODE */
-		beq = valuehi;
-		bkq = valuelow;
-		viq = valuelow;
-		voq = valuehi;
-		mgtq = valuehi;
-		hiq = valuehi;
-=======
->>>>>>> 0c383648
 	}
 
 	beq = valuelow;
