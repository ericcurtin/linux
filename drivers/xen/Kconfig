# SPDX-License-Identifier: GPL-2.0-only
menu "Xen driver support"
	depends on XEN

config XEN_BALLOON
	bool "Xen memory balloon driver"
	default y
	help
	  The balloon driver allows the Xen domain to request more memory from
	  the system to expand the domain's memory allocation, or alternatively
	  return unneeded memory to the system.

config XEN_BALLOON_MEMORY_HOTPLUG
	bool "Memory hotplug support for Xen balloon driver"
	depends on XEN_BALLOON && MEMORY_HOTPLUG
	default y
	help
	  Memory hotplug support for Xen balloon driver allows expanding memory
	  available for the system above limit declared at system startup.
	  It is very useful on critical systems which require long
	  run without rebooting.

	  It's also very useful for non PV domains to obtain unpopulated physical
	  memory ranges to use in order to map foreign memory or grants.

	  Memory could be hotplugged in following steps:

	    1) target domain: ensure that memory auto online policy is in
	       effect by checking /sys/devices/system/memory/auto_online_blocks
	       file (should be 'online').

	    2) control domain: xl mem-max <target-domain> <maxmem>
	       where <maxmem> is >= requested memory size,

	    3) control domain: xl mem-set <target-domain> <memory>
	       where <memory> is requested memory size; alternatively memory
	       could be added by writing proper value to
	       /sys/devices/system/xen_memory/xen_memory0/target or
	       /sys/devices/system/xen_memory/xen_memory0/target_kb on the
	       target domain.

	  Alternatively, if memory auto onlining was not requested at step 1
	  the newly added memory can be manually onlined in the target domain
	  by doing the following:

		for i in /sys/devices/system/memory/memory*/state; do \
		  [ "`cat "$i"`" = offline ] && echo online > "$i"; done

	  or by adding the following line to udev rules:

	  SUBSYSTEM=="memory", ACTION=="add", RUN+="/bin/sh -c '[ -f /sys$devpath/state ] && echo online > /sys$devpath/state'"

config XEN_MEMORY_HOTPLUG_LIMIT
	int "Hotplugged memory limit (in GiB) for a PV guest"
	default 512
	depends on XEN_HAVE_PVMMU
	depends on MEMORY_HOTPLUG
	help
	  Maximum amount of memory (in GiB) that a PV guest can be
	  expanded to when using memory hotplug.

	  A PV guest can have more memory than this limit if is
	  started with a larger maximum.

	  This value is used to allocate enough space in internal
	  tables needed for physical memory administration.

config XEN_SCRUB_PAGES_DEFAULT
	bool "Scrub pages before returning them to system by default"
	depends on XEN_BALLOON
	default y
	help
	  Scrub pages before returning them to the system for reuse by
	  other domains.  This makes sure that any confidential data
	  is not accidentally visible to other domains.  It is more
	  secure, but slightly less efficient. This can be controlled with
	  xen_scrub_pages=0 parameter and
	  /sys/devices/system/xen_memory/xen_memory0/scrub_pages.
	  This option only sets the default value.

	  If in doubt, say yes.

config XEN_DEV_EVTCHN
	tristate "Xen /dev/xen/evtchn device"
	default y
	help
	  The evtchn driver allows a userspace process to trigger event
	  channels and to receive notification of an event channel
	  firing.
	  If in doubt, say yes.

config XEN_BACKEND
	bool "Backend driver support"
	default XEN_DOM0
	help
	  Support for backend device drivers that provide I/O services
	  to other virtual machines.

config XENFS
	tristate "Xen filesystem"
	select XEN_PRIVCMD
	default y
	help
	  The xen filesystem provides a way for domains to share
	  information with each other and with the hypervisor.
	  For example, by reading and writing the "xenbus" file, guests
	  may pass arbitrary information to the initial domain.
	  If in doubt, say yes.

config XEN_COMPAT_XENFS
	bool "Create compatibility mount point /proc/xen"
	depends on XENFS
	default y
	help
	  The old xenstore userspace tools expect to find "xenbus"
	  under /proc/xen, but "xenbus" is now found at the root of the
	  xenfs filesystem.  Selecting this causes the kernel to create
	  the compatibility mount point /proc/xen if it is running on
	  a xen platform.
	  If in doubt, say yes.

config XEN_SYS_HYPERVISOR
	bool "Create xen entries under /sys/hypervisor"
	depends on SYSFS
	select SYS_HYPERVISOR
	default y
	help
	  Create entries under /sys/hypervisor describing the Xen
	  hypervisor environment.  When running native or in another
	  virtual environment, /sys/hypervisor will still be present,
	  but will have no xen contents.

config XEN_XENBUS_FRONTEND
	tristate

config XEN_GNTDEV
	tristate "userspace grant access device driver"
	depends on XEN
	default m
	select MMU_NOTIFIER
	help
	  Allows userspace processes to use grants.

config XEN_GNTDEV_DMABUF
	bool "Add support for dma-buf grant access device driver extension"
	depends on XEN_GNTDEV && XEN_GRANT_DMA_ALLOC
	select DMA_SHARED_BUFFER
	help
	  Allows userspace processes and kernel modules to use Xen backed
	  dma-buf implementation. With this extension grant references to
	  the pages of an imported dma-buf can be exported for other domain
	  use and grant references coming from a foreign domain can be
	  converted into a local dma-buf for local export.

config XEN_GRANT_DEV_ALLOC
	tristate "User-space grant reference allocator driver"
	depends on XEN
	default m
	help
	  Allows userspace processes to create pages with access granted
	  to other domains. This can be used to implement frontend drivers
	  or as part of an inter-domain shared memory channel.

config XEN_GRANT_DMA_ALLOC
	bool "Allow allocating DMA capable buffers with grant reference module"
	depends on XEN && HAS_DMA
	help
	  Extends grant table module API to allow allocating DMA capable
	  buffers and mapping foreign grant references on top of it.
	  The resulting buffer is similar to one allocated by the balloon
	  driver in that proper memory reservation is made by
	  ({increase|decrease}_reservation and VA mappings are updated if
	  needed).
	  This is useful for sharing foreign buffers with HW drivers which
	  cannot work with scattered buffers provided by the balloon driver,
	  but require DMAable memory instead.

config SWIOTLB_XEN
	def_bool y
	depends on ARCH_HAS_DMA_OPS
	depends on XEN_PV || ARM || ARM64
	select SWIOTLB

config XEN_PCI_STUB
	bool

config XEN_PCIDEV_STUB
	tristate "Xen PCI-device stub driver"
	depends on PCI && !X86 && XEN
	depends on XEN_BACKEND
	select XEN_PCI_STUB
	default m
	help
	  The PCI device stub driver provides limited version of the PCI
	  device backend driver without para-virtualized support for guests.
	  If you select this to be a module, you will need to make sure no
	  other driver has bound to the device(s) you want to make visible to
	  other guests.

	  The "hide" parameter (only applicable if backend driver is compiled
	  into the kernel) allows you to bind the PCI devices to this module
	  from the default device drivers. The argument is the list of PCI BDFs:
	  xen-pciback.hide=(03:00.0)(04:00.0)

	  If in doubt, say m.

config XEN_PCIDEV_BACKEND
	tristate "Xen PCI-device backend driver"
	depends on PCI && X86 && XEN
	depends on XEN_BACKEND
	select XEN_PCI_STUB
	default m
	help
	  The PCI device backend driver allows the kernel to export arbitrary
	  PCI devices to other guests. If you select this to be a module, you
	  will need to make sure no other driver has bound to the device(s)
	  you want to make visible to other guests.

	  The parameter "passthrough" allows you specify how you want the PCI
	  devices to appear in the guest. You can choose the default (0) where
	  PCI topology starts at 00.00.0, or (1) for passthrough if you want
	  the PCI devices topology appear the same as in the host.

	  The "hide" parameter (only applicable if backend driver is compiled
	  into the kernel) allows you to bind the PCI devices to this module
	  from the default device drivers. The argument is the list of PCI BDFs:
	  xen-pciback.hide=(03:00.0)(04:00.0)

	  If in doubt, say m.

config XEN_PVCALLS_FRONTEND
	tristate "XEN PV Calls frontend driver"
	depends on INET && XEN
	select XEN_XENBUS_FRONTEND
	help
	  Experimental frontend for the Xen PV Calls protocol
	  (https://xenbits.xen.org/docs/unstable/misc/pvcalls.html). It
	  sends a small set of POSIX calls to the backend, which
	  implements them.

config XEN_PVCALLS_BACKEND
	tristate "XEN PV Calls backend driver"
	depends on INET && XEN && XEN_BACKEND
	help
	  Experimental backend for the Xen PV Calls protocol
	  (https://xenbits.xen.org/docs/unstable/misc/pvcalls.html). It
	  allows PV Calls frontends to send POSIX calls to the backend,
	  which implements them.

	  If in doubt, say n.

config XEN_SCSI_BACKEND
	tristate "XEN SCSI backend driver"
	depends on XEN && XEN_BACKEND && TARGET_CORE
	help
	  The SCSI backend driver allows the kernel to export its SCSI Devices
	  to other guests via a high-performance shared-memory interface.
	  Only needed for systems running as XEN driver domains (e.g. Dom0) and
	  if guests need generic access to SCSI devices.

config XEN_PRIVCMD
	tristate "Xen hypercall passthrough driver"
	depends on XEN
<<<<<<< HEAD
	imply XEN_PCIDEV_BACKEND
=======
>>>>>>> 42f7652d
	default m
	help
	  The hypercall passthrough driver allows privileged user programs to
	  perform Xen hypercalls. This driver is normally required for systems
	  running as Dom0 to perform privileged operations, but in some
	  disaggregated Xen setups this driver might be needed for other
	  domains, too.

config XEN_PRIVCMD_EVENTFD
	bool "Xen Ioeventfd and irqfd support"
	depends on XEN_PRIVCMD && XEN_VIRTIO && EVENTFD
	help
	  Using the ioeventfd / irqfd mechanism a virtio backend running in a
	  daemon can speed up interrupt delivery from / to a guest.

config XEN_ACPI_PROCESSOR
	tristate "Xen ACPI processor"
	depends on XEN && XEN_PV_DOM0 && X86 && ACPI_PROCESSOR && CPU_FREQ
	default m
	help
	  This ACPI processor uploads Power Management information to the Xen
	  hypervisor.

	  To do that the driver parses the Power Management data and uploads
	  said information to the Xen hypervisor. Then the Xen hypervisor can
	  select the proper Cx and Pxx states. It also registers itself as the
	  SMM so that other drivers (such as ACPI cpufreq scaling driver) will
	  not load.

	  To compile this driver as a module, choose M here: the module will be
	  called xen_acpi_processor  If you do not know what to choose, select
	  M here. If the CPUFREQ drivers are built in, select Y here.

config XEN_MCE_LOG
	bool "Xen platform mcelog"
	depends on XEN_PV_DOM0 && X86_MCE
	help
	  Allow kernel fetching MCE error from Xen platform and
	  converting it into Linux mcelog format for mcelog tools

config XEN_HAVE_PVMMU
	bool

config XEN_EFI
	def_bool y
	depends on (ARM || ARM64 || X86_64) && EFI

config XEN_AUTO_XLATE
	def_bool y
	depends on ARM || ARM64 || XEN_PVHVM
	help
	  Support for auto-translated physmap guests.

config XEN_ACPI
	def_bool y
	depends on X86 && ACPI

config XEN_SYMS
	bool "Xen symbols"
	depends on X86 && XEN_DOM0 && XENFS
	default y if KALLSYMS
	help
	  Exports hypervisor symbols (along with their types and addresses) via
	  /proc/xen/xensyms file, similar to /proc/kallsyms

config XEN_HAVE_VPMU
	bool

config XEN_FRONT_PGDIR_SHBUF
	tristate

config XEN_UNPOPULATED_ALLOC
	bool "Use unpopulated memory ranges for guest mappings"
	depends on ZONE_DEVICE
	default XEN_BACKEND || XEN_GNTDEV || XEN_DOM0
	help
	  Use unpopulated memory ranges in order to create mappings for guest
	  memory regions, including grant maps and foreign pages. This avoids
	  having to balloon out RAM regions in order to obtain physical memory
	  space to create such mappings.

config XEN_GRANT_DMA_IOMMU
	bool
	select IOMMU_API

config XEN_GRANT_DMA_OPS
	bool

config XEN_VIRTIO
	bool "Xen virtio support"
	depends on ARCH_HAS_DMA_OPS
	depends on VIRTIO
	select XEN_GRANT_DMA_OPS
	select XEN_GRANT_DMA_IOMMU if OF
	help
	  Enable virtio support for running as Xen guest. Depending on the
	  guest type this will require special support on the backend side
	  (qemu or kernel, depending on the virtio device types used).

	  If in doubt, say n.

config XEN_VIRTIO_FORCE_GRANT
	bool "Require Xen virtio support to use grants"
	depends on XEN_VIRTIO
	help
	  Require virtio for Xen guests to use grant mappings.
	  This will avoid the need to give the backend the right to map all
	  of the guest memory. This will need support on the backend side
	  (e.g. qemu or kernel, depending on the virtio device types used).

endmenu<|MERGE_RESOLUTION|>--- conflicted
+++ resolved
@@ -261,10 +261,6 @@
 config XEN_PRIVCMD
 	tristate "Xen hypercall passthrough driver"
 	depends on XEN
-<<<<<<< HEAD
-	imply XEN_PCIDEV_BACKEND
-=======
->>>>>>> 42f7652d
 	default m
 	help
 	  The hypercall passthrough driver allows privileged user programs to
