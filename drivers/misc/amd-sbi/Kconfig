# SPDX-License-Identifier: GPL-2.0-only
config AMD_SBRMI_I2C
	tristate "AMD side band RMI support"
	depends on I2C
	depends on ARM || ARM64 || COMPILE_TEST
	select REGMAP_I2C
	depends on I3C || !I3C
	select REGMAP_I3C if I3C
	help
<<<<<<< HEAD
	  Side band RMI over I2C/I3C support for AMD out of band management.
=======
	  Side band RMI over I2C support for AMD out of band management.
	  This driver is intended to run on the BMC, not the managed node.
>>>>>>> dcb6fa37

	  This driver can also be built as a module. If so, the module will
	  be called sbrmi-i2c.

config AMD_SBRMI_HWMON
	bool "SBRMI hardware monitoring"
	depends on AMD_SBRMI_I2C && HWMON
	depends on !(AMD_SBRMI_I2C=y && HWMON=m)
	help
	  This provides support for RMI device hardware monitoring. If enabled,
	  a hardware monitoring device will be created for each socket in
	  the system.<|MERGE_RESOLUTION|>--- conflicted
+++ resolved
@@ -7,12 +7,8 @@
 	depends on I3C || !I3C
 	select REGMAP_I3C if I3C
 	help
-<<<<<<< HEAD
 	  Side band RMI over I2C/I3C support for AMD out of band management.
-=======
-	  Side band RMI over I2C support for AMD out of band management.
 	  This driver is intended to run on the BMC, not the managed node.
->>>>>>> dcb6fa37
 
 	  This driver can also be built as a module. If so, the module will
 	  be called sbrmi-i2c.
