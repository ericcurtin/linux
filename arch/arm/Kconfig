--- conflicted
+++ resolved
@@ -782,12 +782,7 @@
 	select ARCH_HAS_CPUFREQ
 	select CPU_FREQ
 	select GENERIC_CLOCKEVENTS
-<<<<<<< HEAD
-	select HAVE_CLK
-	select HAVE_SCHED_CLOCK
-=======
-	select CLKDEV_LOOKUP
->>>>>>> e9676695
+	select CLKDEV_LOOKUP
 	select TICK_ONESHOT
 	select ARCH_REQUIRE_GPIOLIB
 	select HAVE_IDE
