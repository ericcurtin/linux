--- conflicted
+++ resolved
@@ -530,13 +530,10 @@
 	}
 
 	bsp_determine_snp(c);
-
-<<<<<<< HEAD
+	tsa_init(c);
+
 	if (cpu_has(c, X86_FEATURE_GP_ON_USER_CPUID))
 		setup_force_cpu_cap(X86_FEATURE_CPUID_FAULT);
-=======
-	tsa_init(c);
->>>>>>> 038d61fd
 
 	return;
 
