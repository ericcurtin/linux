--- conflicted
+++ resolved
@@ -504,18 +504,15 @@
 #define X86_FEATURE_IBPB_EXIT_TO_USER	(21*32+14) /* Use IBPB on exit-to-userspace, see VMSCAPE bug */
 #define X86_FEATURE_ABMC		(21*32+15) /* Assignable Bandwidth Monitoring Counters */
 #define X86_FEATURE_MSR_IMM		(21*32+16) /* MSR immediate form instructions */
-<<<<<<< HEAD
 #define X86_FEATURE_SGX_EUPDATESVN	(21*32+17) /* Support for ENCLS[EUPDATESVN] instruction */
 
 #define X86_FEATURE_SDCIAE		(21*32+18) /* L3 Smart Data Cache Injection Allocation Enforcement */
-=======
-#define X86_FEATURE_CLEAR_CPU_BUF_VM_MMIO (21*32+17) /*
+#define X86_FEATURE_CLEAR_CPU_BUF_VM_MMIO (21*32+19) /*
 						      * Clear CPU buffers before VM-Enter if the vCPU
 						      * can access host MMIO (ignored for all intents
 						      * and purposes if CLEAR_CPU_BUF_VM is set).
 						      */
-#define X86_FEATURE_X2AVIC_EXT		(21*32+18) /* AMD SVM x2AVIC support for 4k vCPUs */
->>>>>>> e0c26d47
+#define X86_FEATURE_X2AVIC_EXT		(21*32+20) /* AMD SVM x2AVIC support for 4k vCPUs */
 
 /*
  * BUG word(s)
