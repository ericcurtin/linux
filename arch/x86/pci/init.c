--- conflicted
+++ resolved
@@ -11,19 +11,12 @@
 
 	type = pci_direct_probe();
 #endif
-<<<<<<< HEAD
-#ifdef CONFIG_PCI_MMCONFIG
-	pci_mmcfg_init(type);
-#endif
+
+	pci_mmcfg_early_init();
+
 #ifdef CONFIG_PCI_OLPC
 	pci_olpc_init();
 #endif
-	if (raw_pci_ops)
-		return 0;
-=======
-	pci_mmcfg_early_init();
-
->>>>>>> 5f0b2976
 #ifdef CONFIG_PCI_BIOS
 	pci_pcbios_init();
 #endif
