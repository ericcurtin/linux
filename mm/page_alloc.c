--- conflicted
+++ resolved
@@ -1142,13 +1142,9 @@
 	}
 	arch_free_page(page, order);
 	kernel_poison_pages(page, 1 << order, 0);
-<<<<<<< HEAD
-	kernel_map_pages(page, 1 << order, 0);
-=======
 	if (debug_pagealloc_enabled())
 		kernel_map_pages(page, 1 << order, 0);
 
->>>>>>> 0ecfebd2
 	kasan_free_nondeferred_pages(page, order);
 
 	return true;
@@ -2070,12 +2066,8 @@
 	set_page_refcounted(page);
 
 	arch_alloc_page(page, order);
-<<<<<<< HEAD
-	kernel_map_pages(page, 1 << order, 1);
-=======
 	if (debug_pagealloc_enabled())
 		kernel_map_pages(page, 1 << order, 1);
->>>>>>> 0ecfebd2
 	kasan_alloc_pages(page, order);
 	kernel_poison_pages(page, 1 << order, 1);
 	set_page_owner(page, order, gfp_flags);
@@ -3171,14 +3163,8 @@
 
 /* Lock and remove page from the per-cpu list */
 static struct page *rmqueue_pcplist(struct zone *preferred_zone,
-<<<<<<< HEAD
-			struct zone *zone, unsigned int order,
-			gfp_t gfp_flags, int migratetype,
-			unsigned int alloc_flags)
-=======
 			struct zone *zone, gfp_t gfp_flags,
 			int migratetype, unsigned int alloc_flags)
->>>>>>> 0ecfebd2
 {
 	struct per_cpu_pages *pcp;
 	struct list_head *list;
@@ -3210,13 +3196,8 @@
 	struct page *page;
 
 	if (likely(order == 0)) {
-<<<<<<< HEAD
-		page = rmqueue_pcplist(preferred_zone, zone, order,
-				gfp_flags, migratetype, alloc_flags);
-=======
 		page = rmqueue_pcplist(preferred_zone, zone, gfp_flags,
 					migratetype, alloc_flags);
->>>>>>> 0ecfebd2
 		goto out;
 	}
 
@@ -8111,19 +8092,11 @@
 		 */
 		if (is_migrate_cma(migratetype))
 			return false;
-<<<<<<< HEAD
 
 		reason = "CMA page";
 		goto unmovable;
 	}
 
-=======
-
-		reason = "CMA page";
-		goto unmovable;
-	}
-
->>>>>>> 0ecfebd2
 	for (found = 0; iter < pageblock_nr_pages; iter++) {
 		unsigned long check = pfn + iter;
 
