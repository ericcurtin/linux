// SPDX-License-Identifier: GPL-2.0-only
/*
 *  linux/mm/memory.c
 *
 *  Copyright (C) 1991, 1992, 1993, 1994  Linus Torvalds
 */

/*
 * demand-loading started 01.12.91 - seems it is high on the list of
 * things wanted, and it should be easy to implement. - Linus
 */

/*
 * Ok, demand-loading was easy, shared pages a little bit tricker. Shared
 * pages started 02.12.91, seems to work. - Linus.
 *
 * Tested sharing by executing about 30 /bin/sh: under the old kernel it
 * would have taken more than the 6M I have free, but it worked well as
 * far as I could see.
 *
 * Also corrected some "invalidate()"s - I wasn't doing enough of them.
 */

/*
 * Real VM (paging to/from disk) started 18.12.91. Much more work and
 * thought has to go into this. Oh, well..
 * 19.12.91  -  works, somewhat. Sometimes I get faults, don't know why.
 *		Found it. Everything seems to work now.
 * 20.12.91  -  Ok, making the swap-device changeable like the root.
 */

/*
 * 05.04.94  -  Multi-page memory management added for v1.1.
 *              Idea by Alex Bligh (alex@cconcepts.co.uk)
 *
 * 16.07.99  -  Support of BIGMEM added by Gerhard Wichert, Siemens AG
 *		(Gerhard.Wichert@pdb.siemens.de)
 *
 * Aug/Sep 2004 Changed to four level page tables (Andi Kleen)
 */

#include <linux/kernel_stat.h>
#include <linux/mm.h>
#include <linux/mm_inline.h>
#include <linux/sched/mm.h>
#include <linux/sched/numa_balancing.h>
#include <linux/sched/task.h>
#include <linux/hugetlb.h>
#include <linux/mman.h>
#include <linux/swap.h>
#include <linux/highmem.h>
#include <linux/pagemap.h>
#include <linux/memremap.h>
#include <linux/kmsan.h>
#include <linux/ksm.h>
#include <linux/rmap.h>
#include <linux/export.h>
#include <linux/delayacct.h>
#include <linux/init.h>
#include <linux/writeback.h>
#include <linux/memcontrol.h>
#include <linux/mmu_notifier.h>
#include <linux/leafops.h>
#include <linux/elf.h>
#include <linux/gfp.h>
#include <linux/migrate.h>
#include <linux/string.h>
#include <linux/shmem_fs.h>
#include <linux/memory-tiers.h>
#include <linux/debugfs.h>
#include <linux/userfaultfd_k.h>
#include <linux/dax.h>
#include <linux/oom.h>
#include <linux/numa.h>
#include <linux/perf_event.h>
#include <linux/ptrace.h>
#include <linux/vmalloc.h>
#include <linux/sched/sysctl.h>
#include <linux/pgalloc.h>
#include <linux/uaccess.h>

#include <trace/events/kmem.h>

#include <asm/io.h>
#include <asm/mmu_context.h>
#include <asm/tlb.h>
#include <asm/tlbflush.h>

#include "pgalloc-track.h"
#include "internal.h"
#include "swap.h"

#if defined(LAST_CPUPID_NOT_IN_PAGE_FLAGS) && !defined(CONFIG_COMPILE_TEST)
#warning Unfortunate NUMA and NUMA Balancing config, growing page-frame for last_cpupid.
#endif

static vm_fault_t do_fault(struct vm_fault *vmf);
static vm_fault_t do_anonymous_page(struct vm_fault *vmf);
static bool vmf_pte_changed(struct vm_fault *vmf);

/*
 * Return true if the original pte was a uffd-wp pte marker (so the pte was
 * wr-protected).
 */
static __always_inline bool vmf_orig_pte_uffd_wp(struct vm_fault *vmf)
{
	if (!userfaultfd_wp(vmf->vma))
		return false;
	if (!(vmf->flags & FAULT_FLAG_ORIG_PTE_VALID))
		return false;

	return pte_is_uffd_wp_marker(vmf->orig_pte);
}

/*
 * Randomize the address space (stacks, mmaps, brk, etc.).
 *
 * ( When CONFIG_COMPAT_BRK=y we exclude brk from randomization,
 *   as ancient (libc5 based) binaries can segfault. )
 */
int randomize_va_space __read_mostly =
#ifdef CONFIG_COMPAT_BRK
					1;
#else
					2;
#endif

static const struct ctl_table mmu_sysctl_table[] = {
	{
		.procname	= "randomize_va_space",
		.data		= &randomize_va_space,
		.maxlen		= sizeof(int),
		.mode		= 0644,
		.proc_handler	= proc_dointvec,
	},
};

static int __init init_mm_sysctl(void)
{
	register_sysctl_init("kernel", mmu_sysctl_table);
	return 0;
}

subsys_initcall(init_mm_sysctl);

#ifndef arch_wants_old_prefaulted_pte
static inline bool arch_wants_old_prefaulted_pte(void)
{
	/*
	 * Transitioning a PTE from 'old' to 'young' can be expensive on
	 * some architectures, even if it's performed in hardware. By
	 * default, "false" means prefaulted entries will be 'young'.
	 */
	return false;
}
#endif

static int __init disable_randmaps(char *s)
{
	randomize_va_space = 0;
	return 1;
}
__setup("norandmaps", disable_randmaps);

unsigned long zero_pfn __read_mostly;
EXPORT_SYMBOL(zero_pfn);

unsigned long highest_memmap_pfn __read_mostly;

/*
 * CONFIG_MMU architectures set up ZERO_PAGE in their paging_init()
 */
static int __init init_zero_pfn(void)
{
	zero_pfn = page_to_pfn(ZERO_PAGE(0));
	return 0;
}
early_initcall(init_zero_pfn);

void mm_trace_rss_stat(struct mm_struct *mm, int member)
{
	trace_rss_stat(mm, member);
}

/*
 * Note: this doesn't free the actual pages themselves. That
 * has been handled earlier when unmapping all the memory regions.
 */
static void free_pte_range(struct mmu_gather *tlb, pmd_t *pmd,
			   unsigned long addr)
{
	pgtable_t token = pmd_pgtable(*pmd);
	pmd_clear(pmd);
	pte_free_tlb(tlb, token, addr);
	mm_dec_nr_ptes(tlb->mm);
}

static inline void free_pmd_range(struct mmu_gather *tlb, pud_t *pud,
				unsigned long addr, unsigned long end,
				unsigned long floor, unsigned long ceiling)
{
	pmd_t *pmd;
	unsigned long next;
	unsigned long start;

	start = addr;
	pmd = pmd_offset(pud, addr);
	do {
		next = pmd_addr_end(addr, end);
		if (pmd_none_or_clear_bad(pmd))
			continue;
		free_pte_range(tlb, pmd, addr);
	} while (pmd++, addr = next, addr != end);

	start &= PUD_MASK;
	if (start < floor)
		return;
	if (ceiling) {
		ceiling &= PUD_MASK;
		if (!ceiling)
			return;
	}
	if (end - 1 > ceiling - 1)
		return;

	pmd = pmd_offset(pud, start);
	pud_clear(pud);
	pmd_free_tlb(tlb, pmd, start);
	mm_dec_nr_pmds(tlb->mm);
}

static inline void free_pud_range(struct mmu_gather *tlb, p4d_t *p4d,
				unsigned long addr, unsigned long end,
				unsigned long floor, unsigned long ceiling)
{
	pud_t *pud;
	unsigned long next;
	unsigned long start;

	start = addr;
	pud = pud_offset(p4d, addr);
	do {
		next = pud_addr_end(addr, end);
		if (pud_none_or_clear_bad(pud))
			continue;
		free_pmd_range(tlb, pud, addr, next, floor, ceiling);
	} while (pud++, addr = next, addr != end);

	start &= P4D_MASK;
	if (start < floor)
		return;
	if (ceiling) {
		ceiling &= P4D_MASK;
		if (!ceiling)
			return;
	}
	if (end - 1 > ceiling - 1)
		return;

	pud = pud_offset(p4d, start);
	p4d_clear(p4d);
	pud_free_tlb(tlb, pud, start);
	mm_dec_nr_puds(tlb->mm);
}

static inline void free_p4d_range(struct mmu_gather *tlb, pgd_t *pgd,
				unsigned long addr, unsigned long end,
				unsigned long floor, unsigned long ceiling)
{
	p4d_t *p4d;
	unsigned long next;
	unsigned long start;

	start = addr;
	p4d = p4d_offset(pgd, addr);
	do {
		next = p4d_addr_end(addr, end);
		if (p4d_none_or_clear_bad(p4d))
			continue;
		free_pud_range(tlb, p4d, addr, next, floor, ceiling);
	} while (p4d++, addr = next, addr != end);

	start &= PGDIR_MASK;
	if (start < floor)
		return;
	if (ceiling) {
		ceiling &= PGDIR_MASK;
		if (!ceiling)
			return;
	}
	if (end - 1 > ceiling - 1)
		return;

	p4d = p4d_offset(pgd, start);
	pgd_clear(pgd);
	p4d_free_tlb(tlb, p4d, start);
}

/**
 * free_pgd_range - Unmap and free page tables in the range
 * @tlb: the mmu_gather containing pending TLB flush info
 * @addr: virtual address start
 * @end: virtual address end
 * @floor: lowest address boundary
 * @ceiling: highest address boundary
 *
 * This function tears down all user-level page tables in the
 * specified virtual address range [@addr..@end). It is part of
 * the memory unmap flow.
 */
void free_pgd_range(struct mmu_gather *tlb,
			unsigned long addr, unsigned long end,
			unsigned long floor, unsigned long ceiling)
{
	pgd_t *pgd;
	unsigned long next;

	/*
	 * The next few lines have given us lots of grief...
	 *
	 * Why are we testing PMD* at this top level?  Because often
	 * there will be no work to do at all, and we'd prefer not to
	 * go all the way down to the bottom just to discover that.
	 *
	 * Why all these "- 1"s?  Because 0 represents both the bottom
	 * of the address space and the top of it (using -1 for the
	 * top wouldn't help much: the masks would do the wrong thing).
	 * The rule is that addr 0 and floor 0 refer to the bottom of
	 * the address space, but end 0 and ceiling 0 refer to the top
	 * Comparisons need to use "end - 1" and "ceiling - 1" (though
	 * that end 0 case should be mythical).
	 *
	 * Wherever addr is brought up or ceiling brought down, we must
	 * be careful to reject "the opposite 0" before it confuses the
	 * subsequent tests.  But what about where end is brought down
	 * by PMD_SIZE below? no, end can't go down to 0 there.
	 *
	 * Whereas we round start (addr) and ceiling down, by different
	 * masks at different levels, in order to test whether a table
	 * now has no other vmas using it, so can be freed, we don't
	 * bother to round floor or end up - the tests don't need that.
	 */

	addr &= PMD_MASK;
	if (addr < floor) {
		addr += PMD_SIZE;
		if (!addr)
			return;
	}
	if (ceiling) {
		ceiling &= PMD_MASK;
		if (!ceiling)
			return;
	}
	if (end - 1 > ceiling - 1)
		end -= PMD_SIZE;
	if (addr > end - 1)
		return;
	/*
	 * We add page table cache pages with PAGE_SIZE,
	 * (see pte_free_tlb()), flush the tlb if we need
	 */
	tlb_change_page_size(tlb, PAGE_SIZE);
	pgd = pgd_offset(tlb->mm, addr);
	do {
		next = pgd_addr_end(addr, end);
		if (pgd_none_or_clear_bad(pgd))
			continue;
		free_p4d_range(tlb, pgd, addr, next, floor, ceiling);
	} while (pgd++, addr = next, addr != end);
}

void free_pgtables(struct mmu_gather *tlb, struct ma_state *mas,
		   struct vm_area_struct *vma, unsigned long floor,
		   unsigned long ceiling, bool mm_wr_locked)
{
	struct unlink_vma_file_batch vb;

	tlb_free_vmas(tlb);

	do {
		unsigned long addr = vma->vm_start;
		struct vm_area_struct *next;

		/*
		 * Note: USER_PGTABLES_CEILING may be passed as ceiling and may
		 * be 0.  This will underflow and is okay.
		 */
		next = mas_find(mas, ceiling - 1);
		if (unlikely(xa_is_zero(next)))
			next = NULL;

		/*
		 * Hide vma from rmap and truncate_pagecache before freeing
		 * pgtables
		 */
		if (mm_wr_locked)
			vma_start_write(vma);
		unlink_anon_vmas(vma);

		unlink_file_vma_batch_init(&vb);
		unlink_file_vma_batch_add(&vb, vma);

		/*
		 * Optimization: gather nearby vmas into one call down
		 */
		while (next && next->vm_start <= vma->vm_end + PMD_SIZE) {
			vma = next;
			next = mas_find(mas, ceiling - 1);
			if (unlikely(xa_is_zero(next)))
				next = NULL;
			if (mm_wr_locked)
				vma_start_write(vma);
			unlink_anon_vmas(vma);
			unlink_file_vma_batch_add(&vb, vma);
		}
		unlink_file_vma_batch_final(&vb);

		free_pgd_range(tlb, addr, vma->vm_end,
			floor, next ? next->vm_start : ceiling);
		vma = next;
	} while (vma);
}

void pmd_install(struct mm_struct *mm, pmd_t *pmd, pgtable_t *pte)
{
	spinlock_t *ptl = pmd_lock(mm, pmd);

	if (likely(pmd_none(*pmd))) {	/* Has another populated it ? */
		mm_inc_nr_ptes(mm);
		/*
		 * Ensure all pte setup (eg. pte page lock and page clearing) are
		 * visible before the pte is made visible to other CPUs by being
		 * put into page tables.
		 *
		 * The other side of the story is the pointer chasing in the page
		 * table walking code (when walking the page table without locking;
		 * ie. most of the time). Fortunately, these data accesses consist
		 * of a chain of data-dependent loads, meaning most CPUs (alpha
		 * being the notable exception) will already guarantee loads are
		 * seen in-order. See the alpha page table accessors for the
		 * smp_rmb() barriers in page table walking code.
		 */
		smp_wmb(); /* Could be smp_wmb__xxx(before|after)_spin_lock */
		pmd_populate(mm, pmd, *pte);
		*pte = NULL;
	}
	spin_unlock(ptl);
}

int __pte_alloc(struct mm_struct *mm, pmd_t *pmd)
{
	pgtable_t new = pte_alloc_one(mm);
	if (!new)
		return -ENOMEM;

	pmd_install(mm, pmd, &new);
	if (new)
		pte_free(mm, new);
	return 0;
}

int __pte_alloc_kernel(pmd_t *pmd)
{
	pte_t *new = pte_alloc_one_kernel(&init_mm);
	if (!new)
		return -ENOMEM;

	spin_lock(&init_mm.page_table_lock);
	if (likely(pmd_none(*pmd))) {	/* Has another populated it ? */
		smp_wmb(); /* See comment in pmd_install() */
		pmd_populate_kernel(&init_mm, pmd, new);
		new = NULL;
	}
	spin_unlock(&init_mm.page_table_lock);
	if (new)
		pte_free_kernel(&init_mm, new);
	return 0;
}

static inline void init_rss_vec(int *rss)
{
	memset(rss, 0, sizeof(int) * NR_MM_COUNTERS);
}

static inline void add_mm_rss_vec(struct mm_struct *mm, int *rss)
{
	int i;

	for (i = 0; i < NR_MM_COUNTERS; i++)
		if (rss[i])
			add_mm_counter(mm, i, rss[i]);
}

static bool is_bad_page_map_ratelimited(void)
{
	static unsigned long resume;
	static unsigned long nr_shown;
	static unsigned long nr_unshown;

	/*
	 * Allow a burst of 60 reports, then keep quiet for that minute;
	 * or allow a steady drip of one report per second.
	 */
	if (nr_shown == 60) {
		if (time_before(jiffies, resume)) {
			nr_unshown++;
			return true;
		}
		if (nr_unshown) {
			pr_alert("BUG: Bad page map: %lu messages suppressed\n",
				 nr_unshown);
			nr_unshown = 0;
		}
		nr_shown = 0;
	}
	if (nr_shown++ == 0)
		resume = jiffies + 60 * HZ;
	return false;
}

static void __print_bad_page_map_pgtable(struct mm_struct *mm, unsigned long addr)
{
	unsigned long long pgdv, p4dv, pudv, pmdv;
	p4d_t p4d, *p4dp;
	pud_t pud, *pudp;
	pmd_t pmd, *pmdp;
	pgd_t *pgdp;

	/*
	 * Although this looks like a fully lockless pgtable walk, it is not:
	 * see locking requirements for print_bad_page_map().
	 */
	pgdp = pgd_offset(mm, addr);
	pgdv = pgd_val(*pgdp);

	if (!pgd_present(*pgdp) || pgd_leaf(*pgdp)) {
		pr_alert("pgd:%08llx\n", pgdv);
		return;
	}

	p4dp = p4d_offset(pgdp, addr);
	p4d = p4dp_get(p4dp);
	p4dv = p4d_val(p4d);

	if (!p4d_present(p4d) || p4d_leaf(p4d)) {
		pr_alert("pgd:%08llx p4d:%08llx\n", pgdv, p4dv);
		return;
	}

	pudp = pud_offset(p4dp, addr);
	pud = pudp_get(pudp);
	pudv = pud_val(pud);

	if (!pud_present(pud) || pud_leaf(pud)) {
		pr_alert("pgd:%08llx p4d:%08llx pud:%08llx\n", pgdv, p4dv, pudv);
		return;
	}

	pmdp = pmd_offset(pudp, addr);
	pmd = pmdp_get(pmdp);
	pmdv = pmd_val(pmd);

	/*
	 * Dumping the PTE would be nice, but it's tricky with CONFIG_HIGHPTE,
	 * because the table should already be mapped by the caller and
	 * doing another map would be bad. print_bad_page_map() should
	 * already take care of printing the PTE.
	 */
	pr_alert("pgd:%08llx p4d:%08llx pud:%08llx pmd:%08llx\n", pgdv,
		 p4dv, pudv, pmdv);
}

/*
 * This function is called to print an error when a bad page table entry (e.g.,
 * corrupted page table entry) is found. For example, we might have a
 * PFN-mapped pte in a region that doesn't allow it.
 *
 * The calling function must still handle the error.
 *
 * This function must be called during a proper page table walk, as it will
 * re-walk the page table to dump information: the caller MUST prevent page
 * table teardown (by holding mmap, vma or rmap lock) and MUST hold the leaf
 * page table lock.
 */
static void print_bad_page_map(struct vm_area_struct *vma,
		unsigned long addr, unsigned long long entry, struct page *page,
		enum pgtable_level level)
{
	struct address_space *mapping;
	pgoff_t index;

	if (is_bad_page_map_ratelimited())
		return;

	mapping = vma->vm_file ? vma->vm_file->f_mapping : NULL;
	index = linear_page_index(vma, addr);

	pr_alert("BUG: Bad page map in process %s  %s:%08llx", current->comm,
		 pgtable_level_to_str(level), entry);
	__print_bad_page_map_pgtable(vma->vm_mm, addr);
	if (page)
		dump_page(page, "bad page map");
	pr_alert("addr:%px vm_flags:%08lx anon_vma:%px mapping:%px index:%lx\n",
		 (void *)addr, vma->vm_flags, vma->anon_vma, mapping, index);
	pr_alert("file:%pD fault:%ps mmap:%ps mmap_prepare: %ps read_folio:%ps\n",
		 vma->vm_file,
		 vma->vm_ops ? vma->vm_ops->fault : NULL,
		 vma->vm_file ? vma->vm_file->f_op->mmap : NULL,
		 vma->vm_file ? vma->vm_file->f_op->mmap_prepare : NULL,
		 mapping ? mapping->a_ops->read_folio : NULL);
	dump_stack();
	add_taint(TAINT_BAD_PAGE, LOCKDEP_NOW_UNRELIABLE);
}
#define print_bad_pte(vma, addr, pte, page) \
	print_bad_page_map(vma, addr, pte_val(pte), page, PGTABLE_LEVEL_PTE)

/**
 * __vm_normal_page() - Get the "struct page" associated with a page table entry.
 * @vma: The VMA mapping the page table entry.
 * @addr: The address where the page table entry is mapped.
 * @pfn: The PFN stored in the page table entry.
 * @special: Whether the page table entry is marked "special".
 * @level: The page table level for error reporting purposes only.
 * @entry: The page table entry value for error reporting purposes only.
 *
 * "Special" mappings do not wish to be associated with a "struct page" (either
 * it doesn't exist, or it exists but they don't want to touch it). In this
 * case, NULL is returned here. "Normal" mappings do have a struct page and
 * are ordinarily refcounted.
 *
 * Page mappings of the shared zero folios are always considered "special", as
 * they are not ordinarily refcounted: neither the refcount nor the mapcount
 * of these folios is adjusted when mapping them into user page tables.
 * Selected page table walkers (such as GUP) can still identify mappings of the
 * shared zero folios and work with the underlying "struct page".
 *
 * There are 2 broad cases. Firstly, an architecture may define a "special"
 * page table entry bit, such as pte_special(), in which case this function is
 * trivial. Secondly, an architecture may not have a spare page table
 * entry bit, which requires a more complicated scheme, described below.
 *
 * With CONFIG_FIND_NORMAL_PAGE, we might have the "special" bit set on
 * page table entries that actually map "normal" pages: however, that page
 * cannot be looked up through the PFN stored in the page table entry, but
 * instead will be looked up through vm_ops->find_normal_page(). So far, this
 * only applies to PTEs.
 *
 * A raw VM_PFNMAP mapping (ie. one that is not COWed) is always considered a
 * special mapping (even if there are underlying and valid "struct pages").
 * COWed pages of a VM_PFNMAP are always normal.
 *
 * The way we recognize COWed pages within VM_PFNMAP mappings is through the
 * rules set up by "remap_pfn_range()": the vma will have the VM_PFNMAP bit
 * set, and the vm_pgoff will point to the first PFN mapped: thus every special
 * mapping will always honor the rule
 *
 *	pfn_of_page == vma->vm_pgoff + ((addr - vma->vm_start) >> PAGE_SHIFT)
 *
 * And for normal mappings this is false.
 *
 * This restricts such mappings to be a linear translation from virtual address
 * to pfn. To get around this restriction, we allow arbitrary mappings so long
 * as the vma is not a COW mapping; in that case, we know that all ptes are
 * special (because none can have been COWed).
 *
 *
 * In order to support COW of arbitrary special mappings, we have VM_MIXEDMAP.
 *
 * VM_MIXEDMAP mappings can likewise contain memory with or without "struct
 * page" backing, however the difference is that _all_ pages with a struct
 * page (that is, those where pfn_valid is true, except the shared zero
 * folios) are refcounted and considered normal pages by the VM.
 *
 * The disadvantage is that pages are refcounted (which can be slower and
 * simply not an option for some PFNMAP users). The advantage is that we
 * don't have to follow the strict linearity rule of PFNMAP mappings in
 * order to support COWable mappings.
 *
 * Return: Returns the "struct page" if this is a "normal" mapping. Returns
 *	   NULL if this is a "special" mapping.
 */
static inline struct page *__vm_normal_page(struct vm_area_struct *vma,
		unsigned long addr, unsigned long pfn, bool special,
		unsigned long long entry, enum pgtable_level level)
{
	if (IS_ENABLED(CONFIG_ARCH_HAS_PTE_SPECIAL)) {
		if (unlikely(special)) {
#ifdef CONFIG_FIND_NORMAL_PAGE
			if (vma->vm_ops && vma->vm_ops->find_normal_page)
				return vma->vm_ops->find_normal_page(vma, addr);
#endif /* CONFIG_FIND_NORMAL_PAGE */
			if (vma->vm_flags & (VM_PFNMAP | VM_MIXEDMAP))
				return NULL;
			if (is_zero_pfn(pfn) || is_huge_zero_pfn(pfn))
				return NULL;

			print_bad_page_map(vma, addr, entry, NULL, level);
			return NULL;
		}
		/*
		 * With CONFIG_ARCH_HAS_PTE_SPECIAL, any special page table
		 * mappings (incl. shared zero folios) are marked accordingly.
		 */
	} else {
		if (unlikely(vma->vm_flags & (VM_PFNMAP | VM_MIXEDMAP))) {
			if (vma->vm_flags & VM_MIXEDMAP) {
				/* If it has a "struct page", it's "normal". */
				if (!pfn_valid(pfn))
					return NULL;
			} else {
				unsigned long off = (addr - vma->vm_start) >> PAGE_SHIFT;

				/* Only CoW'ed anon folios are "normal". */
				if (pfn == vma->vm_pgoff + off)
					return NULL;
				if (!is_cow_mapping(vma->vm_flags))
					return NULL;
			}
		}

		if (is_zero_pfn(pfn) || is_huge_zero_pfn(pfn))
			return NULL;
	}

	if (unlikely(pfn > highest_memmap_pfn)) {
		/* Corrupted page table entry. */
		print_bad_page_map(vma, addr, entry, NULL, level);
		return NULL;
	}
	/*
	 * NOTE! We still have PageReserved() pages in the page tables.
	 * For example, VDSO mappings can cause them to exist.
	 */
	VM_WARN_ON_ONCE(is_zero_pfn(pfn) || is_huge_zero_pfn(pfn));
	return pfn_to_page(pfn);
}

/**
 * vm_normal_page() - Get the "struct page" associated with a PTE
 * @vma: The VMA mapping the @pte.
 * @addr: The address where the @pte is mapped.
 * @pte: The PTE.
 *
 * Get the "struct page" associated with a PTE. See __vm_normal_page()
 * for details on "normal" and "special" mappings.
 *
 * Return: Returns the "struct page" if this is a "normal" mapping. Returns
 *	   NULL if this is a "special" mapping.
 */
struct page *vm_normal_page(struct vm_area_struct *vma, unsigned long addr,
			    pte_t pte)
{
	return __vm_normal_page(vma, addr, pte_pfn(pte), pte_special(pte),
				pte_val(pte), PGTABLE_LEVEL_PTE);
}

/**
 * vm_normal_folio() - Get the "struct folio" associated with a PTE
 * @vma: The VMA mapping the @pte.
 * @addr: The address where the @pte is mapped.
 * @pte: The PTE.
 *
 * Get the "struct folio" associated with a PTE. See __vm_normal_page()
 * for details on "normal" and "special" mappings.
 *
 * Return: Returns the "struct folio" if this is a "normal" mapping. Returns
 *	   NULL if this is a "special" mapping.
 */
struct folio *vm_normal_folio(struct vm_area_struct *vma, unsigned long addr,
			    pte_t pte)
{
	struct page *page = vm_normal_page(vma, addr, pte);

	if (page)
		return page_folio(page);
	return NULL;
}

#ifdef CONFIG_PGTABLE_HAS_HUGE_LEAVES
/**
 * vm_normal_page_pmd() - Get the "struct page" associated with a PMD
 * @vma: The VMA mapping the @pmd.
 * @addr: The address where the @pmd is mapped.
 * @pmd: The PMD.
 *
 * Get the "struct page" associated with a PTE. See __vm_normal_page()
 * for details on "normal" and "special" mappings.
 *
 * Return: Returns the "struct page" if this is a "normal" mapping. Returns
 *	   NULL if this is a "special" mapping.
 */
struct page *vm_normal_page_pmd(struct vm_area_struct *vma, unsigned long addr,
				pmd_t pmd)
{
	return __vm_normal_page(vma, addr, pmd_pfn(pmd), pmd_special(pmd),
				pmd_val(pmd), PGTABLE_LEVEL_PMD);
}

/**
 * vm_normal_folio_pmd() - Get the "struct folio" associated with a PMD
 * @vma: The VMA mapping the @pmd.
 * @addr: The address where the @pmd is mapped.
 * @pmd: The PMD.
 *
 * Get the "struct folio" associated with a PTE. See __vm_normal_page()
 * for details on "normal" and "special" mappings.
 *
 * Return: Returns the "struct folio" if this is a "normal" mapping. Returns
 *	   NULL if this is a "special" mapping.
 */
struct folio *vm_normal_folio_pmd(struct vm_area_struct *vma,
				  unsigned long addr, pmd_t pmd)
{
	struct page *page = vm_normal_page_pmd(vma, addr, pmd);

	if (page)
		return page_folio(page);
	return NULL;
}

/**
 * vm_normal_page_pud() - Get the "struct page" associated with a PUD
 * @vma: The VMA mapping the @pud.
 * @addr: The address where the @pud is mapped.
 * @pud: The PUD.
 *
 * Get the "struct page" associated with a PUD. See __vm_normal_page()
 * for details on "normal" and "special" mappings.
 *
 * Return: Returns the "struct page" if this is a "normal" mapping. Returns
 *	   NULL if this is a "special" mapping.
 */
struct page *vm_normal_page_pud(struct vm_area_struct *vma,
		unsigned long addr, pud_t pud)
{
	return __vm_normal_page(vma, addr, pud_pfn(pud), pud_special(pud),
				pud_val(pud), PGTABLE_LEVEL_PUD);
}
#endif

/**
 * restore_exclusive_pte - Restore a device-exclusive entry
 * @vma: VMA covering @address
 * @folio: the mapped folio
 * @page: the mapped folio page
 * @address: the virtual address
 * @ptep: pte pointer into the locked page table mapping the folio page
 * @orig_pte: pte value at @ptep
 *
 * Restore a device-exclusive non-swap entry to an ordinary present pte.
 *
 * The folio and the page table must be locked, and MMU notifiers must have
 * been called to invalidate any (exclusive) device mappings.
 *
 * Locking the folio makes sure that anybody who just converted the pte to
 * a device-exclusive entry can map it into the device to make forward
 * progress without others converting it back until the folio was unlocked.
 *
 * If the folio lock ever becomes an issue, we can stop relying on the folio
 * lock; it might make some scenarios with heavy thrashing less likely to
 * make forward progress, but these scenarios might not be valid use cases.
 *
 * Note that the folio lock does not protect against all cases of concurrent
 * page table modifications (e.g., MADV_DONTNEED, mprotect), so device drivers
 * must use MMU notifiers to sync against any concurrent changes.
 */
static void restore_exclusive_pte(struct vm_area_struct *vma,
		struct folio *folio, struct page *page, unsigned long address,
		pte_t *ptep, pte_t orig_pte)
{
	pte_t pte;

	VM_WARN_ON_FOLIO(!folio_test_locked(folio), folio);

	pte = pte_mkold(mk_pte(page, READ_ONCE(vma->vm_page_prot)));
	if (pte_swp_soft_dirty(orig_pte))
		pte = pte_mksoft_dirty(pte);

	if (pte_swp_uffd_wp(orig_pte))
		pte = pte_mkuffd_wp(pte);

	if ((vma->vm_flags & VM_WRITE) &&
	    can_change_pte_writable(vma, address, pte)) {
		if (folio_test_dirty(folio))
			pte = pte_mkdirty(pte);
		pte = pte_mkwrite(pte, vma);
	}
	set_pte_at(vma->vm_mm, address, ptep, pte);

	/*
	 * No need to invalidate - it was non-present before. However
	 * secondary CPUs may have mappings that need invalidating.
	 */
	update_mmu_cache(vma, address, ptep);
}

/*
 * Tries to restore an exclusive pte if the page lock can be acquired without
 * sleeping.
 */
static int try_restore_exclusive_pte(struct vm_area_struct *vma,
		unsigned long addr, pte_t *ptep, pte_t orig_pte)
{
	const softleaf_t entry = softleaf_from_pte(orig_pte);
	struct page *page = softleaf_to_page(entry);
	struct folio *folio = page_folio(page);

	if (folio_trylock(folio)) {
		restore_exclusive_pte(vma, folio, page, addr, ptep, orig_pte);
		folio_unlock(folio);
		return 0;
	}

	return -EBUSY;
}

/*
 * copy one vm_area from one task to the other. Assumes the page tables
 * already present in the new task to be cleared in the whole range
 * covered by this vma.
 */

static unsigned long
copy_nonpresent_pte(struct mm_struct *dst_mm, struct mm_struct *src_mm,
		pte_t *dst_pte, pte_t *src_pte, struct vm_area_struct *dst_vma,
		struct vm_area_struct *src_vma, unsigned long addr, int *rss)
{
	vm_flags_t vm_flags = dst_vma->vm_flags;
	pte_t orig_pte = ptep_get(src_pte);
	softleaf_t entry = softleaf_from_pte(orig_pte);
	pte_t pte = orig_pte;
	struct folio *folio;
	struct page *page;

	if (likely(softleaf_is_swap(entry))) {
		if (swap_duplicate(entry) < 0)
			return -EIO;

		/* make sure dst_mm is on swapoff's mmlist. */
		if (unlikely(list_empty(&dst_mm->mmlist))) {
			spin_lock(&mmlist_lock);
			if (list_empty(&dst_mm->mmlist))
				list_add(&dst_mm->mmlist,
						&src_mm->mmlist);
			spin_unlock(&mmlist_lock);
		}
		/* Mark the swap entry as shared. */
		if (pte_swp_exclusive(orig_pte)) {
			pte = pte_swp_clear_exclusive(orig_pte);
			set_pte_at(src_mm, addr, src_pte, pte);
		}
		rss[MM_SWAPENTS]++;
	} else if (softleaf_is_migration(entry)) {
		folio = softleaf_to_folio(entry);

		rss[mm_counter(folio)]++;

		if (!softleaf_is_migration_read(entry) &&
				is_cow_mapping(vm_flags)) {
			/*
			 * COW mappings require pages in both parent and child
			 * to be set to read. A previously exclusive entry is
			 * now shared.
			 */
			entry = make_readable_migration_entry(
							swp_offset(entry));
			pte = softleaf_to_pte(entry);
			if (pte_swp_soft_dirty(orig_pte))
				pte = pte_swp_mksoft_dirty(pte);
			if (pte_swp_uffd_wp(orig_pte))
				pte = pte_swp_mkuffd_wp(pte);
			set_pte_at(src_mm, addr, src_pte, pte);
		}
	} else if (softleaf_is_device_private(entry)) {
		page = softleaf_to_page(entry);
		folio = page_folio(page);

		/*
		 * Update rss count even for unaddressable pages, as
		 * they should treated just like normal pages in this
		 * respect.
		 *
		 * We will likely want to have some new rss counters
		 * for unaddressable pages, at some point. But for now
		 * keep things as they are.
		 */
		folio_get(folio);
		rss[mm_counter(folio)]++;
		/* Cannot fail as these pages cannot get pinned. */
		folio_try_dup_anon_rmap_pte(folio, page, dst_vma, src_vma);

		/*
		 * We do not preserve soft-dirty information, because so
		 * far, checkpoint/restore is the only feature that
		 * requires that. And checkpoint/restore does not work
		 * when a device driver is involved (you cannot easily
		 * save and restore device driver state).
		 */
		if (softleaf_is_device_private_write(entry) &&
		    is_cow_mapping(vm_flags)) {
			entry = make_readable_device_private_entry(
							swp_offset(entry));
			pte = swp_entry_to_pte(entry);
			if (pte_swp_uffd_wp(orig_pte))
				pte = pte_swp_mkuffd_wp(pte);
			set_pte_at(src_mm, addr, src_pte, pte);
		}
	} else if (softleaf_is_device_exclusive(entry)) {
		/*
		 * Make device exclusive entries present by restoring the
		 * original entry then copying as for a present pte. Device
		 * exclusive entries currently only support private writable
		 * (ie. COW) mappings.
		 */
		VM_BUG_ON(!is_cow_mapping(src_vma->vm_flags));
		if (try_restore_exclusive_pte(src_vma, addr, src_pte, orig_pte))
			return -EBUSY;
		return -ENOENT;
	} else if (softleaf_is_marker(entry)) {
		pte_marker marker = copy_pte_marker(entry, dst_vma);

		if (marker)
			set_pte_at(dst_mm, addr, dst_pte,
				   make_pte_marker(marker));
		return 0;
	}
	if (!userfaultfd_wp(dst_vma))
		pte = pte_swp_clear_uffd_wp(pte);
	set_pte_at(dst_mm, addr, dst_pte, pte);
	return 0;
}

/*
 * Copy a present and normal page.
 *
 * NOTE! The usual case is that this isn't required;
 * instead, the caller can just increase the page refcount
 * and re-use the pte the traditional way.
 *
 * And if we need a pre-allocated page but don't yet have
 * one, return a negative error to let the preallocation
 * code know so that it can do so outside the page table
 * lock.
 */
static inline int
copy_present_page(struct vm_area_struct *dst_vma, struct vm_area_struct *src_vma,
		  pte_t *dst_pte, pte_t *src_pte, unsigned long addr, int *rss,
		  struct folio **prealloc, struct page *page)
{
	struct folio *new_folio;
	pte_t pte;

	new_folio = *prealloc;
	if (!new_folio)
		return -EAGAIN;

	/*
	 * We have a prealloc page, all good!  Take it
	 * over and copy the page & arm it.
	 */

	if (copy_mc_user_highpage(&new_folio->page, page, addr, src_vma))
		return -EHWPOISON;

	*prealloc = NULL;
	__folio_mark_uptodate(new_folio);
	folio_add_new_anon_rmap(new_folio, dst_vma, addr, RMAP_EXCLUSIVE);
	folio_add_lru_vma(new_folio, dst_vma);
	rss[MM_ANONPAGES]++;

	/* All done, just insert the new page copy in the child */
	pte = folio_mk_pte(new_folio, dst_vma->vm_page_prot);
	pte = maybe_mkwrite(pte_mkdirty(pte), dst_vma);
	if (userfaultfd_pte_wp(dst_vma, ptep_get(src_pte)))
		/* Uffd-wp needs to be delivered to dest pte as well */
		pte = pte_mkuffd_wp(pte);
	set_pte_at(dst_vma->vm_mm, addr, dst_pte, pte);
	return 0;
}

static __always_inline void __copy_present_ptes(struct vm_area_struct *dst_vma,
		struct vm_area_struct *src_vma, pte_t *dst_pte, pte_t *src_pte,
		pte_t pte, unsigned long addr, int nr)
{
	struct mm_struct *src_mm = src_vma->vm_mm;

	/* If it's a COW mapping, write protect it both processes. */
	if (is_cow_mapping(src_vma->vm_flags) && pte_write(pte)) {
		wrprotect_ptes(src_mm, addr, src_pte, nr);
		pte = pte_wrprotect(pte);
	}

	/* If it's a shared mapping, mark it clean in the child. */
	if (src_vma->vm_flags & VM_SHARED)
		pte = pte_mkclean(pte);
	pte = pte_mkold(pte);

	if (!userfaultfd_wp(dst_vma))
		pte = pte_clear_uffd_wp(pte);

	set_ptes(dst_vma->vm_mm, addr, dst_pte, pte, nr);
}

/*
 * Copy one present PTE, trying to batch-process subsequent PTEs that map
 * consecutive pages of the same folio by copying them as well.
 *
 * Returns -EAGAIN if one preallocated page is required to copy the next PTE.
 * Otherwise, returns the number of copied PTEs (at least 1).
 */
static inline int
copy_present_ptes(struct vm_area_struct *dst_vma, struct vm_area_struct *src_vma,
		 pte_t *dst_pte, pte_t *src_pte, pte_t pte, unsigned long addr,
		 int max_nr, int *rss, struct folio **prealloc)
{
	fpb_t flags = FPB_MERGE_WRITE;
	struct page *page;
	struct folio *folio;
	int err, nr;

	page = vm_normal_page(src_vma, addr, pte);
	if (unlikely(!page))
		goto copy_pte;

	folio = page_folio(page);

	/*
	 * If we likely have to copy, just don't bother with batching. Make
	 * sure that the common "small folio" case is as fast as possible
	 * by keeping the batching logic separate.
	 */
	if (unlikely(!*prealloc && folio_test_large(folio) && max_nr != 1)) {
		if (!(src_vma->vm_flags & VM_SHARED))
			flags |= FPB_RESPECT_DIRTY;
		if (vma_soft_dirty_enabled(src_vma))
			flags |= FPB_RESPECT_SOFT_DIRTY;

		nr = folio_pte_batch_flags(folio, src_vma, src_pte, &pte, max_nr, flags);
		folio_ref_add(folio, nr);
		if (folio_test_anon(folio)) {
			if (unlikely(folio_try_dup_anon_rmap_ptes(folio, page,
								  nr, dst_vma, src_vma))) {
				folio_ref_sub(folio, nr);
				return -EAGAIN;
			}
			rss[MM_ANONPAGES] += nr;
			VM_WARN_ON_FOLIO(PageAnonExclusive(page), folio);
		} else {
			folio_dup_file_rmap_ptes(folio, page, nr, dst_vma);
			rss[mm_counter_file(folio)] += nr;
		}
		__copy_present_ptes(dst_vma, src_vma, dst_pte, src_pte, pte,
				    addr, nr);
		return nr;
	}

	folio_get(folio);
	if (folio_test_anon(folio)) {
		/*
		 * If this page may have been pinned by the parent process,
		 * copy the page immediately for the child so that we'll always
		 * guarantee the pinned page won't be randomly replaced in the
		 * future.
		 */
		if (unlikely(folio_try_dup_anon_rmap_pte(folio, page, dst_vma, src_vma))) {
			/* Page may be pinned, we have to copy. */
			folio_put(folio);
			err = copy_present_page(dst_vma, src_vma, dst_pte, src_pte,
						addr, rss, prealloc, page);
			return err ? err : 1;
		}
		rss[MM_ANONPAGES]++;
		VM_WARN_ON_FOLIO(PageAnonExclusive(page), folio);
	} else {
		folio_dup_file_rmap_pte(folio, page, dst_vma);
		rss[mm_counter_file(folio)]++;
	}

copy_pte:
	__copy_present_ptes(dst_vma, src_vma, dst_pte, src_pte, pte, addr, 1);
	return 1;
}

static inline struct folio *folio_prealloc(struct mm_struct *src_mm,
		struct vm_area_struct *vma, unsigned long addr, bool need_zero)
{
	struct folio *new_folio;

	if (need_zero)
		new_folio = vma_alloc_zeroed_movable_folio(vma, addr);
	else
		new_folio = vma_alloc_folio(GFP_HIGHUSER_MOVABLE, 0, vma, addr);

	if (!new_folio)
		return NULL;

	if (mem_cgroup_charge(new_folio, src_mm, GFP_KERNEL)) {
		folio_put(new_folio);
		return NULL;
	}
	folio_throttle_swaprate(new_folio, GFP_KERNEL);

	return new_folio;
}

static int
copy_pte_range(struct vm_area_struct *dst_vma, struct vm_area_struct *src_vma,
	       pmd_t *dst_pmd, pmd_t *src_pmd, unsigned long addr,
	       unsigned long end)
{
	struct mm_struct *dst_mm = dst_vma->vm_mm;
	struct mm_struct *src_mm = src_vma->vm_mm;
	pte_t *orig_src_pte, *orig_dst_pte;
	pte_t *src_pte, *dst_pte;
	pmd_t dummy_pmdval;
	pte_t ptent;
	spinlock_t *src_ptl, *dst_ptl;
	int progress, max_nr, ret = 0;
	int rss[NR_MM_COUNTERS];
	softleaf_t entry = softleaf_mk_none();
	struct folio *prealloc = NULL;
	int nr;

again:
	progress = 0;
	init_rss_vec(rss);

	/*
	 * copy_pmd_range()'s prior pmd_none_or_clear_bad(src_pmd), and the
	 * error handling here, assume that exclusive mmap_lock on dst and src
	 * protects anon from unexpected THP transitions; with shmem and file
	 * protected by mmap_lock-less collapse skipping areas with anon_vma
	 * (whereas vma_needs_copy() skips areas without anon_vma).  A rework
	 * can remove such assumptions later, but this is good enough for now.
	 */
	dst_pte = pte_alloc_map_lock(dst_mm, dst_pmd, addr, &dst_ptl);
	if (!dst_pte) {
		ret = -ENOMEM;
		goto out;
	}

	/*
	 * We already hold the exclusive mmap_lock, the copy_pte_range() and
	 * retract_page_tables() are using vma->anon_vma to be exclusive, so
	 * the PTE page is stable, and there is no need to get pmdval and do
	 * pmd_same() check.
	 */
	src_pte = pte_offset_map_rw_nolock(src_mm, src_pmd, addr, &dummy_pmdval,
					   &src_ptl);
	if (!src_pte) {
		pte_unmap_unlock(dst_pte, dst_ptl);
		/* ret == 0 */
		goto out;
	}
	spin_lock_nested(src_ptl, SINGLE_DEPTH_NESTING);
	orig_src_pte = src_pte;
	orig_dst_pte = dst_pte;
	arch_enter_lazy_mmu_mode();

	do {
		nr = 1;

		/*
		 * We are holding two locks at this point - either of them
		 * could generate latencies in another task on another CPU.
		 */
		if (progress >= 32) {
			progress = 0;
			if (need_resched() ||
			    spin_needbreak(src_ptl) || spin_needbreak(dst_ptl))
				break;
		}
		ptent = ptep_get(src_pte);
		if (pte_none(ptent)) {
			progress++;
			continue;
		}
		if (unlikely(!pte_present(ptent))) {
			ret = copy_nonpresent_pte(dst_mm, src_mm,
						  dst_pte, src_pte,
						  dst_vma, src_vma,
						  addr, rss);
			if (ret == -EIO) {
				entry = softleaf_from_pte(ptep_get(src_pte));
				break;
			} else if (ret == -EBUSY) {
				break;
			} else if (!ret) {
				progress += 8;
				continue;
			}
			ptent = ptep_get(src_pte);
			VM_WARN_ON_ONCE(!pte_present(ptent));

			/*
			 * Device exclusive entry restored, continue by copying
			 * the now present pte.
			 */
			WARN_ON_ONCE(ret != -ENOENT);
		}
		/* copy_present_ptes() will clear `*prealloc' if consumed */
		max_nr = (end - addr) / PAGE_SIZE;
		ret = copy_present_ptes(dst_vma, src_vma, dst_pte, src_pte,
					ptent, addr, max_nr, rss, &prealloc);
		/*
		 * If we need a pre-allocated page for this pte, drop the
		 * locks, allocate, and try again.
		 * If copy failed due to hwpoison in source page, break out.
		 */
		if (unlikely(ret == -EAGAIN || ret == -EHWPOISON))
			break;
		if (unlikely(prealloc)) {
			/*
			 * pre-alloc page cannot be reused by next time so as
			 * to strictly follow mempolicy (e.g., alloc_page_vma()
			 * will allocate page according to address).  This
			 * could only happen if one pinned pte changed.
			 */
			folio_put(prealloc);
			prealloc = NULL;
		}
		nr = ret;
		progress += 8 * nr;
	} while (dst_pte += nr, src_pte += nr, addr += PAGE_SIZE * nr,
		 addr != end);

	arch_leave_lazy_mmu_mode();
	pte_unmap_unlock(orig_src_pte, src_ptl);
	add_mm_rss_vec(dst_mm, rss);
	pte_unmap_unlock(orig_dst_pte, dst_ptl);
	cond_resched();

	if (ret == -EIO) {
		VM_WARN_ON_ONCE(!entry.val);
		if (add_swap_count_continuation(entry, GFP_KERNEL) < 0) {
			ret = -ENOMEM;
			goto out;
		}
		entry.val = 0;
	} else if (ret == -EBUSY || unlikely(ret == -EHWPOISON)) {
		goto out;
	} else if (ret ==  -EAGAIN) {
		prealloc = folio_prealloc(src_mm, src_vma, addr, false);
		if (!prealloc)
			return -ENOMEM;
	} else if (ret < 0) {
		VM_WARN_ON_ONCE(1);
	}

	/* We've captured and resolved the error. Reset, try again. */
	ret = 0;

	if (addr != end)
		goto again;
out:
	if (unlikely(prealloc))
		folio_put(prealloc);
	return ret;
}

static inline int
copy_pmd_range(struct vm_area_struct *dst_vma, struct vm_area_struct *src_vma,
	       pud_t *dst_pud, pud_t *src_pud, unsigned long addr,
	       unsigned long end)
{
	struct mm_struct *dst_mm = dst_vma->vm_mm;
	struct mm_struct *src_mm = src_vma->vm_mm;
	pmd_t *src_pmd, *dst_pmd;
	unsigned long next;

	dst_pmd = pmd_alloc(dst_mm, dst_pud, addr);
	if (!dst_pmd)
		return -ENOMEM;
	src_pmd = pmd_offset(src_pud, addr);
	do {
		next = pmd_addr_end(addr, end);
		if (pmd_is_huge(*src_pmd)) {
			int err;

			VM_BUG_ON_VMA(next-addr != HPAGE_PMD_SIZE, src_vma);
			err = copy_huge_pmd(dst_mm, src_mm, dst_pmd, src_pmd,
					    addr, dst_vma, src_vma);
			if (err == -ENOMEM)
				return -ENOMEM;
			if (!err)
				continue;
			/* fall through */
		}
		if (pmd_none_or_clear_bad(src_pmd))
			continue;
		if (copy_pte_range(dst_vma, src_vma, dst_pmd, src_pmd,
				   addr, next))
			return -ENOMEM;
	} while (dst_pmd++, src_pmd++, addr = next, addr != end);
	return 0;
}

static inline int
copy_pud_range(struct vm_area_struct *dst_vma, struct vm_area_struct *src_vma,
	       p4d_t *dst_p4d, p4d_t *src_p4d, unsigned long addr,
	       unsigned long end)
{
	struct mm_struct *dst_mm = dst_vma->vm_mm;
	struct mm_struct *src_mm = src_vma->vm_mm;
	pud_t *src_pud, *dst_pud;
	unsigned long next;

	dst_pud = pud_alloc(dst_mm, dst_p4d, addr);
	if (!dst_pud)
		return -ENOMEM;
	src_pud = pud_offset(src_p4d, addr);
	do {
		next = pud_addr_end(addr, end);
		if (pud_trans_huge(*src_pud)) {
			int err;

			VM_BUG_ON_VMA(next-addr != HPAGE_PUD_SIZE, src_vma);
			err = copy_huge_pud(dst_mm, src_mm,
					    dst_pud, src_pud, addr, src_vma);
			if (err == -ENOMEM)
				return -ENOMEM;
			if (!err)
				continue;
			/* fall through */
		}
		if (pud_none_or_clear_bad(src_pud))
			continue;
		if (copy_pmd_range(dst_vma, src_vma, dst_pud, src_pud,
				   addr, next))
			return -ENOMEM;
	} while (dst_pud++, src_pud++, addr = next, addr != end);
	return 0;
}

static inline int
copy_p4d_range(struct vm_area_struct *dst_vma, struct vm_area_struct *src_vma,
	       pgd_t *dst_pgd, pgd_t *src_pgd, unsigned long addr,
	       unsigned long end)
{
	struct mm_struct *dst_mm = dst_vma->vm_mm;
	p4d_t *src_p4d, *dst_p4d;
	unsigned long next;

	dst_p4d = p4d_alloc(dst_mm, dst_pgd, addr);
	if (!dst_p4d)
		return -ENOMEM;
	src_p4d = p4d_offset(src_pgd, addr);
	do {
		next = p4d_addr_end(addr, end);
		if (p4d_none_or_clear_bad(src_p4d))
			continue;
		if (copy_pud_range(dst_vma, src_vma, dst_p4d, src_p4d,
				   addr, next))
			return -ENOMEM;
	} while (dst_p4d++, src_p4d++, addr = next, addr != end);
	return 0;
}

/*
 * Return true if the vma needs to copy the pgtable during this fork().  Return
 * false when we can speed up fork() by allowing lazy page faults later until
 * when the child accesses the memory range.
 */
static bool
vma_needs_copy(struct vm_area_struct *dst_vma, struct vm_area_struct *src_vma)
{
	if (src_vma->vm_flags & VM_COPY_ON_FORK)
		return true;
	/*
	 * The presence of an anon_vma indicates an anonymous VMA has page
	 * tables which naturally cannot be reconstituted on page fault.
	 */
	if (src_vma->anon_vma)
		return true;

	/*
	 * Don't copy ptes where a page fault will fill them correctly.  Fork
	 * becomes much lighter when there are big shared or private readonly
	 * mappings. The tradeoff is that copy_page_range is more efficient
	 * than faulting.
	 */
	return false;
}

int
copy_page_range(struct vm_area_struct *dst_vma, struct vm_area_struct *src_vma)
{
	pgd_t *src_pgd, *dst_pgd;
	unsigned long addr = src_vma->vm_start;
	unsigned long end = src_vma->vm_end;
	struct mm_struct *dst_mm = dst_vma->vm_mm;
	struct mm_struct *src_mm = src_vma->vm_mm;
	struct mmu_notifier_range range;
	unsigned long next;
	bool is_cow;
	int ret;

	if (!vma_needs_copy(dst_vma, src_vma))
		return 0;

	if (is_vm_hugetlb_page(src_vma))
		return copy_hugetlb_page_range(dst_mm, src_mm, dst_vma, src_vma);

	/*
	 * We need to invalidate the secondary MMU mappings only when
	 * there could be a permission downgrade on the ptes of the
	 * parent mm. And a permission downgrade will only happen if
	 * is_cow_mapping() returns true.
	 */
	is_cow = is_cow_mapping(src_vma->vm_flags);

	if (is_cow) {
		mmu_notifier_range_init(&range, MMU_NOTIFY_PROTECTION_PAGE,
					0, src_mm, addr, end);
		mmu_notifier_invalidate_range_start(&range);
		/*
		 * Disabling preemption is not needed for the write side, as
		 * the read side doesn't spin, but goes to the mmap_lock.
		 *
		 * Use the raw variant of the seqcount_t write API to avoid
		 * lockdep complaining about preemptibility.
		 */
		vma_assert_write_locked(src_vma);
		raw_write_seqcount_begin(&src_mm->write_protect_seq);
	}

	ret = 0;
	dst_pgd = pgd_offset(dst_mm, addr);
	src_pgd = pgd_offset(src_mm, addr);
	do {
		next = pgd_addr_end(addr, end);
		if (pgd_none_or_clear_bad(src_pgd))
			continue;
		if (unlikely(copy_p4d_range(dst_vma, src_vma, dst_pgd, src_pgd,
					    addr, next))) {
			ret = -ENOMEM;
			break;
		}
	} while (dst_pgd++, src_pgd++, addr = next, addr != end);

	if (is_cow) {
		raw_write_seqcount_end(&src_mm->write_protect_seq);
		mmu_notifier_invalidate_range_end(&range);
	}
	return ret;
}

/* Whether we should zap all COWed (private) pages too */
static inline bool should_zap_cows(struct zap_details *details)
{
	/* By default, zap all pages */
	if (!details || details->reclaim_pt)
		return true;

	/* Or, we zap COWed pages only if the caller wants to */
	return details->even_cows;
}

/* Decides whether we should zap this folio with the folio pointer specified */
static inline bool should_zap_folio(struct zap_details *details,
				    struct folio *folio)
{
	/* If we can make a decision without *folio.. */
	if (should_zap_cows(details))
		return true;

	/* Otherwise we should only zap non-anon folios */
	return !folio_test_anon(folio);
}

static inline bool zap_drop_markers(struct zap_details *details)
{
	if (!details)
		return false;

	return details->zap_flags & ZAP_FLAG_DROP_MARKER;
}

/*
 * This function makes sure that we'll replace the none pte with an uffd-wp
 * swap special pte marker when necessary. Must be with the pgtable lock held.
 *
 * Returns true if uffd-wp ptes was installed, false otherwise.
 */
static inline bool
zap_install_uffd_wp_if_needed(struct vm_area_struct *vma,
			      unsigned long addr, pte_t *pte, int nr,
			      struct zap_details *details, pte_t pteval)
{
	bool was_installed = false;

	if (!uffd_supports_wp_marker())
		return false;

	/* Zap on anonymous always means dropping everything */
	if (vma_is_anonymous(vma))
		return false;

	if (zap_drop_markers(details))
		return false;

	for (;;) {
		/* the PFN in the PTE is irrelevant. */
		if (pte_install_uffd_wp_if_needed(vma, addr, pte, pteval))
			was_installed = true;
		if (--nr == 0)
			break;
		pte++;
		addr += PAGE_SIZE;
	}

	return was_installed;
}

static __always_inline void zap_present_folio_ptes(struct mmu_gather *tlb,
		struct vm_area_struct *vma, struct folio *folio,
		struct page *page, pte_t *pte, pte_t ptent, unsigned int nr,
		unsigned long addr, struct zap_details *details, int *rss,
		bool *force_flush, bool *force_break, bool *any_skipped)
{
	struct mm_struct *mm = tlb->mm;
	bool delay_rmap = false;

	if (!folio_test_anon(folio)) {
		ptent = get_and_clear_full_ptes(mm, addr, pte, nr, tlb->fullmm);
		if (pte_dirty(ptent)) {
			folio_mark_dirty(folio);
			if (tlb_delay_rmap(tlb)) {
				delay_rmap = true;
				*force_flush = true;
			}
		}
		if (pte_young(ptent) && likely(vma_has_recency(vma)))
			folio_mark_accessed(folio);
		rss[mm_counter(folio)] -= nr;
	} else {
		/* We don't need up-to-date accessed/dirty bits. */
		clear_full_ptes(mm, addr, pte, nr, tlb->fullmm);
		rss[MM_ANONPAGES] -= nr;
	}
	/* Checking a single PTE in a batch is sufficient. */
	arch_check_zapped_pte(vma, ptent);
	tlb_remove_tlb_entries(tlb, pte, nr, addr);
	if (unlikely(userfaultfd_pte_wp(vma, ptent)))
		*any_skipped = zap_install_uffd_wp_if_needed(vma, addr, pte,
							     nr, details, ptent);

	if (!delay_rmap) {
		folio_remove_rmap_ptes(folio, page, nr, vma);

		if (unlikely(folio_mapcount(folio) < 0))
			print_bad_pte(vma, addr, ptent, page);
	}
	if (unlikely(__tlb_remove_folio_pages(tlb, page, nr, delay_rmap))) {
		*force_flush = true;
		*force_break = true;
	}
}

/*
 * Zap or skip at least one present PTE, trying to batch-process subsequent
 * PTEs that map consecutive pages of the same folio.
 *
 * Returns the number of processed (skipped or zapped) PTEs (at least 1).
 */
static inline int zap_present_ptes(struct mmu_gather *tlb,
		struct vm_area_struct *vma, pte_t *pte, pte_t ptent,
		unsigned int max_nr, unsigned long addr,
		struct zap_details *details, int *rss, bool *force_flush,
		bool *force_break, bool *any_skipped)
{
	struct mm_struct *mm = tlb->mm;
	struct folio *folio;
	struct page *page;
	int nr;

	page = vm_normal_page(vma, addr, ptent);
	if (!page) {
		/* We don't need up-to-date accessed/dirty bits. */
		ptep_get_and_clear_full(mm, addr, pte, tlb->fullmm);
		arch_check_zapped_pte(vma, ptent);
		tlb_remove_tlb_entry(tlb, pte, addr);
		if (userfaultfd_pte_wp(vma, ptent))
			*any_skipped = zap_install_uffd_wp_if_needed(vma, addr,
						pte, 1, details, ptent);
		ksm_might_unmap_zero_page(mm, ptent);
		return 1;
	}

	folio = page_folio(page);
	if (unlikely(!should_zap_folio(details, folio))) {
		*any_skipped = true;
		return 1;
	}

	/*
	 * Make sure that the common "small folio" case is as fast as possible
	 * by keeping the batching logic separate.
	 */
	if (unlikely(folio_test_large(folio) && max_nr != 1)) {
		nr = folio_pte_batch(folio, pte, ptent, max_nr);
		zap_present_folio_ptes(tlb, vma, folio, page, pte, ptent, nr,
				       addr, details, rss, force_flush,
				       force_break, any_skipped);
		return nr;
	}
	zap_present_folio_ptes(tlb, vma, folio, page, pte, ptent, 1, addr,
			       details, rss, force_flush, force_break, any_skipped);
	return 1;
}

static inline int zap_nonpresent_ptes(struct mmu_gather *tlb,
		struct vm_area_struct *vma, pte_t *pte, pte_t ptent,
		unsigned int max_nr, unsigned long addr,
		struct zap_details *details, int *rss, bool *any_skipped)
{
	softleaf_t entry;
	int nr = 1;

	*any_skipped = true;
	entry = softleaf_from_pte(ptent);
	if (softleaf_is_device_private(entry) ||
	    softleaf_is_device_exclusive(entry)) {
		struct page *page = softleaf_to_page(entry);
		struct folio *folio = page_folio(page);

		if (unlikely(!should_zap_folio(details, folio)))
			return 1;
		/*
		 * Both device private/exclusive mappings should only
		 * work with anonymous page so far, so we don't need to
		 * consider uffd-wp bit when zap. For more information,
		 * see zap_install_uffd_wp_if_needed().
		 */
		WARN_ON_ONCE(!vma_is_anonymous(vma));
		rss[mm_counter(folio)]--;
		folio_remove_rmap_pte(folio, page, vma);
		folio_put(folio);
	} else if (softleaf_is_swap(entry)) {
		/* Genuine swap entries, hence a private anon pages */
		if (!should_zap_cows(details))
			return 1;

		nr = swap_pte_batch(pte, max_nr, ptent);
		rss[MM_SWAPENTS] -= nr;
		free_swap_and_cache_nr(entry, nr);
	} else if (softleaf_is_migration(entry)) {
		struct folio *folio = softleaf_to_folio(entry);

		if (!should_zap_folio(details, folio))
			return 1;
		rss[mm_counter(folio)]--;
	} else if (softleaf_is_uffd_wp_marker(entry)) {
		/*
		 * For anon: always drop the marker; for file: only
		 * drop the marker if explicitly requested.
		 */
		if (!vma_is_anonymous(vma) && !zap_drop_markers(details))
			return 1;
	} else if (softleaf_is_guard_marker(entry)) {
		/*
		 * Ordinary zapping should not remove guard PTE
		 * markers. Only do so if we should remove PTE markers
		 * in general.
		 */
		if (!zap_drop_markers(details))
			return 1;
	} else if (softleaf_is_hwpoison(entry) ||
		   softleaf_is_poison_marker(entry)) {
		if (!should_zap_cows(details))
			return 1;
	} else {
		/* We should have covered all the swap entry types */
		pr_alert("unrecognized swap entry 0x%lx\n", entry.val);
		WARN_ON_ONCE(1);
	}
	clear_not_present_full_ptes(vma->vm_mm, addr, pte, nr, tlb->fullmm);
	*any_skipped = zap_install_uffd_wp_if_needed(vma, addr, pte, nr, details, ptent);

	return nr;
}

static inline int do_zap_pte_range(struct mmu_gather *tlb,
				   struct vm_area_struct *vma, pte_t *pte,
				   unsigned long addr, unsigned long end,
				   struct zap_details *details, int *rss,
				   bool *force_flush, bool *force_break,
				   bool *any_skipped)
{
	pte_t ptent = ptep_get(pte);
	int max_nr = (end - addr) / PAGE_SIZE;
	int nr = 0;

	/* Skip all consecutive none ptes */
	if (pte_none(ptent)) {
		for (nr = 1; nr < max_nr; nr++) {
			ptent = ptep_get(pte + nr);
			if (!pte_none(ptent))
				break;
		}
		max_nr -= nr;
		if (!max_nr)
			return nr;
		pte += nr;
		addr += nr * PAGE_SIZE;
	}

	if (pte_present(ptent))
		nr += zap_present_ptes(tlb, vma, pte, ptent, max_nr, addr,
				       details, rss, force_flush, force_break,
				       any_skipped);
	else
		nr += zap_nonpresent_ptes(tlb, vma, pte, ptent, max_nr, addr,
					  details, rss, any_skipped);

	return nr;
}

static unsigned long zap_pte_range(struct mmu_gather *tlb,
				struct vm_area_struct *vma, pmd_t *pmd,
				unsigned long addr, unsigned long end,
				struct zap_details *details)
{
	bool force_flush = false, force_break = false;
	struct mm_struct *mm = tlb->mm;
	int rss[NR_MM_COUNTERS];
	spinlock_t *ptl;
	pte_t *start_pte;
	pte_t *pte;
	pmd_t pmdval;
	unsigned long start = addr;
	bool can_reclaim_pt = reclaim_pt_is_enabled(start, end, details);
	bool direct_reclaim = true;
	int nr;

retry:
	tlb_change_page_size(tlb, PAGE_SIZE);
	init_rss_vec(rss);
	start_pte = pte = pte_offset_map_lock(mm, pmd, addr, &ptl);
	if (!pte)
		return addr;

	flush_tlb_batched_pending(mm);
	arch_enter_lazy_mmu_mode();
	do {
		bool any_skipped = false;

		if (need_resched()) {
			direct_reclaim = false;
			break;
		}

		nr = do_zap_pte_range(tlb, vma, pte, addr, end, details, rss,
				      &force_flush, &force_break, &any_skipped);
		if (any_skipped)
			can_reclaim_pt = false;
		if (unlikely(force_break)) {
			addr += nr * PAGE_SIZE;
			direct_reclaim = false;
			break;
		}
	} while (pte += nr, addr += PAGE_SIZE * nr, addr != end);

	/*
	 * Fast path: try to hold the pmd lock and unmap the PTE page.
	 *
	 * If the pte lock was released midway (retry case), or if the attempt
	 * to hold the pmd lock failed, then we need to recheck all pte entries
	 * to ensure they are still none, thereby preventing the pte entries
	 * from being repopulated by another thread.
	 */
	if (can_reclaim_pt && direct_reclaim && addr == end)
		direct_reclaim = try_get_and_clear_pmd(mm, pmd, &pmdval);

	add_mm_rss_vec(mm, rss);
	arch_leave_lazy_mmu_mode();

	/* Do the actual TLB flush before dropping ptl */
	if (force_flush) {
		tlb_flush_mmu_tlbonly(tlb);
		tlb_flush_rmaps(tlb, vma);
	}
	pte_unmap_unlock(start_pte, ptl);

	/*
	 * If we forced a TLB flush (either due to running out of
	 * batch buffers or because we needed to flush dirty TLB
	 * entries before releasing the ptl), free the batched
	 * memory too. Come back again if we didn't do everything.
	 */
	if (force_flush)
		tlb_flush_mmu(tlb);

	if (addr != end) {
		cond_resched();
		force_flush = false;
		force_break = false;
		goto retry;
	}

	if (can_reclaim_pt) {
		if (direct_reclaim)
			free_pte(mm, start, tlb, pmdval);
		else
			try_to_free_pte(mm, pmd, start, tlb);
	}

	return addr;
}

static inline unsigned long zap_pmd_range(struct mmu_gather *tlb,
				struct vm_area_struct *vma, pud_t *pud,
				unsigned long addr, unsigned long end,
				struct zap_details *details)
{
	pmd_t *pmd;
	unsigned long next;

	pmd = pmd_offset(pud, addr);
	do {
		next = pmd_addr_end(addr, end);
		if (pmd_is_huge(*pmd)) {
			if (next - addr != HPAGE_PMD_SIZE)
				__split_huge_pmd(vma, pmd, addr, false);
			else if (zap_huge_pmd(tlb, vma, pmd, addr)) {
				addr = next;
				continue;
			}
			/* fall through */
		} else if (details && details->single_folio &&
			   folio_test_pmd_mappable(details->single_folio) &&
			   next - addr == HPAGE_PMD_SIZE && pmd_none(*pmd)) {
			spinlock_t *ptl = pmd_lock(tlb->mm, pmd);
			/*
			 * Take and drop THP pmd lock so that we cannot return
			 * prematurely, while zap_huge_pmd() has cleared *pmd,
			 * but not yet decremented compound_mapcount().
			 */
			spin_unlock(ptl);
		}
		if (pmd_none(*pmd)) {
			addr = next;
			continue;
		}
		addr = zap_pte_range(tlb, vma, pmd, addr, next, details);
		if (addr != next)
			pmd--;
	} while (pmd++, cond_resched(), addr != end);

	return addr;
}

static inline unsigned long zap_pud_range(struct mmu_gather *tlb,
				struct vm_area_struct *vma, p4d_t *p4d,
				unsigned long addr, unsigned long end,
				struct zap_details *details)
{
	pud_t *pud;
	unsigned long next;

	pud = pud_offset(p4d, addr);
	do {
		next = pud_addr_end(addr, end);
		if (pud_trans_huge(*pud)) {
			if (next - addr != HPAGE_PUD_SIZE) {
				mmap_assert_locked(tlb->mm);
				split_huge_pud(vma, pud, addr);
			} else if (zap_huge_pud(tlb, vma, pud, addr))
				goto next;
			/* fall through */
		}
		if (pud_none_or_clear_bad(pud))
			continue;
		next = zap_pmd_range(tlb, vma, pud, addr, next, details);
next:
		cond_resched();
	} while (pud++, addr = next, addr != end);

	return addr;
}

static inline unsigned long zap_p4d_range(struct mmu_gather *tlb,
				struct vm_area_struct *vma, pgd_t *pgd,
				unsigned long addr, unsigned long end,
				struct zap_details *details)
{
	p4d_t *p4d;
	unsigned long next;

	p4d = p4d_offset(pgd, addr);
	do {
		next = p4d_addr_end(addr, end);
		if (p4d_none_or_clear_bad(p4d))
			continue;
		next = zap_pud_range(tlb, vma, p4d, addr, next, details);
	} while (p4d++, addr = next, addr != end);

	return addr;
}

void unmap_page_range(struct mmu_gather *tlb,
			     struct vm_area_struct *vma,
			     unsigned long addr, unsigned long end,
			     struct zap_details *details)
{
	pgd_t *pgd;
	unsigned long next;

	BUG_ON(addr >= end);
	tlb_start_vma(tlb, vma);
	pgd = pgd_offset(vma->vm_mm, addr);
	do {
		next = pgd_addr_end(addr, end);
		if (pgd_none_or_clear_bad(pgd))
			continue;
		next = zap_p4d_range(tlb, vma, pgd, addr, next, details);
	} while (pgd++, addr = next, addr != end);
	tlb_end_vma(tlb, vma);
}


static void unmap_single_vma(struct mmu_gather *tlb,
		struct vm_area_struct *vma, unsigned long start_addr,
		unsigned long end_addr, struct zap_details *details)
{
	unsigned long start = max(vma->vm_start, start_addr);
	unsigned long end;

	if (start >= vma->vm_end)
		return;
	end = min(vma->vm_end, end_addr);
	if (end <= vma->vm_start)
		return;

	if (vma->vm_file)
		uprobe_munmap(vma, start, end);

	if (start != end) {
		if (unlikely(is_vm_hugetlb_page(vma))) {
			/*
			 * It is undesirable to test vma->vm_file as it
			 * should be non-null for valid hugetlb area.
			 * However, vm_file will be NULL in the error
			 * cleanup path of mmap_region. When
			 * hugetlbfs ->mmap method fails,
			 * mmap_region() nullifies vma->vm_file
			 * before calling this function to clean up.
			 * Since no pte has actually been setup, it is
			 * safe to do nothing in this case.
			 */
			if (vma->vm_file) {
				zap_flags_t zap_flags = details ?
				    details->zap_flags : 0;
				__unmap_hugepage_range(tlb, vma, start, end,
							     NULL, zap_flags);
			}
		} else
			unmap_page_range(tlb, vma, start, end, details);
	}
}

/**
 * unmap_vmas - unmap a range of memory covered by a list of vma's
 * @tlb: address of the caller's struct mmu_gather
 * @mas: the maple state
 * @vma: the starting vma
 * @start_addr: virtual address at which to start unmapping
 * @end_addr: virtual address at which to end unmapping
 * @tree_end: The maximum index to check
 *
 * Unmap all pages in the vma list.
 *
 * Only addresses between `start' and `end' will be unmapped.
 *
 * The VMA list must be sorted in ascending virtual address order.
 *
 * unmap_vmas() assumes that the caller will flush the whole unmapped address
 * range after unmap_vmas() returns.  So the only responsibility here is to
 * ensure that any thus-far unmapped pages are flushed before unmap_vmas()
 * drops the lock and schedules.
 */
void unmap_vmas(struct mmu_gather *tlb, struct ma_state *mas,
		struct vm_area_struct *vma, unsigned long start_addr,
		unsigned long end_addr, unsigned long tree_end)
{
	struct mmu_notifier_range range;
	struct zap_details details = {
		.zap_flags = ZAP_FLAG_DROP_MARKER | ZAP_FLAG_UNMAP,
		/* Careful - we need to zap private pages too! */
		.even_cows = true,
	};

	mmu_notifier_range_init(&range, MMU_NOTIFY_UNMAP, 0, vma->vm_mm,
				start_addr, end_addr);
	mmu_notifier_invalidate_range_start(&range);
	do {
		unsigned long start = start_addr;
		unsigned long end = end_addr;
		hugetlb_zap_begin(vma, &start, &end);
		unmap_single_vma(tlb, vma, start, end, &details);
		hugetlb_zap_end(vma, &details);
		vma = mas_find(mas, tree_end - 1);
	} while (vma && likely(!xa_is_zero(vma)));
	mmu_notifier_invalidate_range_end(&range);
}

/**
 * zap_page_range_single_batched - remove user pages in a given range
 * @tlb: pointer to the caller's struct mmu_gather
 * @vma: vm_area_struct holding the applicable pages
 * @address: starting address of pages to remove
 * @size: number of bytes to remove
 * @details: details of shared cache invalidation
 *
 * @tlb shouldn't be NULL.  The range must fit into one VMA.  If @vma is for
 * hugetlb, @tlb is flushed and re-initialized by this function.
 */
void zap_page_range_single_batched(struct mmu_gather *tlb,
		struct vm_area_struct *vma, unsigned long address,
		unsigned long size, struct zap_details *details)
{
	const unsigned long end = address + size;
	struct mmu_notifier_range range;

	VM_WARN_ON_ONCE(!tlb || tlb->mm != vma->vm_mm);

	mmu_notifier_range_init(&range, MMU_NOTIFY_CLEAR, 0, vma->vm_mm,
				address, end);
	hugetlb_zap_begin(vma, &range.start, &range.end);
	update_hiwater_rss(vma->vm_mm);
	mmu_notifier_invalidate_range_start(&range);
	/*
	 * unmap 'address-end' not 'range.start-range.end' as range
	 * could have been expanded for hugetlb pmd sharing.
	 */
	unmap_single_vma(tlb, vma, address, end, details);
	mmu_notifier_invalidate_range_end(&range);
	if (is_vm_hugetlb_page(vma)) {
		/*
		 * flush tlb and free resources before hugetlb_zap_end(), to
		 * avoid concurrent page faults' allocation failure.
		 */
		tlb_finish_mmu(tlb);
		hugetlb_zap_end(vma, details);
		tlb_gather_mmu(tlb, vma->vm_mm);
	}
}

/**
 * zap_page_range_single - remove user pages in a given range
 * @vma: vm_area_struct holding the applicable pages
 * @address: starting address of pages to zap
 * @size: number of bytes to zap
 * @details: details of shared cache invalidation
 *
 * The range must fit into one VMA.
 */
void zap_page_range_single(struct vm_area_struct *vma, unsigned long address,
		unsigned long size, struct zap_details *details)
{
	struct mmu_gather tlb;

	tlb_gather_mmu(&tlb, vma->vm_mm);
	zap_page_range_single_batched(&tlb, vma, address, size, details);
	tlb_finish_mmu(&tlb);
}

/**
 * zap_vma_ptes - remove ptes mapping the vma
 * @vma: vm_area_struct holding ptes to be zapped
 * @address: starting address of pages to zap
 * @size: number of bytes to zap
 *
 * This function only unmaps ptes assigned to VM_PFNMAP vmas.
 *
 * The entire address range must be fully contained within the vma.
 *
 */
void zap_vma_ptes(struct vm_area_struct *vma, unsigned long address,
		unsigned long size)
{
	if (!range_in_vma(vma, address, address + size) ||
	    		!(vma->vm_flags & VM_PFNMAP))
		return;

	zap_page_range_single(vma, address, size, NULL);
}
EXPORT_SYMBOL_GPL(zap_vma_ptes);

static pmd_t *walk_to_pmd(struct mm_struct *mm, unsigned long addr)
{
	pgd_t *pgd;
	p4d_t *p4d;
	pud_t *pud;
	pmd_t *pmd;

	pgd = pgd_offset(mm, addr);
	p4d = p4d_alloc(mm, pgd, addr);
	if (!p4d)
		return NULL;
	pud = pud_alloc(mm, p4d, addr);
	if (!pud)
		return NULL;
	pmd = pmd_alloc(mm, pud, addr);
	if (!pmd)
		return NULL;

	VM_BUG_ON(pmd_trans_huge(*pmd));
	return pmd;
}

pte_t *__get_locked_pte(struct mm_struct *mm, unsigned long addr,
			spinlock_t **ptl)
{
	pmd_t *pmd = walk_to_pmd(mm, addr);

	if (!pmd)
		return NULL;
	return pte_alloc_map_lock(mm, pmd, addr, ptl);
}

static bool vm_mixed_zeropage_allowed(struct vm_area_struct *vma)
{
	VM_WARN_ON_ONCE(vma->vm_flags & VM_PFNMAP);
	/*
	 * Whoever wants to forbid the zeropage after some zeropages
	 * might already have been mapped has to scan the page tables and
	 * bail out on any zeropages. Zeropages in COW mappings can
	 * be unshared using FAULT_FLAG_UNSHARE faults.
	 */
	if (mm_forbids_zeropage(vma->vm_mm))
		return false;
	/* zeropages in COW mappings are common and unproblematic. */
	if (is_cow_mapping(vma->vm_flags))
		return true;
	/* Mappings that do not allow for writable PTEs are unproblematic. */
	if (!(vma->vm_flags & (VM_WRITE | VM_MAYWRITE)))
		return true;
	/*
	 * Why not allow any VMA that has vm_ops->pfn_mkwrite? GUP could
	 * find the shared zeropage and longterm-pin it, which would
	 * be problematic as soon as the zeropage gets replaced by a different
	 * page due to vma->vm_ops->pfn_mkwrite, because what's mapped would
	 * now differ to what GUP looked up. FSDAX is incompatible to
	 * FOLL_LONGTERM and VM_IO is incompatible to GUP completely (see
	 * check_vma_flags).
	 */
	return vma->vm_ops && vma->vm_ops->pfn_mkwrite &&
	       (vma_is_fsdax(vma) || vma->vm_flags & VM_IO);
}

static int validate_page_before_insert(struct vm_area_struct *vma,
				       struct page *page)
{
	struct folio *folio = page_folio(page);

	if (!folio_ref_count(folio))
		return -EINVAL;
	if (unlikely(is_zero_folio(folio))) {
		if (!vm_mixed_zeropage_allowed(vma))
			return -EINVAL;
		return 0;
	}
	if (folio_test_anon(folio) || page_has_type(page))
		return -EINVAL;
	flush_dcache_folio(folio);
	return 0;
}

static int insert_page_into_pte_locked(struct vm_area_struct *vma, pte_t *pte,
				unsigned long addr, struct page *page,
				pgprot_t prot, bool mkwrite)
{
	struct folio *folio = page_folio(page);
	pte_t pteval = ptep_get(pte);

	if (!pte_none(pteval)) {
		if (!mkwrite)
			return -EBUSY;

		/* see insert_pfn(). */
		if (pte_pfn(pteval) != page_to_pfn(page)) {
			WARN_ON_ONCE(!is_zero_pfn(pte_pfn(pteval)));
			return -EFAULT;
		}
		pteval = maybe_mkwrite(pteval, vma);
		pteval = pte_mkyoung(pteval);
		if (ptep_set_access_flags(vma, addr, pte, pteval, 1))
			update_mmu_cache(vma, addr, pte);
		return 0;
	}

	/* Ok, finally just insert the thing.. */
	pteval = mk_pte(page, prot);
	if (unlikely(is_zero_folio(folio))) {
		pteval = pte_mkspecial(pteval);
	} else {
		folio_get(folio);
		pteval = mk_pte(page, prot);
		if (mkwrite) {
			pteval = pte_mkyoung(pteval);
			pteval = maybe_mkwrite(pte_mkdirty(pteval), vma);
		}
		inc_mm_counter(vma->vm_mm, mm_counter_file(folio));
		folio_add_file_rmap_pte(folio, page, vma);
	}
	set_pte_at(vma->vm_mm, addr, pte, pteval);
	return 0;
}

static int insert_page(struct vm_area_struct *vma, unsigned long addr,
			struct page *page, pgprot_t prot, bool mkwrite)
{
	int retval;
	pte_t *pte;
	spinlock_t *ptl;

	retval = validate_page_before_insert(vma, page);
	if (retval)
		goto out;
	retval = -ENOMEM;
	pte = get_locked_pte(vma->vm_mm, addr, &ptl);
	if (!pte)
		goto out;
	retval = insert_page_into_pte_locked(vma, pte, addr, page, prot,
					mkwrite);
	pte_unmap_unlock(pte, ptl);
out:
	return retval;
}

static int insert_page_in_batch_locked(struct vm_area_struct *vma, pte_t *pte,
			unsigned long addr, struct page *page, pgprot_t prot)
{
	int err;

	err = validate_page_before_insert(vma, page);
	if (err)
		return err;
	return insert_page_into_pte_locked(vma, pte, addr, page, prot, false);
}

/* insert_pages() amortizes the cost of spinlock operations
 * when inserting pages in a loop.
 */
static int insert_pages(struct vm_area_struct *vma, unsigned long addr,
			struct page **pages, unsigned long *num, pgprot_t prot)
{
	pmd_t *pmd = NULL;
	pte_t *start_pte, *pte;
	spinlock_t *pte_lock;
	struct mm_struct *const mm = vma->vm_mm;
	unsigned long curr_page_idx = 0;
	unsigned long remaining_pages_total = *num;
	unsigned long pages_to_write_in_pmd;
	int ret;
more:
	ret = -EFAULT;
	pmd = walk_to_pmd(mm, addr);
	if (!pmd)
		goto out;

	pages_to_write_in_pmd = min_t(unsigned long,
		remaining_pages_total, PTRS_PER_PTE - pte_index(addr));

	/* Allocate the PTE if necessary; takes PMD lock once only. */
	ret = -ENOMEM;
	if (pte_alloc(mm, pmd))
		goto out;

	while (pages_to_write_in_pmd) {
		int pte_idx = 0;
		const int batch_size = min_t(int, pages_to_write_in_pmd, 8);

		start_pte = pte_offset_map_lock(mm, pmd, addr, &pte_lock);
		if (!start_pte) {
			ret = -EFAULT;
			goto out;
		}
		for (pte = start_pte; pte_idx < batch_size; ++pte, ++pte_idx) {
			int err = insert_page_in_batch_locked(vma, pte,
				addr, pages[curr_page_idx], prot);
			if (unlikely(err)) {
				pte_unmap_unlock(start_pte, pte_lock);
				ret = err;
				remaining_pages_total -= pte_idx;
				goto out;
			}
			addr += PAGE_SIZE;
			++curr_page_idx;
		}
		pte_unmap_unlock(start_pte, pte_lock);
		pages_to_write_in_pmd -= batch_size;
		remaining_pages_total -= batch_size;
	}
	if (remaining_pages_total)
		goto more;
	ret = 0;
out:
	*num = remaining_pages_total;
	return ret;
}

/**
 * vm_insert_pages - insert multiple pages into user vma, batching the pmd lock.
 * @vma: user vma to map to
 * @addr: target start user address of these pages
 * @pages: source kernel pages
 * @num: in: number of pages to map. out: number of pages that were *not*
 * mapped. (0 means all pages were successfully mapped).
 *
 * Preferred over vm_insert_page() when inserting multiple pages.
 *
 * In case of error, we may have mapped a subset of the provided
 * pages. It is the caller's responsibility to account for this case.
 *
 * The same restrictions apply as in vm_insert_page().
 */
int vm_insert_pages(struct vm_area_struct *vma, unsigned long addr,
			struct page **pages, unsigned long *num)
{
	const unsigned long end_addr = addr + (*num * PAGE_SIZE) - 1;

	if (addr < vma->vm_start || end_addr >= vma->vm_end)
		return -EFAULT;
	if (!(vma->vm_flags & VM_MIXEDMAP)) {
		BUG_ON(mmap_read_trylock(vma->vm_mm));
		BUG_ON(vma->vm_flags & VM_PFNMAP);
		vm_flags_set(vma, VM_MIXEDMAP);
	}
	/* Defer page refcount checking till we're about to map that page. */
	return insert_pages(vma, addr, pages, num, vma->vm_page_prot);
}
EXPORT_SYMBOL(vm_insert_pages);

/**
 * vm_insert_page - insert single page into user vma
 * @vma: user vma to map to
 * @addr: target user address of this page
 * @page: source kernel page
 *
 * This allows drivers to insert individual pages they've allocated
 * into a user vma. The zeropage is supported in some VMAs,
 * see vm_mixed_zeropage_allowed().
 *
 * The page has to be a nice clean _individual_ kernel allocation.
 * If you allocate a compound page, you need to have marked it as
 * such (__GFP_COMP), or manually just split the page up yourself
 * (see split_page()).
 *
 * NOTE! Traditionally this was done with "remap_pfn_range()" which
 * took an arbitrary page protection parameter. This doesn't allow
 * that. Your vma protection will have to be set up correctly, which
 * means that if you want a shared writable mapping, you'd better
 * ask for a shared writable mapping!
 *
 * The page does not need to be reserved.
 *
 * Usually this function is called from f_op->mmap() handler
 * under mm->mmap_lock write-lock, so it can change vma->vm_flags.
 * Caller must set VM_MIXEDMAP on vma if it wants to call this
 * function from other places, for example from page-fault handler.
 *
 * Return: %0 on success, negative error code otherwise.
 */
int vm_insert_page(struct vm_area_struct *vma, unsigned long addr,
			struct page *page)
{
	if (addr < vma->vm_start || addr >= vma->vm_end)
		return -EFAULT;
	if (!(vma->vm_flags & VM_MIXEDMAP)) {
		BUG_ON(mmap_read_trylock(vma->vm_mm));
		BUG_ON(vma->vm_flags & VM_PFNMAP);
		vm_flags_set(vma, VM_MIXEDMAP);
	}
	return insert_page(vma, addr, page, vma->vm_page_prot, false);
}
EXPORT_SYMBOL(vm_insert_page);

/*
 * __vm_map_pages - maps range of kernel pages into user vma
 * @vma: user vma to map to
 * @pages: pointer to array of source kernel pages
 * @num: number of pages in page array
 * @offset: user's requested vm_pgoff
 *
 * This allows drivers to map range of kernel pages into a user vma.
 * The zeropage is supported in some VMAs, see
 * vm_mixed_zeropage_allowed().
 *
 * Return: 0 on success and error code otherwise.
 */
static int __vm_map_pages(struct vm_area_struct *vma, struct page **pages,
				unsigned long num, unsigned long offset)
{
	unsigned long count = vma_pages(vma);
	unsigned long uaddr = vma->vm_start;
	int ret, i;

	/* Fail if the user requested offset is beyond the end of the object */
	if (offset >= num)
		return -ENXIO;

	/* Fail if the user requested size exceeds available object size */
	if (count > num - offset)
		return -ENXIO;

	for (i = 0; i < count; i++) {
		ret = vm_insert_page(vma, uaddr, pages[offset + i]);
		if (ret < 0)
			return ret;
		uaddr += PAGE_SIZE;
	}

	return 0;
}

/**
 * vm_map_pages - maps range of kernel pages starts with non zero offset
 * @vma: user vma to map to
 * @pages: pointer to array of source kernel pages
 * @num: number of pages in page array
 *
 * Maps an object consisting of @num pages, catering for the user's
 * requested vm_pgoff
 *
 * If we fail to insert any page into the vma, the function will return
 * immediately leaving any previously inserted pages present.  Callers
 * from the mmap handler may immediately return the error as their caller
 * will destroy the vma, removing any successfully inserted pages. Other
 * callers should make their own arrangements for calling unmap_region().
 *
 * Context: Process context. Called by mmap handlers.
 * Return: 0 on success and error code otherwise.
 */
int vm_map_pages(struct vm_area_struct *vma, struct page **pages,
				unsigned long num)
{
	return __vm_map_pages(vma, pages, num, vma->vm_pgoff);
}
EXPORT_SYMBOL(vm_map_pages);

/**
 * vm_map_pages_zero - map range of kernel pages starts with zero offset
 * @vma: user vma to map to
 * @pages: pointer to array of source kernel pages
 * @num: number of pages in page array
 *
 * Similar to vm_map_pages(), except that it explicitly sets the offset
 * to 0. This function is intended for the drivers that did not consider
 * vm_pgoff.
 *
 * Context: Process context. Called by mmap handlers.
 * Return: 0 on success and error code otherwise.
 */
int vm_map_pages_zero(struct vm_area_struct *vma, struct page **pages,
				unsigned long num)
{
	return __vm_map_pages(vma, pages, num, 0);
}
EXPORT_SYMBOL(vm_map_pages_zero);

static vm_fault_t insert_pfn(struct vm_area_struct *vma, unsigned long addr,
			unsigned long pfn, pgprot_t prot, bool mkwrite)
{
	struct mm_struct *mm = vma->vm_mm;
	pte_t *pte, entry;
	spinlock_t *ptl;

	pte = get_locked_pte(mm, addr, &ptl);
	if (!pte)
		return VM_FAULT_OOM;
	entry = ptep_get(pte);
	if (!pte_none(entry)) {
		if (mkwrite) {
			/*
			 * For read faults on private mappings the PFN passed
			 * in may not match the PFN we have mapped if the
			 * mapped PFN is a writeable COW page.  In the mkwrite
			 * case we are creating a writable PTE for a shared
			 * mapping and we expect the PFNs to match. If they
			 * don't match, we are likely racing with block
			 * allocation and mapping invalidation so just skip the
			 * update.
			 */
			if (pte_pfn(entry) != pfn) {
				WARN_ON_ONCE(!is_zero_pfn(pte_pfn(entry)));
				goto out_unlock;
			}
			entry = pte_mkyoung(entry);
			entry = maybe_mkwrite(pte_mkdirty(entry), vma);
			if (ptep_set_access_flags(vma, addr, pte, entry, 1))
				update_mmu_cache(vma, addr, pte);
		}
		goto out_unlock;
	}

	/* Ok, finally just insert the thing.. */
	entry = pte_mkspecial(pfn_pte(pfn, prot));

	if (mkwrite) {
		entry = pte_mkyoung(entry);
		entry = maybe_mkwrite(pte_mkdirty(entry), vma);
	}

	set_pte_at(mm, addr, pte, entry);
	update_mmu_cache(vma, addr, pte); /* XXX: why not for insert_page? */

out_unlock:
	pte_unmap_unlock(pte, ptl);
	return VM_FAULT_NOPAGE;
}

/**
 * vmf_insert_pfn_prot - insert single pfn into user vma with specified pgprot
 * @vma: user vma to map to
 * @addr: target user address of this page
 * @pfn: source kernel pfn
 * @pgprot: pgprot flags for the inserted page
 *
 * This is exactly like vmf_insert_pfn(), except that it allows drivers
 * to override pgprot on a per-page basis.
 *
 * This only makes sense for IO mappings, and it makes no sense for
 * COW mappings.  In general, using multiple vmas is preferable;
 * vmf_insert_pfn_prot should only be used if using multiple VMAs is
 * impractical.
 *
 * pgprot typically only differs from @vma->vm_page_prot when drivers set
 * caching- and encryption bits different than those of @vma->vm_page_prot,
 * because the caching- or encryption mode may not be known at mmap() time.
 *
 * This is ok as long as @vma->vm_page_prot is not used by the core vm
 * to set caching and encryption bits for those vmas (except for COW pages).
 * This is ensured by core vm only modifying these page table entries using
 * functions that don't touch caching- or encryption bits, using pte_modify()
 * if needed. (See for example mprotect()).
 *
 * Also when new page-table entries are created, this is only done using the
 * fault() callback, and never using the value of vma->vm_page_prot,
 * except for page-table entries that point to anonymous pages as the result
 * of COW.
 *
 * Context: Process context.  May allocate using %GFP_KERNEL.
 * Return: vm_fault_t value.
 */
vm_fault_t vmf_insert_pfn_prot(struct vm_area_struct *vma, unsigned long addr,
			unsigned long pfn, pgprot_t pgprot)
{
	/*
	 * Technically, architectures with pte_special can avoid all these
	 * restrictions (same for remap_pfn_range).  However we would like
	 * consistency in testing and feature parity among all, so we should
	 * try to keep these invariants in place for everybody.
	 */
	BUG_ON(!(vma->vm_flags & (VM_PFNMAP|VM_MIXEDMAP)));
	BUG_ON((vma->vm_flags & (VM_PFNMAP|VM_MIXEDMAP)) ==
						(VM_PFNMAP|VM_MIXEDMAP));
	BUG_ON((vma->vm_flags & VM_PFNMAP) && is_cow_mapping(vma->vm_flags));
	BUG_ON((vma->vm_flags & VM_MIXEDMAP) && pfn_valid(pfn));

	if (addr < vma->vm_start || addr >= vma->vm_end)
		return VM_FAULT_SIGBUS;

	if (!pfn_modify_allowed(pfn, pgprot))
		return VM_FAULT_SIGBUS;

	pfnmap_setup_cachemode_pfn(pfn, &pgprot);

	return insert_pfn(vma, addr, pfn, pgprot, false);
}
EXPORT_SYMBOL(vmf_insert_pfn_prot);

/**
 * vmf_insert_pfn - insert single pfn into user vma
 * @vma: user vma to map to
 * @addr: target user address of this page
 * @pfn: source kernel pfn
 *
 * Similar to vm_insert_page, this allows drivers to insert individual pages
 * they've allocated into a user vma. Same comments apply.
 *
 * This function should only be called from a vm_ops->fault handler, and
 * in that case the handler should return the result of this function.
 *
 * vma cannot be a COW mapping.
 *
 * As this is called only for pages that do not currently exist, we
 * do not need to flush old virtual caches or the TLB.
 *
 * Context: Process context.  May allocate using %GFP_KERNEL.
 * Return: vm_fault_t value.
 */
vm_fault_t vmf_insert_pfn(struct vm_area_struct *vma, unsigned long addr,
			unsigned long pfn)
{
	return vmf_insert_pfn_prot(vma, addr, pfn, vma->vm_page_prot);
}
EXPORT_SYMBOL(vmf_insert_pfn);

static bool vm_mixed_ok(struct vm_area_struct *vma, unsigned long pfn,
			bool mkwrite)
{
	if (unlikely(is_zero_pfn(pfn)) &&
	    (mkwrite || !vm_mixed_zeropage_allowed(vma)))
		return false;
	/* these checks mirror the abort conditions in vm_normal_page */
	if (vma->vm_flags & VM_MIXEDMAP)
		return true;
	if (is_zero_pfn(pfn))
		return true;
	return false;
}

static vm_fault_t __vm_insert_mixed(struct vm_area_struct *vma,
		unsigned long addr, unsigned long pfn, bool mkwrite)
{
	pgprot_t pgprot = vma->vm_page_prot;
	int err;

	if (!vm_mixed_ok(vma, pfn, mkwrite))
		return VM_FAULT_SIGBUS;

	if (addr < vma->vm_start || addr >= vma->vm_end)
		return VM_FAULT_SIGBUS;

	pfnmap_setup_cachemode_pfn(pfn, &pgprot);

	if (!pfn_modify_allowed(pfn, pgprot))
		return VM_FAULT_SIGBUS;

	/*
	 * If we don't have pte special, then we have to use the pfn_valid()
	 * based VM_MIXEDMAP scheme (see vm_normal_page), and thus we *must*
	 * refcount the page if pfn_valid is true (hence insert_page rather
	 * than insert_pfn).  If a zero_pfn were inserted into a VM_MIXEDMAP
	 * without pte special, it would there be refcounted as a normal page.
	 */
	if (!IS_ENABLED(CONFIG_ARCH_HAS_PTE_SPECIAL) && pfn_valid(pfn)) {
		struct page *page;

		/*
		 * At this point we are committed to insert_page()
		 * regardless of whether the caller specified flags that
		 * result in pfn_t_has_page() == false.
		 */
		page = pfn_to_page(pfn);
		err = insert_page(vma, addr, page, pgprot, mkwrite);
	} else {
		return insert_pfn(vma, addr, pfn, pgprot, mkwrite);
	}

	if (err == -ENOMEM)
		return VM_FAULT_OOM;
	if (err < 0 && err != -EBUSY)
		return VM_FAULT_SIGBUS;

	return VM_FAULT_NOPAGE;
}

vm_fault_t vmf_insert_page_mkwrite(struct vm_fault *vmf, struct page *page,
			bool write)
{
	pgprot_t pgprot = vmf->vma->vm_page_prot;
	unsigned long addr = vmf->address;
	int err;

	if (addr < vmf->vma->vm_start || addr >= vmf->vma->vm_end)
		return VM_FAULT_SIGBUS;

	err = insert_page(vmf->vma, addr, page, pgprot, write);
	if (err == -ENOMEM)
		return VM_FAULT_OOM;
	if (err < 0 && err != -EBUSY)
		return VM_FAULT_SIGBUS;

	return VM_FAULT_NOPAGE;
}
EXPORT_SYMBOL_GPL(vmf_insert_page_mkwrite);

vm_fault_t vmf_insert_mixed(struct vm_area_struct *vma, unsigned long addr,
		unsigned long pfn)
{
	return __vm_insert_mixed(vma, addr, pfn, false);
}
EXPORT_SYMBOL(vmf_insert_mixed);

/*
 *  If the insertion of PTE failed because someone else already added a
 *  different entry in the mean time, we treat that as success as we assume
 *  the same entry was actually inserted.
 */
vm_fault_t vmf_insert_mixed_mkwrite(struct vm_area_struct *vma,
		unsigned long addr, unsigned long pfn)
{
	return __vm_insert_mixed(vma, addr, pfn, true);
}

/*
 * maps a range of physical memory into the requested pages. the old
 * mappings are removed. any references to nonexistent pages results
 * in null mappings (currently treated as "copy-on-access")
 */
static int remap_pte_range(struct mm_struct *mm, pmd_t *pmd,
			unsigned long addr, unsigned long end,
			unsigned long pfn, pgprot_t prot)
{
	pte_t *pte, *mapped_pte;
	spinlock_t *ptl;
	int err = 0;

	mapped_pte = pte = pte_alloc_map_lock(mm, pmd, addr, &ptl);
	if (!pte)
		return -ENOMEM;
	arch_enter_lazy_mmu_mode();
	do {
		BUG_ON(!pte_none(ptep_get(pte)));
		if (!pfn_modify_allowed(pfn, prot)) {
			err = -EACCES;
			break;
		}
		set_pte_at(mm, addr, pte, pte_mkspecial(pfn_pte(pfn, prot)));
		pfn++;
	} while (pte++, addr += PAGE_SIZE, addr != end);
	arch_leave_lazy_mmu_mode();
	pte_unmap_unlock(mapped_pte, ptl);
	return err;
}

static inline int remap_pmd_range(struct mm_struct *mm, pud_t *pud,
			unsigned long addr, unsigned long end,
			unsigned long pfn, pgprot_t prot)
{
	pmd_t *pmd;
	unsigned long next;
	int err;

	pfn -= addr >> PAGE_SHIFT;
	pmd = pmd_alloc(mm, pud, addr);
	if (!pmd)
		return -ENOMEM;
	VM_BUG_ON(pmd_trans_huge(*pmd));
	do {
		next = pmd_addr_end(addr, end);
		err = remap_pte_range(mm, pmd, addr, next,
				pfn + (addr >> PAGE_SHIFT), prot);
		if (err)
			return err;
	} while (pmd++, addr = next, addr != end);
	return 0;
}

static inline int remap_pud_range(struct mm_struct *mm, p4d_t *p4d,
			unsigned long addr, unsigned long end,
			unsigned long pfn, pgprot_t prot)
{
	pud_t *pud;
	unsigned long next;
	int err;

	pfn -= addr >> PAGE_SHIFT;
	pud = pud_alloc(mm, p4d, addr);
	if (!pud)
		return -ENOMEM;
	do {
		next = pud_addr_end(addr, end);
		err = remap_pmd_range(mm, pud, addr, next,
				pfn + (addr >> PAGE_SHIFT), prot);
		if (err)
			return err;
	} while (pud++, addr = next, addr != end);
	return 0;
}

static inline int remap_p4d_range(struct mm_struct *mm, pgd_t *pgd,
			unsigned long addr, unsigned long end,
			unsigned long pfn, pgprot_t prot)
{
	p4d_t *p4d;
	unsigned long next;
	int err;

	pfn -= addr >> PAGE_SHIFT;
	p4d = p4d_alloc(mm, pgd, addr);
	if (!p4d)
		return -ENOMEM;
	do {
		next = p4d_addr_end(addr, end);
		err = remap_pud_range(mm, p4d, addr, next,
				pfn + (addr >> PAGE_SHIFT), prot);
		if (err)
			return err;
	} while (p4d++, addr = next, addr != end);
	return 0;
}

static int get_remap_pgoff(vm_flags_t vm_flags, unsigned long addr,
		unsigned long end, unsigned long vm_start, unsigned long vm_end,
		unsigned long pfn, pgoff_t *vm_pgoff_p)
{
	/*
	 * There's a horrible special case to handle copy-on-write
	 * behaviour that some programs depend on. We mark the "original"
	 * un-COW'ed pages by matching them up with "vma->vm_pgoff".
	 * See vm_normal_page() for details.
	 */
	if (is_cow_mapping(vm_flags)) {
		if (addr != vm_start || end != vm_end)
			return -EINVAL;
		*vm_pgoff_p = pfn;
	}

	return 0;
}

static int remap_pfn_range_internal(struct vm_area_struct *vma, unsigned long addr,
		unsigned long pfn, unsigned long size, pgprot_t prot)
{
	pgd_t *pgd;
	unsigned long next;
	unsigned long end = addr + PAGE_ALIGN(size);
	struct mm_struct *mm = vma->vm_mm;
	int err;

	if (WARN_ON_ONCE(!PAGE_ALIGNED(addr)))
		return -EINVAL;

	VM_WARN_ON_ONCE((vma->vm_flags & VM_REMAP_FLAGS) != VM_REMAP_FLAGS);

	BUG_ON(addr >= end);
	pfn -= addr >> PAGE_SHIFT;
	pgd = pgd_offset(mm, addr);
	flush_cache_range(vma, addr, end);
	do {
		next = pgd_addr_end(addr, end);
		err = remap_p4d_range(mm, pgd, addr, next,
				pfn + (addr >> PAGE_SHIFT), prot);
		if (err)
			return err;
	} while (pgd++, addr = next, addr != end);

	return 0;
}

/*
 * Variant of remap_pfn_range that does not call track_pfn_remap.  The caller
 * must have pre-validated the caching bits of the pgprot_t.
 */
static int remap_pfn_range_notrack(struct vm_area_struct *vma, unsigned long addr,
		unsigned long pfn, unsigned long size, pgprot_t prot)
{
	int error = remap_pfn_range_internal(vma, addr, pfn, size, prot);

	if (!error)
		return 0;

	/*
	 * A partial pfn range mapping is dangerous: it does not
	 * maintain page reference counts, and callers may free
	 * pages due to the error. So zap it early.
	 */
	zap_page_range_single(vma, addr, size, NULL);
	return error;
}

#ifdef __HAVE_PFNMAP_TRACKING
static inline struct pfnmap_track_ctx *pfnmap_track_ctx_alloc(unsigned long pfn,
		unsigned long size, pgprot_t *prot)
{
	struct pfnmap_track_ctx *ctx;

	if (pfnmap_track(pfn, size, prot))
		return ERR_PTR(-EINVAL);

	ctx = kmalloc(sizeof(*ctx), GFP_KERNEL);
	if (unlikely(!ctx)) {
		pfnmap_untrack(pfn, size);
		return ERR_PTR(-ENOMEM);
	}

	ctx->pfn = pfn;
	ctx->size = size;
	kref_init(&ctx->kref);
	return ctx;
}

void pfnmap_track_ctx_release(struct kref *ref)
{
	struct pfnmap_track_ctx *ctx = container_of(ref, struct pfnmap_track_ctx, kref);

	pfnmap_untrack(ctx->pfn, ctx->size);
	kfree(ctx);
}

static int remap_pfn_range_track(struct vm_area_struct *vma, unsigned long addr,
		unsigned long pfn, unsigned long size, pgprot_t prot)
{
	struct pfnmap_track_ctx *ctx = NULL;
	int err;

	size = PAGE_ALIGN(size);

	/*
	 * If we cover the full VMA, we'll perform actual tracking, and
	 * remember to untrack when the last reference to our tracking
	 * context from a VMA goes away. We'll keep tracking the whole pfn
	 * range even during VMA splits and partial unmapping.
	 *
	 * If we only cover parts of the VMA, we'll only setup the cachemode
	 * in the pgprot for the pfn range.
	 */
	if (addr == vma->vm_start && addr + size == vma->vm_end) {
		if (vma->pfnmap_track_ctx)
			return -EINVAL;
		ctx = pfnmap_track_ctx_alloc(pfn, size, &prot);
		if (IS_ERR(ctx))
			return PTR_ERR(ctx);
	} else if (pfnmap_setup_cachemode(pfn, size, &prot)) {
		return -EINVAL;
	}

	err = remap_pfn_range_notrack(vma, addr, pfn, size, prot);
	if (ctx) {
		if (err)
			kref_put(&ctx->kref, pfnmap_track_ctx_release);
		else
			vma->pfnmap_track_ctx = ctx;
	}
	return err;
}

static int do_remap_pfn_range(struct vm_area_struct *vma, unsigned long addr,
		unsigned long pfn, unsigned long size, pgprot_t prot)
{
	return remap_pfn_range_track(vma, addr, pfn, size, prot);
}
#else
static int do_remap_pfn_range(struct vm_area_struct *vma, unsigned long addr,
		unsigned long pfn, unsigned long size, pgprot_t prot)
{
	return remap_pfn_range_notrack(vma, addr, pfn, size, prot);
}
#endif

void remap_pfn_range_prepare(struct vm_area_desc *desc, unsigned long pfn)
{
	/*
	 * We set addr=VMA start, end=VMA end here, so this won't fail, but we
	 * check it again on complete and will fail there if specified addr is
	 * invalid.
	 */
	get_remap_pgoff(desc->vm_flags, desc->start, desc->end,
			desc->start, desc->end, pfn, &desc->pgoff);
	desc->vm_flags |= VM_REMAP_FLAGS;
}

static int remap_pfn_range_prepare_vma(struct vm_area_struct *vma, unsigned long addr,
		unsigned long pfn, unsigned long size)
{
	unsigned long end = addr + PAGE_ALIGN(size);
	int err;

	err = get_remap_pgoff(vma->vm_flags, addr, end,
			      vma->vm_start, vma->vm_end,
			      pfn, &vma->vm_pgoff);
	if (err)
		return err;

	vm_flags_set(vma, VM_REMAP_FLAGS);
	return 0;
}

/**
 * remap_pfn_range - remap kernel memory to userspace
 * @vma: user vma to map to
 * @addr: target page aligned user address to start at
 * @pfn: page frame number of kernel physical memory address
 * @size: size of mapping area
 * @prot: page protection flags for this mapping
 *
 * Note: this is only safe if the mm semaphore is held when called.
 *
 * Return: %0 on success, negative error code otherwise.
 */
int remap_pfn_range(struct vm_area_struct *vma, unsigned long addr,
		    unsigned long pfn, unsigned long size, pgprot_t prot)
{
	int err;

	err = remap_pfn_range_prepare_vma(vma, addr, pfn, size);
	if (err)
		return err;

	return do_remap_pfn_range(vma, addr, pfn, size, prot);
}
EXPORT_SYMBOL(remap_pfn_range);

int remap_pfn_range_complete(struct vm_area_struct *vma, unsigned long addr,
		unsigned long pfn, unsigned long size, pgprot_t prot)
{
	return do_remap_pfn_range(vma, addr, pfn, size, prot);
}

/**
 * vm_iomap_memory - remap memory to userspace
 * @vma: user vma to map to
 * @start: start of the physical memory to be mapped
 * @len: size of area
 *
 * This is a simplified io_remap_pfn_range() for common driver use. The
 * driver just needs to give us the physical memory range to be mapped,
 * we'll figure out the rest from the vma information.
 *
 * NOTE! Some drivers might want to tweak vma->vm_page_prot first to get
 * whatever write-combining details or similar.
 *
 * Return: %0 on success, negative error code otherwise.
 */
int vm_iomap_memory(struct vm_area_struct *vma, phys_addr_t start, unsigned long len)
{
	unsigned long vm_len, pfn, pages;

	/* Check that the physical memory area passed in looks valid */
	if (start + len < start)
		return -EINVAL;
	/*
	 * You *really* shouldn't map things that aren't page-aligned,
	 * but we've historically allowed it because IO memory might
	 * just have smaller alignment.
	 */
	len += start & ~PAGE_MASK;
	pfn = start >> PAGE_SHIFT;
	pages = (len + ~PAGE_MASK) >> PAGE_SHIFT;
	if (pfn + pages < pfn)
		return -EINVAL;

	/* We start the mapping 'vm_pgoff' pages into the area */
	if (vma->vm_pgoff > pages)
		return -EINVAL;
	pfn += vma->vm_pgoff;
	pages -= vma->vm_pgoff;

	/* Can we fit all of the mapping? */
	vm_len = vma->vm_end - vma->vm_start;
	if (vm_len >> PAGE_SHIFT > pages)
		return -EINVAL;

	/* Ok, let it rip */
	return io_remap_pfn_range(vma, vma->vm_start, pfn, vm_len, vma->vm_page_prot);
}
EXPORT_SYMBOL(vm_iomap_memory);

static int apply_to_pte_range(struct mm_struct *mm, pmd_t *pmd,
				     unsigned long addr, unsigned long end,
				     pte_fn_t fn, void *data, bool create,
				     pgtbl_mod_mask *mask)
{
	pte_t *pte, *mapped_pte;
	int err = 0;
	spinlock_t *ptl;

	if (create) {
		mapped_pte = pte = (mm == &init_mm) ?
			pte_alloc_kernel_track(pmd, addr, mask) :
			pte_alloc_map_lock(mm, pmd, addr, &ptl);
		if (!pte)
			return -ENOMEM;
	} else {
		mapped_pte = pte = (mm == &init_mm) ?
			pte_offset_kernel(pmd, addr) :
			pte_offset_map_lock(mm, pmd, addr, &ptl);
		if (!pte)
			return -EINVAL;
	}

	arch_enter_lazy_mmu_mode();

	if (fn) {
		do {
			if (create || !pte_none(ptep_get(pte))) {
				err = fn(pte, addr, data);
				if (err)
					break;
			}
		} while (pte++, addr += PAGE_SIZE, addr != end);
	}
	*mask |= PGTBL_PTE_MODIFIED;

	arch_leave_lazy_mmu_mode();

	if (mm != &init_mm)
		pte_unmap_unlock(mapped_pte, ptl);
	return err;
}

static int apply_to_pmd_range(struct mm_struct *mm, pud_t *pud,
				     unsigned long addr, unsigned long end,
				     pte_fn_t fn, void *data, bool create,
				     pgtbl_mod_mask *mask)
{
	pmd_t *pmd;
	unsigned long next;
	int err = 0;

	BUG_ON(pud_leaf(*pud));

	if (create) {
		pmd = pmd_alloc_track(mm, pud, addr, mask);
		if (!pmd)
			return -ENOMEM;
	} else {
		pmd = pmd_offset(pud, addr);
	}
	do {
		next = pmd_addr_end(addr, end);
		if (pmd_none(*pmd) && !create)
			continue;
		if (WARN_ON_ONCE(pmd_leaf(*pmd)))
			return -EINVAL;
		if (!pmd_none(*pmd) && WARN_ON_ONCE(pmd_bad(*pmd))) {
			if (!create)
				continue;
			pmd_clear_bad(pmd);
		}
		err = apply_to_pte_range(mm, pmd, addr, next,
					 fn, data, create, mask);
		if (err)
			break;
	} while (pmd++, addr = next, addr != end);

	return err;
}

static int apply_to_pud_range(struct mm_struct *mm, p4d_t *p4d,
				     unsigned long addr, unsigned long end,
				     pte_fn_t fn, void *data, bool create,
				     pgtbl_mod_mask *mask)
{
	pud_t *pud;
	unsigned long next;
	int err = 0;

	if (create) {
		pud = pud_alloc_track(mm, p4d, addr, mask);
		if (!pud)
			return -ENOMEM;
	} else {
		pud = pud_offset(p4d, addr);
	}
	do {
		next = pud_addr_end(addr, end);
		if (pud_none(*pud) && !create)
			continue;
		if (WARN_ON_ONCE(pud_leaf(*pud)))
			return -EINVAL;
		if (!pud_none(*pud) && WARN_ON_ONCE(pud_bad(*pud))) {
			if (!create)
				continue;
			pud_clear_bad(pud);
		}
		err = apply_to_pmd_range(mm, pud, addr, next,
					 fn, data, create, mask);
		if (err)
			break;
	} while (pud++, addr = next, addr != end);

	return err;
}

static int apply_to_p4d_range(struct mm_struct *mm, pgd_t *pgd,
				     unsigned long addr, unsigned long end,
				     pte_fn_t fn, void *data, bool create,
				     pgtbl_mod_mask *mask)
{
	p4d_t *p4d;
	unsigned long next;
	int err = 0;

	if (create) {
		p4d = p4d_alloc_track(mm, pgd, addr, mask);
		if (!p4d)
			return -ENOMEM;
	} else {
		p4d = p4d_offset(pgd, addr);
	}
	do {
		next = p4d_addr_end(addr, end);
		if (p4d_none(*p4d) && !create)
			continue;
		if (WARN_ON_ONCE(p4d_leaf(*p4d)))
			return -EINVAL;
		if (!p4d_none(*p4d) && WARN_ON_ONCE(p4d_bad(*p4d))) {
			if (!create)
				continue;
			p4d_clear_bad(p4d);
		}
		err = apply_to_pud_range(mm, p4d, addr, next,
					 fn, data, create, mask);
		if (err)
			break;
	} while (p4d++, addr = next, addr != end);

	return err;
}

static int __apply_to_page_range(struct mm_struct *mm, unsigned long addr,
				 unsigned long size, pte_fn_t fn,
				 void *data, bool create)
{
	pgd_t *pgd;
	unsigned long start = addr, next;
	unsigned long end = addr + size;
	pgtbl_mod_mask mask = 0;
	int err = 0;

	if (WARN_ON(addr >= end))
		return -EINVAL;

	pgd = pgd_offset(mm, addr);
	do {
		next = pgd_addr_end(addr, end);
		if (pgd_none(*pgd) && !create)
			continue;
		if (WARN_ON_ONCE(pgd_leaf(*pgd))) {
			err = -EINVAL;
			break;
		}
		if (!pgd_none(*pgd) && WARN_ON_ONCE(pgd_bad(*pgd))) {
			if (!create)
				continue;
			pgd_clear_bad(pgd);
		}
		err = apply_to_p4d_range(mm, pgd, addr, next,
					 fn, data, create, &mask);
		if (err)
			break;
	} while (pgd++, addr = next, addr != end);

	if (mask & ARCH_PAGE_TABLE_SYNC_MASK)
		arch_sync_kernel_mappings(start, start + size);

	return err;
}

/*
 * Scan a region of virtual memory, filling in page tables as necessary
 * and calling a provided function on each leaf page table.
 */
int apply_to_page_range(struct mm_struct *mm, unsigned long addr,
			unsigned long size, pte_fn_t fn, void *data)
{
	return __apply_to_page_range(mm, addr, size, fn, data, true);
}
EXPORT_SYMBOL_GPL(apply_to_page_range);

/*
 * Scan a region of virtual memory, calling a provided function on
 * each leaf page table where it exists.
 *
 * Unlike apply_to_page_range, this does _not_ fill in page tables
 * where they are absent.
 */
int apply_to_existing_page_range(struct mm_struct *mm, unsigned long addr,
				 unsigned long size, pte_fn_t fn, void *data)
{
	return __apply_to_page_range(mm, addr, size, fn, data, false);
}

/*
 * handle_pte_fault chooses page fault handler according to an entry which was
 * read non-atomically.  Before making any commitment, on those architectures
 * or configurations (e.g. i386 with PAE) which might give a mix of unmatched
 * parts, do_swap_page must check under lock before unmapping the pte and
 * proceeding (but do_wp_page is only called after already making such a check;
 * and do_anonymous_page can safely check later on).
 */
static inline int pte_unmap_same(struct vm_fault *vmf)
{
	int same = 1;
#if defined(CONFIG_SMP) || defined(CONFIG_PREEMPTION)
	if (sizeof(pte_t) > sizeof(unsigned long)) {
		spin_lock(vmf->ptl);
		same = pte_same(ptep_get(vmf->pte), vmf->orig_pte);
		spin_unlock(vmf->ptl);
	}
#endif
	pte_unmap(vmf->pte);
	vmf->pte = NULL;
	return same;
}

/*
 * Return:
 *	0:		copied succeeded
 *	-EHWPOISON:	copy failed due to hwpoison in source page
 *	-EAGAIN:	copied failed (some other reason)
 */
static inline int __wp_page_copy_user(struct page *dst, struct page *src,
				      struct vm_fault *vmf)
{
	int ret;
	void *kaddr;
	void __user *uaddr;
	struct vm_area_struct *vma = vmf->vma;
	struct mm_struct *mm = vma->vm_mm;
	unsigned long addr = vmf->address;

	if (likely(src)) {
		if (copy_mc_user_highpage(dst, src, addr, vma))
			return -EHWPOISON;
		return 0;
	}

	/*
	 * If the source page was a PFN mapping, we don't have
	 * a "struct page" for it. We do a best-effort copy by
	 * just copying from the original user address. If that
	 * fails, we just zero-fill it. Live with it.
	 */
	kaddr = kmap_local_page(dst);
	pagefault_disable();
	uaddr = (void __user *)(addr & PAGE_MASK);

	/*
	 * On architectures with software "accessed" bits, we would
	 * take a double page fault, so mark it accessed here.
	 */
	vmf->pte = NULL;
	if (!arch_has_hw_pte_young() && !pte_young(vmf->orig_pte)) {
		pte_t entry;

		vmf->pte = pte_offset_map_lock(mm, vmf->pmd, addr, &vmf->ptl);
		if (unlikely(!vmf->pte || !pte_same(ptep_get(vmf->pte), vmf->orig_pte))) {
			/*
			 * Other thread has already handled the fault
			 * and update local tlb only
			 */
			if (vmf->pte)
				update_mmu_tlb(vma, addr, vmf->pte);
			ret = -EAGAIN;
			goto pte_unlock;
		}

		entry = pte_mkyoung(vmf->orig_pte);
		if (ptep_set_access_flags(vma, addr, vmf->pte, entry, 0))
			update_mmu_cache_range(vmf, vma, addr, vmf->pte, 1);
	}

	/*
	 * This really shouldn't fail, because the page is there
	 * in the page tables. But it might just be unreadable,
	 * in which case we just give up and fill the result with
	 * zeroes.
	 */
	if (__copy_from_user_inatomic(kaddr, uaddr, PAGE_SIZE)) {
		if (vmf->pte)
			goto warn;

		/* Re-validate under PTL if the page is still mapped */
		vmf->pte = pte_offset_map_lock(mm, vmf->pmd, addr, &vmf->ptl);
		if (unlikely(!vmf->pte || !pte_same(ptep_get(vmf->pte), vmf->orig_pte))) {
			/* The PTE changed under us, update local tlb */
			if (vmf->pte)
				update_mmu_tlb(vma, addr, vmf->pte);
			ret = -EAGAIN;
			goto pte_unlock;
		}

		/*
		 * The same page can be mapped back since last copy attempt.
		 * Try to copy again under PTL.
		 */
		if (__copy_from_user_inatomic(kaddr, uaddr, PAGE_SIZE)) {
			/*
			 * Give a warn in case there can be some obscure
			 * use-case
			 */
warn:
			WARN_ON_ONCE(1);
			clear_page(kaddr);
		}
	}

	ret = 0;

pte_unlock:
	if (vmf->pte)
		pte_unmap_unlock(vmf->pte, vmf->ptl);
	pagefault_enable();
	kunmap_local(kaddr);
	flush_dcache_page(dst);

	return ret;
}

static gfp_t __get_fault_gfp_mask(struct vm_area_struct *vma)
{
	struct file *vm_file = vma->vm_file;

	if (vm_file)
		return mapping_gfp_mask(vm_file->f_mapping) | __GFP_FS | __GFP_IO;

	/*
	 * Special mappings (e.g. VDSO) do not have any file so fake
	 * a default GFP_KERNEL for them.
	 */
	return GFP_KERNEL;
}

/*
 * Notify the address space that the page is about to become writable so that
 * it can prohibit this or wait for the page to get into an appropriate state.
 *
 * We do this without the lock held, so that it can sleep if it needs to.
 */
static vm_fault_t do_page_mkwrite(struct vm_fault *vmf, struct folio *folio)
{
	vm_fault_t ret;
	unsigned int old_flags = vmf->flags;

	vmf->flags = FAULT_FLAG_WRITE|FAULT_FLAG_MKWRITE;

	if (vmf->vma->vm_file &&
	    IS_SWAPFILE(vmf->vma->vm_file->f_mapping->host))
		return VM_FAULT_SIGBUS;

	ret = vmf->vma->vm_ops->page_mkwrite(vmf);
	/* Restore original flags so that caller is not surprised */
	vmf->flags = old_flags;
	if (unlikely(ret & (VM_FAULT_ERROR | VM_FAULT_NOPAGE)))
		return ret;
	if (unlikely(!(ret & VM_FAULT_LOCKED))) {
		folio_lock(folio);
		if (!folio->mapping) {
			folio_unlock(folio);
			return 0; /* retry */
		}
		ret |= VM_FAULT_LOCKED;
	} else
		VM_BUG_ON_FOLIO(!folio_test_locked(folio), folio);
	return ret;
}

/*
 * Handle dirtying of a page in shared file mapping on a write fault.
 *
 * The function expects the page to be locked and unlocks it.
 */
static vm_fault_t fault_dirty_shared_page(struct vm_fault *vmf)
{
	struct vm_area_struct *vma = vmf->vma;
	struct address_space *mapping;
	struct folio *folio = page_folio(vmf->page);
	bool dirtied;
	bool page_mkwrite = vma->vm_ops && vma->vm_ops->page_mkwrite;

	dirtied = folio_mark_dirty(folio);
	VM_BUG_ON_FOLIO(folio_test_anon(folio), folio);
	/*
	 * Take a local copy of the address_space - folio.mapping may be zeroed
	 * by truncate after folio_unlock().   The address_space itself remains
	 * pinned by vma->vm_file's reference.  We rely on folio_unlock()'s
	 * release semantics to prevent the compiler from undoing this copying.
	 */
	mapping = folio_raw_mapping(folio);
	folio_unlock(folio);

	if (!page_mkwrite)
		file_update_time(vma->vm_file);

	/*
	 * Throttle page dirtying rate down to writeback speed.
	 *
	 * mapping may be NULL here because some device drivers do not
	 * set page.mapping but still dirty their pages
	 *
	 * Drop the mmap_lock before waiting on IO, if we can. The file
	 * is pinning the mapping, as per above.
	 */
	if ((dirtied || page_mkwrite) && mapping) {
		struct file *fpin;

		fpin = maybe_unlock_mmap_for_io(vmf, NULL);
		balance_dirty_pages_ratelimited(mapping);
		if (fpin) {
			fput(fpin);
			return VM_FAULT_COMPLETED;
		}
	}

	return 0;
}

/*
 * Handle write page faults for pages that can be reused in the current vma
 *
 * This can happen either due to the mapping being with the VM_SHARED flag,
 * or due to us being the last reference standing to the page. In either
 * case, all we need to do here is to mark the page as writable and update
 * any related book-keeping.
 */
static inline void wp_page_reuse(struct vm_fault *vmf, struct folio *folio)
	__releases(vmf->ptl)
{
	struct vm_area_struct *vma = vmf->vma;
	pte_t entry;

	VM_BUG_ON(!(vmf->flags & FAULT_FLAG_WRITE));
	VM_WARN_ON(is_zero_pfn(pte_pfn(vmf->orig_pte)));

	if (folio) {
		VM_BUG_ON(folio_test_anon(folio) &&
			  !PageAnonExclusive(vmf->page));
		/*
		 * Clear the folio's cpupid information as the existing
		 * information potentially belongs to a now completely
		 * unrelated process.
		 */
		folio_xchg_last_cpupid(folio, (1 << LAST_CPUPID_SHIFT) - 1);
	}

	flush_cache_page(vma, vmf->address, pte_pfn(vmf->orig_pte));
	entry = pte_mkyoung(vmf->orig_pte);
	entry = maybe_mkwrite(pte_mkdirty(entry), vma);
	if (ptep_set_access_flags(vma, vmf->address, vmf->pte, entry, 1))
		update_mmu_cache_range(vmf, vma, vmf->address, vmf->pte, 1);
	pte_unmap_unlock(vmf->pte, vmf->ptl);
	count_vm_event(PGREUSE);
}

/*
 * We could add a bitflag somewhere, but for now, we know that all
 * vm_ops that have a ->map_pages have been audited and don't need
 * the mmap_lock to be held.
 */
static inline vm_fault_t vmf_can_call_fault(const struct vm_fault *vmf)
{
	struct vm_area_struct *vma = vmf->vma;

	if (vma->vm_ops->map_pages || !(vmf->flags & FAULT_FLAG_VMA_LOCK))
		return 0;
	vma_end_read(vma);
	return VM_FAULT_RETRY;
}

/**
 * __vmf_anon_prepare - Prepare to handle an anonymous fault.
 * @vmf: The vm_fault descriptor passed from the fault handler.
 *
 * When preparing to insert an anonymous page into a VMA from a
 * fault handler, call this function rather than anon_vma_prepare().
 * If this vma does not already have an associated anon_vma and we are
 * only protected by the per-VMA lock, the caller must retry with the
 * mmap_lock held.  __anon_vma_prepare() will look at adjacent VMAs to
 * determine if this VMA can share its anon_vma, and that's not safe to
 * do with only the per-VMA lock held for this VMA.
 *
 * Return: 0 if fault handling can proceed.  Any other value should be
 * returned to the caller.
 */
vm_fault_t __vmf_anon_prepare(struct vm_fault *vmf)
{
	struct vm_area_struct *vma = vmf->vma;
	vm_fault_t ret = 0;

	if (likely(vma->anon_vma))
		return 0;
	if (vmf->flags & FAULT_FLAG_VMA_LOCK) {
		if (!mmap_read_trylock(vma->vm_mm))
			return VM_FAULT_RETRY;
	}
	if (__anon_vma_prepare(vma))
		ret = VM_FAULT_OOM;
	if (vmf->flags & FAULT_FLAG_VMA_LOCK)
		mmap_read_unlock(vma->vm_mm);
	return ret;
}

/*
 * Handle the case of a page which we actually need to copy to a new page,
 * either due to COW or unsharing.
 *
 * Called with mmap_lock locked and the old page referenced, but
 * without the ptl held.
 *
 * High level logic flow:
 *
 * - Allocate a page, copy the content of the old page to the new one.
 * - Handle book keeping and accounting - cgroups, mmu-notifiers, etc.
 * - Take the PTL. If the pte changed, bail out and release the allocated page
 * - If the pte is still the way we remember it, update the page table and all
 *   relevant references. This includes dropping the reference the page-table
 *   held to the old page, as well as updating the rmap.
 * - In any case, unlock the PTL and drop the reference we took to the old page.
 */
static vm_fault_t wp_page_copy(struct vm_fault *vmf)
{
	const bool unshare = vmf->flags & FAULT_FLAG_UNSHARE;
	struct vm_area_struct *vma = vmf->vma;
	struct mm_struct *mm = vma->vm_mm;
	struct folio *old_folio = NULL;
	struct folio *new_folio = NULL;
	pte_t entry;
	int page_copied = 0;
	struct mmu_notifier_range range;
	vm_fault_t ret;
	bool pfn_is_zero;

	delayacct_wpcopy_start();

	if (vmf->page)
		old_folio = page_folio(vmf->page);
	ret = vmf_anon_prepare(vmf);
	if (unlikely(ret))
		goto out;

	pfn_is_zero = is_zero_pfn(pte_pfn(vmf->orig_pte));
	new_folio = folio_prealloc(mm, vma, vmf->address, pfn_is_zero);
	if (!new_folio)
		goto oom;

	if (!pfn_is_zero) {
		int err;

		err = __wp_page_copy_user(&new_folio->page, vmf->page, vmf);
		if (err) {
			/*
			 * COW failed, if the fault was solved by other,
			 * it's fine. If not, userspace would re-fault on
			 * the same address and we will handle the fault
			 * from the second attempt.
			 * The -EHWPOISON case will not be retried.
			 */
			folio_put(new_folio);
			if (old_folio)
				folio_put(old_folio);

			delayacct_wpcopy_end();
			return err == -EHWPOISON ? VM_FAULT_HWPOISON : 0;
		}
		kmsan_copy_page_meta(&new_folio->page, vmf->page);
	}

	__folio_mark_uptodate(new_folio);

	mmu_notifier_range_init(&range, MMU_NOTIFY_CLEAR, 0, mm,
				vmf->address & PAGE_MASK,
				(vmf->address & PAGE_MASK) + PAGE_SIZE);
	mmu_notifier_invalidate_range_start(&range);

	/*
	 * Re-check the pte - we dropped the lock
	 */
	vmf->pte = pte_offset_map_lock(mm, vmf->pmd, vmf->address, &vmf->ptl);
	if (likely(vmf->pte && pte_same(ptep_get(vmf->pte), vmf->orig_pte))) {
		if (old_folio) {
			if (!folio_test_anon(old_folio)) {
				dec_mm_counter(mm, mm_counter_file(old_folio));
				inc_mm_counter(mm, MM_ANONPAGES);
			}
		} else {
			ksm_might_unmap_zero_page(mm, vmf->orig_pte);
			inc_mm_counter(mm, MM_ANONPAGES);
		}
		flush_cache_page(vma, vmf->address, pte_pfn(vmf->orig_pte));
		entry = folio_mk_pte(new_folio, vma->vm_page_prot);
		entry = pte_sw_mkyoung(entry);
		if (unlikely(unshare)) {
			if (pte_soft_dirty(vmf->orig_pte))
				entry = pte_mksoft_dirty(entry);
			if (pte_uffd_wp(vmf->orig_pte))
				entry = pte_mkuffd_wp(entry);
		} else {
			entry = maybe_mkwrite(pte_mkdirty(entry), vma);
		}

		/*
		 * Clear the pte entry and flush it first, before updating the
		 * pte with the new entry, to keep TLBs on different CPUs in
		 * sync. This code used to set the new PTE then flush TLBs, but
		 * that left a window where the new PTE could be loaded into
		 * some TLBs while the old PTE remains in others.
		 */
		ptep_clear_flush(vma, vmf->address, vmf->pte);
		folio_add_new_anon_rmap(new_folio, vma, vmf->address, RMAP_EXCLUSIVE);
		folio_add_lru_vma(new_folio, vma);
		BUG_ON(unshare && pte_write(entry));
		set_pte_at(mm, vmf->address, vmf->pte, entry);
		update_mmu_cache_range(vmf, vma, vmf->address, vmf->pte, 1);
		if (old_folio) {
			/*
			 * Only after switching the pte to the new page may
			 * we remove the mapcount here. Otherwise another
			 * process may come and find the rmap count decremented
			 * before the pte is switched to the new page, and
			 * "reuse" the old page writing into it while our pte
			 * here still points into it and can be read by other
			 * threads.
			 *
			 * The critical issue is to order this
			 * folio_remove_rmap_pte() with the ptp_clear_flush
			 * above. Those stores are ordered by (if nothing else,)
			 * the barrier present in the atomic_add_negative
			 * in folio_remove_rmap_pte();
			 *
			 * Then the TLB flush in ptep_clear_flush ensures that
			 * no process can access the old page before the
			 * decremented mapcount is visible. And the old page
			 * cannot be reused until after the decremented
			 * mapcount is visible. So transitively, TLBs to
			 * old page will be flushed before it can be reused.
			 */
			folio_remove_rmap_pte(old_folio, vmf->page, vma);
		}

		/* Free the old page.. */
		new_folio = old_folio;
		page_copied = 1;
		pte_unmap_unlock(vmf->pte, vmf->ptl);
	} else if (vmf->pte) {
		update_mmu_tlb(vma, vmf->address, vmf->pte);
		pte_unmap_unlock(vmf->pte, vmf->ptl);
	}

	mmu_notifier_invalidate_range_end(&range);

	if (new_folio)
		folio_put(new_folio);
	if (old_folio) {
		if (page_copied)
			free_swap_cache(old_folio);
		folio_put(old_folio);
	}

	delayacct_wpcopy_end();
	return 0;
oom:
	ret = VM_FAULT_OOM;
out:
	if (old_folio)
		folio_put(old_folio);

	delayacct_wpcopy_end();
	return ret;
}

/**
 * finish_mkwrite_fault - finish page fault for a shared mapping, making PTE
 *			  writeable once the page is prepared
 *
 * @vmf: structure describing the fault
 * @folio: the folio of vmf->page
 *
 * This function handles all that is needed to finish a write page fault in a
 * shared mapping due to PTE being read-only once the mapped page is prepared.
 * It handles locking of PTE and modifying it.
 *
 * The function expects the page to be locked or other protection against
 * concurrent faults / writeback (such as DAX radix tree locks).
 *
 * Return: %0 on success, %VM_FAULT_NOPAGE when PTE got changed before
 * we acquired PTE lock.
 */
static vm_fault_t finish_mkwrite_fault(struct vm_fault *vmf, struct folio *folio)
{
	WARN_ON_ONCE(!(vmf->vma->vm_flags & VM_SHARED));
	vmf->pte = pte_offset_map_lock(vmf->vma->vm_mm, vmf->pmd, vmf->address,
				       &vmf->ptl);
	if (!vmf->pte)
		return VM_FAULT_NOPAGE;
	/*
	 * We might have raced with another page fault while we released the
	 * pte_offset_map_lock.
	 */
	if (!pte_same(ptep_get(vmf->pte), vmf->orig_pte)) {
		update_mmu_tlb(vmf->vma, vmf->address, vmf->pte);
		pte_unmap_unlock(vmf->pte, vmf->ptl);
		return VM_FAULT_NOPAGE;
	}
	wp_page_reuse(vmf, folio);
	return 0;
}

/*
 * Handle write page faults for VM_MIXEDMAP or VM_PFNMAP for a VM_SHARED
 * mapping
 */
static vm_fault_t wp_pfn_shared(struct vm_fault *vmf)
{
	struct vm_area_struct *vma = vmf->vma;

	if (vma->vm_ops && vma->vm_ops->pfn_mkwrite) {
		vm_fault_t ret;

		pte_unmap_unlock(vmf->pte, vmf->ptl);
		ret = vmf_can_call_fault(vmf);
		if (ret)
			return ret;

		vmf->flags |= FAULT_FLAG_MKWRITE;
		ret = vma->vm_ops->pfn_mkwrite(vmf);
		if (ret & (VM_FAULT_ERROR | VM_FAULT_NOPAGE))
			return ret;
		return finish_mkwrite_fault(vmf, NULL);
	}
	wp_page_reuse(vmf, NULL);
	return 0;
}

static vm_fault_t wp_page_shared(struct vm_fault *vmf, struct folio *folio)
	__releases(vmf->ptl)
{
	struct vm_area_struct *vma = vmf->vma;
	vm_fault_t ret = 0;

	folio_get(folio);

	if (vma->vm_ops && vma->vm_ops->page_mkwrite) {
		vm_fault_t tmp;

		pte_unmap_unlock(vmf->pte, vmf->ptl);
		tmp = vmf_can_call_fault(vmf);
		if (tmp) {
			folio_put(folio);
			return tmp;
		}

		tmp = do_page_mkwrite(vmf, folio);
		if (unlikely(!tmp || (tmp &
				      (VM_FAULT_ERROR | VM_FAULT_NOPAGE)))) {
			folio_put(folio);
			return tmp;
		}
		tmp = finish_mkwrite_fault(vmf, folio);
		if (unlikely(tmp & (VM_FAULT_ERROR | VM_FAULT_NOPAGE))) {
			folio_unlock(folio);
			folio_put(folio);
			return tmp;
		}
	} else {
		wp_page_reuse(vmf, folio);
		folio_lock(folio);
	}
	ret |= fault_dirty_shared_page(vmf);
	folio_put(folio);

	return ret;
}

#ifdef CONFIG_TRANSPARENT_HUGEPAGE
static bool __wp_can_reuse_large_anon_folio(struct folio *folio,
		struct vm_area_struct *vma)
{
	bool exclusive = false;

	/* Let's just free up a large folio if only a single page is mapped. */
	if (folio_large_mapcount(folio) <= 1)
		return false;

	/*
	 * The assumption for anonymous folios is that each page can only get
	 * mapped once into each MM. The only exception are KSM folios, which
	 * are always small.
	 *
	 * Each taken mapcount must be paired with exactly one taken reference,
	 * whereby the refcount must be incremented before the mapcount when
	 * mapping a page, and the refcount must be decremented after the
	 * mapcount when unmapping a page.
	 *
	 * If all folio references are from mappings, and all mappings are in
	 * the page tables of this MM, then this folio is exclusive to this MM.
	 */
	if (test_bit(FOLIO_MM_IDS_SHARED_BITNUM, &folio->_mm_ids))
		return false;

	VM_WARN_ON_ONCE(folio_test_ksm(folio));

	if (unlikely(folio_test_swapcache(folio))) {
		/*
		 * Note: freeing up the swapcache will fail if some PTEs are
		 * still swap entries.
		 */
		if (!folio_trylock(folio))
			return false;
		folio_free_swap(folio);
		folio_unlock(folio);
	}

	if (folio_large_mapcount(folio) != folio_ref_count(folio))
		return false;

	/* Stabilize the mapcount vs. refcount and recheck. */
	folio_lock_large_mapcount(folio);
	VM_WARN_ON_ONCE_FOLIO(folio_large_mapcount(folio) > folio_ref_count(folio), folio);

	if (test_bit(FOLIO_MM_IDS_SHARED_BITNUM, &folio->_mm_ids))
		goto unlock;
	if (folio_large_mapcount(folio) != folio_ref_count(folio))
		goto unlock;

	VM_WARN_ON_ONCE_FOLIO(folio_large_mapcount(folio) > folio_nr_pages(folio), folio);
	VM_WARN_ON_ONCE_FOLIO(folio_entire_mapcount(folio), folio);
	VM_WARN_ON_ONCE(folio_mm_id(folio, 0) != vma->vm_mm->mm_id &&
			folio_mm_id(folio, 1) != vma->vm_mm->mm_id);

	/*
	 * Do we need the folio lock? Likely not. If there would have been
	 * references from page migration/swapout, we would have detected
	 * an additional folio reference and never ended up here.
	 */
	exclusive = true;
unlock:
	folio_unlock_large_mapcount(folio);
	return exclusive;
}
#else /* !CONFIG_TRANSPARENT_HUGEPAGE */
static bool __wp_can_reuse_large_anon_folio(struct folio *folio,
		struct vm_area_struct *vma)
{
	BUILD_BUG();
}
#endif /* CONFIG_TRANSPARENT_HUGEPAGE */

static bool wp_can_reuse_anon_folio(struct folio *folio,
				    struct vm_area_struct *vma)
{
	if (IS_ENABLED(CONFIG_TRANSPARENT_HUGEPAGE) && folio_test_large(folio))
		return __wp_can_reuse_large_anon_folio(folio, vma);

	/*
	 * We have to verify under folio lock: these early checks are
	 * just an optimization to avoid locking the folio and freeing
	 * the swapcache if there is little hope that we can reuse.
	 *
	 * KSM doesn't necessarily raise the folio refcount.
	 */
	if (folio_test_ksm(folio) || folio_ref_count(folio) > 3)
		return false;
	if (!folio_test_lru(folio))
		/*
		 * We cannot easily detect+handle references from
		 * remote LRU caches or references to LRU folios.
		 */
		lru_add_drain();
	if (folio_ref_count(folio) > 1 + folio_test_swapcache(folio))
		return false;
	if (!folio_trylock(folio))
		return false;
	if (folio_test_swapcache(folio))
		folio_free_swap(folio);
	if (folio_test_ksm(folio) || folio_ref_count(folio) != 1) {
		folio_unlock(folio);
		return false;
	}
	/*
	 * Ok, we've got the only folio reference from our mapping
	 * and the folio is locked, it's dark out, and we're wearing
	 * sunglasses. Hit it.
	 */
	folio_move_anon_rmap(folio, vma);
	folio_unlock(folio);
	return true;
}

/*
 * This routine handles present pages, when
 * * users try to write to a shared page (FAULT_FLAG_WRITE)
 * * GUP wants to take a R/O pin on a possibly shared anonymous page
 *   (FAULT_FLAG_UNSHARE)
 *
 * It is done by copying the page to a new address and decrementing the
 * shared-page counter for the old page.
 *
 * Note that this routine assumes that the protection checks have been
 * done by the caller (the low-level page fault routine in most cases).
 * Thus, with FAULT_FLAG_WRITE, we can safely just mark it writable once we've
 * done any necessary COW.
 *
 * In case of FAULT_FLAG_WRITE, we also mark the page dirty at this point even
 * though the page will change only once the write actually happens. This
 * avoids a few races, and potentially makes it more efficient.
 *
 * We enter with non-exclusive mmap_lock (to exclude vma changes,
 * but allow concurrent faults), with pte both mapped and locked.
 * We return with mmap_lock still held, but pte unmapped and unlocked.
 */
static vm_fault_t do_wp_page(struct vm_fault *vmf)
	__releases(vmf->ptl)
{
	const bool unshare = vmf->flags & FAULT_FLAG_UNSHARE;
	struct vm_area_struct *vma = vmf->vma;
	struct folio *folio = NULL;
	pte_t pte;

	if (likely(!unshare)) {
		if (userfaultfd_pte_wp(vma, ptep_get(vmf->pte))) {
			if (!userfaultfd_wp_async(vma)) {
				pte_unmap_unlock(vmf->pte, vmf->ptl);
				return handle_userfault(vmf, VM_UFFD_WP);
			}

			/*
			 * Nothing needed (cache flush, TLB invalidations,
			 * etc.) because we're only removing the uffd-wp bit,
			 * which is completely invisible to the user.
			 */
			pte = pte_clear_uffd_wp(ptep_get(vmf->pte));

			set_pte_at(vma->vm_mm, vmf->address, vmf->pte, pte);
			/*
			 * Update this to be prepared for following up CoW
			 * handling
			 */
			vmf->orig_pte = pte;
		}

		/*
		 * Userfaultfd write-protect can defer flushes. Ensure the TLB
		 * is flushed in this case before copying.
		 */
		if (unlikely(userfaultfd_wp(vmf->vma) &&
			     mm_tlb_flush_pending(vmf->vma->vm_mm)))
			flush_tlb_page(vmf->vma, vmf->address);
	}

	vmf->page = vm_normal_page(vma, vmf->address, vmf->orig_pte);

	if (vmf->page)
		folio = page_folio(vmf->page);

	/*
	 * Shared mapping: we are guaranteed to have VM_WRITE and
	 * FAULT_FLAG_WRITE set at this point.
	 */
	if (vma->vm_flags & (VM_SHARED | VM_MAYSHARE)) {
		/*
		 * VM_MIXEDMAP !pfn_valid() case, or VM_SOFTDIRTY clear on a
		 * VM_PFNMAP VMA. FS DAX also wants ops->pfn_mkwrite called.
		 *
		 * We should not cow pages in a shared writeable mapping.
		 * Just mark the pages writable and/or call ops->pfn_mkwrite.
		 */
		if (!vmf->page || is_fsdax_page(vmf->page)) {
			vmf->page = NULL;
			return wp_pfn_shared(vmf);
		}
		return wp_page_shared(vmf, folio);
	}

	/*
	 * Private mapping: create an exclusive anonymous page copy if reuse
	 * is impossible. We might miss VM_WRITE for FOLL_FORCE handling.
	 *
	 * If we encounter a page that is marked exclusive, we must reuse
	 * the page without further checks.
	 */
	if (folio && folio_test_anon(folio) &&
	    (PageAnonExclusive(vmf->page) || wp_can_reuse_anon_folio(folio, vma))) {
		if (!PageAnonExclusive(vmf->page))
			SetPageAnonExclusive(vmf->page);
		if (unlikely(unshare)) {
			pte_unmap_unlock(vmf->pte, vmf->ptl);
			return 0;
		}
		wp_page_reuse(vmf, folio);
		return 0;
	}
	/*
	 * Ok, we need to copy. Oh, well..
	 */
	if (folio)
		folio_get(folio);

	pte_unmap_unlock(vmf->pte, vmf->ptl);
#ifdef CONFIG_KSM
	if (folio && folio_test_ksm(folio))
		count_vm_event(COW_KSM);
#endif
	return wp_page_copy(vmf);
}

static void unmap_mapping_range_vma(struct vm_area_struct *vma,
		unsigned long start_addr, unsigned long end_addr,
		struct zap_details *details)
{
	zap_page_range_single(vma, start_addr, end_addr - start_addr, details);
}

static inline void unmap_mapping_range_tree(struct rb_root_cached *root,
					    pgoff_t first_index,
					    pgoff_t last_index,
					    struct zap_details *details)
{
	struct vm_area_struct *vma;
	pgoff_t vba, vea, zba, zea;

	vma_interval_tree_foreach(vma, root, first_index, last_index) {
		vba = vma->vm_pgoff;
		vea = vba + vma_pages(vma) - 1;
		zba = max(first_index, vba);
		zea = min(last_index, vea);

		unmap_mapping_range_vma(vma,
			((zba - vba) << PAGE_SHIFT) + vma->vm_start,
			((zea - vba + 1) << PAGE_SHIFT) + vma->vm_start,
				details);
	}
}

/**
 * unmap_mapping_folio() - Unmap single folio from processes.
 * @folio: The locked folio to be unmapped.
 *
 * Unmap this folio from any userspace process which still has it mmaped.
 * Typically, for efficiency, the range of nearby pages has already been
 * unmapped by unmap_mapping_pages() or unmap_mapping_range().  But once
 * truncation or invalidation holds the lock on a folio, it may find that
 * the page has been remapped again: and then uses unmap_mapping_folio()
 * to unmap it finally.
 */
void unmap_mapping_folio(struct folio *folio)
{
	struct address_space *mapping = folio->mapping;
	struct zap_details details = { };
	pgoff_t	first_index;
	pgoff_t	last_index;

	VM_BUG_ON(!folio_test_locked(folio));

	first_index = folio->index;
	last_index = folio_next_index(folio) - 1;

	details.even_cows = false;
	details.single_folio = folio;
	details.zap_flags = ZAP_FLAG_DROP_MARKER;

	i_mmap_lock_read(mapping);
	if (unlikely(!RB_EMPTY_ROOT(&mapping->i_mmap.rb_root)))
		unmap_mapping_range_tree(&mapping->i_mmap, first_index,
					 last_index, &details);
	i_mmap_unlock_read(mapping);
}

/**
 * unmap_mapping_pages() - Unmap pages from processes.
 * @mapping: The address space containing pages to be unmapped.
 * @start: Index of first page to be unmapped.
 * @nr: Number of pages to be unmapped.  0 to unmap to end of file.
 * @even_cows: Whether to unmap even private COWed pages.
 *
 * Unmap the pages in this address space from any userspace process which
 * has them mmaped.  Generally, you want to remove COWed pages as well when
 * a file is being truncated, but not when invalidating pages from the page
 * cache.
 */
void unmap_mapping_pages(struct address_space *mapping, pgoff_t start,
		pgoff_t nr, bool even_cows)
{
	struct zap_details details = { };
	pgoff_t	first_index = start;
	pgoff_t	last_index = start + nr - 1;

	details.even_cows = even_cows;
	if (last_index < first_index)
		last_index = ULONG_MAX;

	i_mmap_lock_read(mapping);
	if (unlikely(!RB_EMPTY_ROOT(&mapping->i_mmap.rb_root)))
		unmap_mapping_range_tree(&mapping->i_mmap, first_index,
					 last_index, &details);
	i_mmap_unlock_read(mapping);
}
EXPORT_SYMBOL_GPL(unmap_mapping_pages);

/**
 * unmap_mapping_range - unmap the portion of all mmaps in the specified
 * address_space corresponding to the specified byte range in the underlying
 * file.
 *
 * @mapping: the address space containing mmaps to be unmapped.
 * @holebegin: byte in first page to unmap, relative to the start of
 * the underlying file.  This will be rounded down to a PAGE_SIZE
 * boundary.  Note that this is different from truncate_pagecache(), which
 * must keep the partial page.  In contrast, we must get rid of
 * partial pages.
 * @holelen: size of prospective hole in bytes.  This will be rounded
 * up to a PAGE_SIZE boundary.  A holelen of zero truncates to the
 * end of the file.
 * @even_cows: 1 when truncating a file, unmap even private COWed pages;
 * but 0 when invalidating pagecache, don't throw away private data.
 */
void unmap_mapping_range(struct address_space *mapping,
		loff_t const holebegin, loff_t const holelen, int even_cows)
{
	pgoff_t hba = (pgoff_t)(holebegin) >> PAGE_SHIFT;
	pgoff_t hlen = ((pgoff_t)(holelen) + PAGE_SIZE - 1) >> PAGE_SHIFT;

	/* Check for overflow. */
	if (sizeof(holelen) > sizeof(hlen)) {
		long long holeend =
			(holebegin + holelen + PAGE_SIZE - 1) >> PAGE_SHIFT;
		if (holeend & ~(long long)ULONG_MAX)
			hlen = ULONG_MAX - hba + 1;
	}

	unmap_mapping_pages(mapping, hba, hlen, even_cows);
}
EXPORT_SYMBOL(unmap_mapping_range);

/*
 * Restore a potential device exclusive pte to a working pte entry
 */
static vm_fault_t remove_device_exclusive_entry(struct vm_fault *vmf)
{
	struct folio *folio = page_folio(vmf->page);
	struct vm_area_struct *vma = vmf->vma;
	struct mmu_notifier_range range;
	vm_fault_t ret;

	/*
	 * We need a reference to lock the folio because we don't hold
	 * the PTL so a racing thread can remove the device-exclusive
	 * entry and unmap it. If the folio is free the entry must
	 * have been removed already. If it happens to have already
	 * been re-allocated after being freed all we do is lock and
	 * unlock it.
	 */
	if (!folio_try_get(folio))
		return 0;

	ret = folio_lock_or_retry(folio, vmf);
	if (ret) {
		folio_put(folio);
		return ret;
	}
	mmu_notifier_range_init_owner(&range, MMU_NOTIFY_CLEAR, 0,
				vma->vm_mm, vmf->address & PAGE_MASK,
				(vmf->address & PAGE_MASK) + PAGE_SIZE, NULL);
	mmu_notifier_invalidate_range_start(&range);

	vmf->pte = pte_offset_map_lock(vma->vm_mm, vmf->pmd, vmf->address,
				&vmf->ptl);
	if (likely(vmf->pte && pte_same(ptep_get(vmf->pte), vmf->orig_pte)))
		restore_exclusive_pte(vma, folio, vmf->page, vmf->address,
				      vmf->pte, vmf->orig_pte);

	if (vmf->pte)
		pte_unmap_unlock(vmf->pte, vmf->ptl);
	folio_unlock(folio);
	folio_put(folio);

	mmu_notifier_invalidate_range_end(&range);
	return 0;
}

static inline bool should_try_to_free_swap(struct folio *folio,
					   struct vm_area_struct *vma,
					   unsigned int fault_flags)
{
	if (!folio_test_swapcache(folio))
		return false;
	if (mem_cgroup_swap_full(folio) || (vma->vm_flags & VM_LOCKED) ||
	    folio_test_mlocked(folio))
		return true;
	/*
	 * If we want to map a page that's in the swapcache writable, we
	 * have to detect via the refcount if we're really the exclusive
	 * user. Try freeing the swapcache to get rid of the swapcache
	 * reference only in case it's likely that we'll be the exclusive user.
	 */
	return (fault_flags & FAULT_FLAG_WRITE) && !folio_test_ksm(folio) &&
		folio_ref_count(folio) == (1 + folio_nr_pages(folio));
}

static vm_fault_t pte_marker_clear(struct vm_fault *vmf)
{
	vmf->pte = pte_offset_map_lock(vmf->vma->vm_mm, vmf->pmd,
				       vmf->address, &vmf->ptl);
	if (!vmf->pte)
		return 0;
	/*
	 * Be careful so that we will only recover a special uffd-wp pte into a
	 * none pte.  Otherwise it means the pte could have changed, so retry.
	 *
	 * This should also cover the case where e.g. the pte changed
	 * quickly from a PTE_MARKER_UFFD_WP into PTE_MARKER_POISONED.
	 * So pte_is_marker() check is not enough to safely drop the pte.
	 */
	if (pte_same(vmf->orig_pte, ptep_get(vmf->pte)))
		pte_clear(vmf->vma->vm_mm, vmf->address, vmf->pte);
	pte_unmap_unlock(vmf->pte, vmf->ptl);
	return 0;
}

static vm_fault_t do_pte_missing(struct vm_fault *vmf)
{
	if (vma_is_anonymous(vmf->vma))
		return do_anonymous_page(vmf);
	else
		return do_fault(vmf);
}

/*
 * This is actually a page-missing access, but with uffd-wp special pte
 * installed.  It means this pte was wr-protected before being unmapped.
 */
static vm_fault_t pte_marker_handle_uffd_wp(struct vm_fault *vmf)
{
	/*
	 * Just in case there're leftover special ptes even after the region
	 * got unregistered - we can simply clear them.
	 */
	if (unlikely(!userfaultfd_wp(vmf->vma)))
		return pte_marker_clear(vmf);

	return do_pte_missing(vmf);
}

static vm_fault_t handle_pte_marker(struct vm_fault *vmf)
{
	const softleaf_t entry = softleaf_from_pte(vmf->orig_pte);
	const pte_marker marker = softleaf_to_marker(entry);

	/*
	 * PTE markers should never be empty.  If anything weird happened,
	 * the best thing to do is to kill the process along with its mm.
	 */
	if (WARN_ON_ONCE(!marker))
		return VM_FAULT_SIGBUS;

	/* Higher priority than uffd-wp when data corrupted */
	if (marker & PTE_MARKER_POISONED)
		return VM_FAULT_HWPOISON;

	/* Hitting a guard page is always a fatal condition. */
	if (marker & PTE_MARKER_GUARD)
		return VM_FAULT_SIGSEGV;

	if (softleaf_is_uffd_wp_marker(entry))
		return pte_marker_handle_uffd_wp(vmf);

	/* This is an unknown pte marker */
	return VM_FAULT_SIGBUS;
}

static struct folio *__alloc_swap_folio(struct vm_fault *vmf)
{
	struct vm_area_struct *vma = vmf->vma;
	struct folio *folio;
	softleaf_t entry;

	folio = vma_alloc_folio(GFP_HIGHUSER_MOVABLE, 0, vma, vmf->address);
	if (!folio)
		return NULL;

	entry = softleaf_from_pte(vmf->orig_pte);
	if (mem_cgroup_swapin_charge_folio(folio, vma->vm_mm,
					   GFP_KERNEL, entry)) {
		folio_put(folio);
		return NULL;
	}

	return folio;
}

#ifdef CONFIG_TRANSPARENT_HUGEPAGE
/*
 * Check if the PTEs within a range are contiguous swap entries
 * and have consistent swapcache, zeromap.
 */
static bool can_swapin_thp(struct vm_fault *vmf, pte_t *ptep, int nr_pages)
{
	unsigned long addr;
	softleaf_t entry;
	int idx;
	pte_t pte;

	addr = ALIGN_DOWN(vmf->address, nr_pages * PAGE_SIZE);
	idx = (vmf->address - addr) / PAGE_SIZE;
	pte = ptep_get(ptep);

	if (!pte_same(pte, pte_move_swp_offset(vmf->orig_pte, -idx)))
		return false;
	entry = softleaf_from_pte(pte);
	if (swap_pte_batch(ptep, nr_pages, pte) != nr_pages)
		return false;

	/*
	 * swap_read_folio() can't handle the case a large folio is hybridly
	 * from different backends. And they are likely corner cases. Similar
	 * things might be added once zswap support large folios.
	 */
	if (unlikely(swap_zeromap_batch(entry, nr_pages, NULL) != nr_pages))
		return false;
	if (unlikely(non_swapcache_batch(entry, nr_pages) != nr_pages))
		return false;

	return true;
}

static inline unsigned long thp_swap_suitable_orders(pgoff_t swp_offset,
						     unsigned long addr,
						     unsigned long orders)
{
	int order, nr;

	order = highest_order(orders);

	/*
	 * To swap in a THP with nr pages, we require that its first swap_offset
	 * is aligned with that number, as it was when the THP was swapped out.
	 * This helps filter out most invalid entries.
	 */
	while (orders) {
		nr = 1 << order;
		if ((addr >> PAGE_SHIFT) % nr == swp_offset % nr)
			break;
		order = next_order(&orders, order);
	}

	return orders;
}

static struct folio *alloc_swap_folio(struct vm_fault *vmf)
{
	struct vm_area_struct *vma = vmf->vma;
	unsigned long orders;
	struct folio *folio;
	unsigned long addr;
	softleaf_t entry;
	spinlock_t *ptl;
	pte_t *pte;
	gfp_t gfp;
	int order;

	/*
	 * If uffd is active for the vma we need per-page fault fidelity to
	 * maintain the uffd semantics.
	 */
	if (unlikely(userfaultfd_armed(vma)))
		goto fallback;

	/*
	 * A large swapped out folio could be partially or fully in zswap. We
	 * lack handling for such cases, so fallback to swapping in order-0
	 * folio.
	 */
	if (!zswap_never_enabled())
		goto fallback;

	entry = softleaf_from_pte(vmf->orig_pte);
	/*
	 * Get a list of all the (large) orders below PMD_ORDER that are enabled
	 * and suitable for swapping THP.
	 */
	orders = thp_vma_allowable_orders(vma, vma->vm_flags, TVA_PAGEFAULT,
					  BIT(PMD_ORDER) - 1);
	orders = thp_vma_suitable_orders(vma, vmf->address, orders);
	orders = thp_swap_suitable_orders(swp_offset(entry),
					  vmf->address, orders);

	if (!orders)
		goto fallback;

	pte = pte_offset_map_lock(vmf->vma->vm_mm, vmf->pmd,
				  vmf->address & PMD_MASK, &ptl);
	if (unlikely(!pte))
		goto fallback;

	/*
	 * For do_swap_page, find the highest order where the aligned range is
	 * completely swap entries with contiguous swap offsets.
	 */
	order = highest_order(orders);
	while (orders) {
		addr = ALIGN_DOWN(vmf->address, PAGE_SIZE << order);
		if (can_swapin_thp(vmf, pte + pte_index(addr), 1 << order))
			break;
		order = next_order(&orders, order);
	}

	pte_unmap_unlock(pte, ptl);

	/* Try allocating the highest of the remaining orders. */
	gfp = vma_thp_gfp_mask(vma);
	while (orders) {
		addr = ALIGN_DOWN(vmf->address, PAGE_SIZE << order);
		folio = vma_alloc_folio(gfp, order, vma, addr);
		if (folio) {
			if (!mem_cgroup_swapin_charge_folio(folio, vma->vm_mm,
							    gfp, entry))
				return folio;
			count_mthp_stat(order, MTHP_STAT_SWPIN_FALLBACK_CHARGE);
			folio_put(folio);
		}
		count_mthp_stat(order, MTHP_STAT_SWPIN_FALLBACK);
		order = next_order(&orders, order);
	}

fallback:
	return __alloc_swap_folio(vmf);
}
#else /* !CONFIG_TRANSPARENT_HUGEPAGE */
static struct folio *alloc_swap_folio(struct vm_fault *vmf)
{
	return __alloc_swap_folio(vmf);
}
#endif /* CONFIG_TRANSPARENT_HUGEPAGE */

static DECLARE_WAIT_QUEUE_HEAD(swapcache_wq);

/*
 * We enter with non-exclusive mmap_lock (to exclude vma changes,
 * but allow concurrent faults), and pte mapped but not yet locked.
 * We return with pte unmapped and unlocked.
 *
 * We return with the mmap_lock locked or unlocked in the same cases
 * as does filemap_fault().
 */
vm_fault_t do_swap_page(struct vm_fault *vmf)
{
	struct vm_area_struct *vma = vmf->vma;
	struct folio *swapcache, *folio = NULL;
	DECLARE_WAITQUEUE(wait, current);
	struct page *page;
	struct swap_info_struct *si = NULL;
	rmap_t rmap_flags = RMAP_NONE;
	bool need_clear_cache = false;
	bool exclusive = false;
	softleaf_t entry;
	pte_t pte;
	vm_fault_t ret = 0;
	void *shadow = NULL;
	int nr_pages;
	unsigned long page_idx;
	unsigned long address;
	pte_t *ptep;

	if (!pte_unmap_same(vmf))
		goto out;

	entry = softleaf_from_pte(vmf->orig_pte);
	if (unlikely(!softleaf_is_swap(entry))) {
		if (softleaf_is_migration(entry)) {
			migration_entry_wait(vma->vm_mm, vmf->pmd,
					     vmf->address);
		} else if (softleaf_is_device_exclusive(entry)) {
			vmf->page = softleaf_to_page(entry);
			ret = remove_device_exclusive_entry(vmf);
		} else if (softleaf_is_device_private(entry)) {
			if (vmf->flags & FAULT_FLAG_VMA_LOCK) {
				/*
				 * migrate_to_ram is not yet ready to operate
				 * under VMA lock.
				 */
				vma_end_read(vma);
				ret = VM_FAULT_RETRY;
				goto out;
			}

			vmf->page = softleaf_to_page(entry);
			vmf->pte = pte_offset_map_lock(vma->vm_mm, vmf->pmd,
					vmf->address, &vmf->ptl);
			if (unlikely(!vmf->pte ||
				     !pte_same(ptep_get(vmf->pte),
							vmf->orig_pte)))
				goto unlock;

			/*
			 * Get a page reference while we know the page can't be
			 * freed.
			 */
			if (trylock_page(vmf->page)) {
				struct dev_pagemap *pgmap;

				get_page(vmf->page);
				pte_unmap_unlock(vmf->pte, vmf->ptl);
				pgmap = page_pgmap(vmf->page);
				ret = pgmap->ops->migrate_to_ram(vmf);
				unlock_page(vmf->page);
				put_page(vmf->page);
			} else {
				pte_unmap_unlock(vmf->pte, vmf->ptl);
			}
		} else if (softleaf_is_hwpoison(entry)) {
			ret = VM_FAULT_HWPOISON;
		} else if (softleaf_is_marker(entry)) {
			ret = handle_pte_marker(vmf);
		} else {
			print_bad_pte(vma, vmf->address, vmf->orig_pte, NULL);
			ret = VM_FAULT_SIGBUS;
		}
		goto out;
	}

	/* Prevent swapoff from happening to us. */
	si = get_swap_device(entry);
	if (unlikely(!si))
		goto out;

	folio = swap_cache_get_folio(entry);
	if (folio)
		swap_update_readahead(folio, vma, vmf->address);
	swapcache = folio;

	if (!folio) {
		if (data_race(si->flags & SWP_SYNCHRONOUS_IO) &&
		    __swap_count(entry) == 1) {
			/* skip swapcache */
			folio = alloc_swap_folio(vmf);
			if (folio) {
				__folio_set_locked(folio);
				__folio_set_swapbacked(folio);

				nr_pages = folio_nr_pages(folio);
				if (folio_test_large(folio))
					entry.val = ALIGN_DOWN(entry.val, nr_pages);
				/*
				 * Prevent parallel swapin from proceeding with
				 * the cache flag. Otherwise, another thread
				 * may finish swapin first, free the entry, and
				 * swapout reusing the same entry. It's
				 * undetectable as pte_same() returns true due
				 * to entry reuse.
				 */
				if (swapcache_prepare(entry, nr_pages)) {
					/*
					 * Relax a bit to prevent rapid
					 * repeated page faults.
					 */
					add_wait_queue(&swapcache_wq, &wait);
					schedule_timeout_uninterruptible(1);
					remove_wait_queue(&swapcache_wq, &wait);
					goto out_page;
				}
				need_clear_cache = true;

				memcg1_swapin(entry, nr_pages);

				shadow = swap_cache_get_shadow(entry);
				if (shadow)
					workingset_refault(folio, shadow);

				folio_add_lru(folio);

				/* To provide entry to swap_read_folio() */
				folio->swap = entry;
				swap_read_folio(folio, NULL);
				folio->private = NULL;
			}
		} else {
			folio = swapin_readahead(entry, GFP_HIGHUSER_MOVABLE,
						vmf);
			swapcache = folio;
		}

		if (!folio) {
			/*
			 * Back out if somebody else faulted in this pte
			 * while we released the pte lock.
			 */
			vmf->pte = pte_offset_map_lock(vma->vm_mm, vmf->pmd,
					vmf->address, &vmf->ptl);
			if (likely(vmf->pte &&
				   pte_same(ptep_get(vmf->pte), vmf->orig_pte)))
				ret = VM_FAULT_OOM;
			goto unlock;
		}

		/* Had to read the page from swap area: Major fault */
		ret = VM_FAULT_MAJOR;
		count_vm_event(PGMAJFAULT);
		count_memcg_event_mm(vma->vm_mm, PGMAJFAULT);
	}

	ret |= folio_lock_or_retry(folio, vmf);
	if (ret & VM_FAULT_RETRY)
		goto out_release;

	page = folio_file_page(folio, swp_offset(entry));
	if (swapcache) {
		/*
		 * Make sure folio_free_swap() or swapoff did not release the
		 * swapcache from under us.  The page pin, and pte_same test
		 * below, are not enough to exclude that.  Even if it is still
		 * swapcache, we need to check that the page's swap has not
		 * changed.
		 */
		if (unlikely(!folio_matches_swap_entry(folio, entry)))
			goto out_page;

		if (unlikely(PageHWPoison(page))) {
			/*
			 * hwpoisoned dirty swapcache pages are kept for killing
			 * owner processes (which may be unknown at hwpoison time)
			 */
			ret = VM_FAULT_HWPOISON;
			goto out_page;
		}

		/*
		 * KSM sometimes has to copy on read faults, for example, if
		 * folio->index of non-ksm folios would be nonlinear inside the
		 * anon VMA -- the ksm flag is lost on actual swapout.
		 */
		folio = ksm_might_need_to_copy(folio, vma, vmf->address);
		if (unlikely(!folio)) {
			ret = VM_FAULT_OOM;
			folio = swapcache;
			goto out_page;
		} else if (unlikely(folio == ERR_PTR(-EHWPOISON))) {
			ret = VM_FAULT_HWPOISON;
			folio = swapcache;
			goto out_page;
		}
		if (folio != swapcache)
			page = folio_page(folio, 0);

		/*
		 * If we want to map a page that's in the swapcache writable, we
		 * have to detect via the refcount if we're really the exclusive
		 * owner. Try removing the extra reference from the local LRU
		 * caches if required.
		 */
		if ((vmf->flags & FAULT_FLAG_WRITE) && folio == swapcache &&
		    !folio_test_ksm(folio) && !folio_test_lru(folio))
			lru_add_drain();
	}

	folio_throttle_swaprate(folio, GFP_KERNEL);

	/*
	 * Back out if somebody else already faulted in this pte.
	 */
	vmf->pte = pte_offset_map_lock(vma->vm_mm, vmf->pmd, vmf->address,
			&vmf->ptl);
	if (unlikely(!vmf->pte || !pte_same(ptep_get(vmf->pte), vmf->orig_pte)))
		goto out_nomap;

	if (unlikely(!folio_test_uptodate(folio))) {
		ret = VM_FAULT_SIGBUS;
		goto out_nomap;
	}

	/* allocated large folios for SWP_SYNCHRONOUS_IO */
	if (folio_test_large(folio) && !folio_test_swapcache(folio)) {
		unsigned long nr = folio_nr_pages(folio);
		unsigned long folio_start = ALIGN_DOWN(vmf->address, nr * PAGE_SIZE);
		unsigned long idx = (vmf->address - folio_start) / PAGE_SIZE;
		pte_t *folio_ptep = vmf->pte - idx;
		pte_t folio_pte = ptep_get(folio_ptep);

		if (!pte_same(folio_pte, pte_move_swp_offset(vmf->orig_pte, -idx)) ||
		    swap_pte_batch(folio_ptep, nr, folio_pte) != nr)
			goto out_nomap;

		page_idx = idx;
		address = folio_start;
		ptep = folio_ptep;
		goto check_folio;
	}

	nr_pages = 1;
	page_idx = 0;
	address = vmf->address;
	ptep = vmf->pte;
	if (folio_test_large(folio) && folio_test_swapcache(folio)) {
		int nr = folio_nr_pages(folio);
		unsigned long idx = folio_page_idx(folio, page);
		unsigned long folio_start = address - idx * PAGE_SIZE;
		unsigned long folio_end = folio_start + nr * PAGE_SIZE;
		pte_t *folio_ptep;
		pte_t folio_pte;

		if (unlikely(folio_start < max(address & PMD_MASK, vma->vm_start)))
			goto check_folio;
		if (unlikely(folio_end > pmd_addr_end(address, vma->vm_end)))
			goto check_folio;

		folio_ptep = vmf->pte - idx;
		folio_pte = ptep_get(folio_ptep);
		if (!pte_same(folio_pte, pte_move_swp_offset(vmf->orig_pte, -idx)) ||
		    swap_pte_batch(folio_ptep, nr, folio_pte) != nr)
			goto check_folio;

		page_idx = idx;
		address = folio_start;
		ptep = folio_ptep;
		nr_pages = nr;
		entry = folio->swap;
		page = &folio->page;
	}

check_folio:
	/*
	 * PG_anon_exclusive reuses PG_mappedtodisk for anon pages. A swap pte
	 * must never point at an anonymous page in the swapcache that is
	 * PG_anon_exclusive. Sanity check that this holds and especially, that
	 * no filesystem set PG_mappedtodisk on a page in the swapcache. Sanity
	 * check after taking the PT lock and making sure that nobody
	 * concurrently faulted in this page and set PG_anon_exclusive.
	 */
	BUG_ON(!folio_test_anon(folio) && folio_test_mappedtodisk(folio));
	BUG_ON(folio_test_anon(folio) && PageAnonExclusive(page));

	/*
	 * Check under PT lock (to protect against concurrent fork() sharing
	 * the swap entry concurrently) for certainly exclusive pages.
	 */
	if (!folio_test_ksm(folio)) {
		exclusive = pte_swp_exclusive(vmf->orig_pte);
		if (folio != swapcache) {
			/*
			 * We have a fresh page that is not exposed to the
			 * swapcache -> certainly exclusive.
			 */
			exclusive = true;
		} else if (exclusive && folio_test_writeback(folio) &&
			  data_race(si->flags & SWP_STABLE_WRITES)) {
			/*
			 * This is tricky: not all swap backends support
			 * concurrent page modifications while under writeback.
			 *
			 * So if we stumble over such a page in the swapcache
			 * we must not set the page exclusive, otherwise we can
			 * map it writable without further checks and modify it
			 * while still under writeback.
			 *
			 * For these problematic swap backends, simply drop the
			 * exclusive marker: this is perfectly fine as we start
			 * writeback only if we fully unmapped the page and
			 * there are no unexpected references on the page after
			 * unmapping succeeded. After fully unmapped, no
			 * further GUP references (FOLL_GET and FOLL_PIN) can
			 * appear, so dropping the exclusive marker and mapping
			 * it only R/O is fine.
			 */
			exclusive = false;
		}
	}

	/*
	 * Some architectures may have to restore extra metadata to the page
	 * when reading from swap. This metadata may be indexed by swap entry
	 * so this must be called before swap_free().
	 */
	arch_swap_restore(folio_swap(entry, folio), folio);

	/*
	 * Remove the swap entry and conditionally try to free up the swapcache.
	 * We're already holding a reference on the page but haven't mapped it
	 * yet.
	 */
	swap_free_nr(entry, nr_pages);
	if (should_try_to_free_swap(folio, vma, vmf->flags))
		folio_free_swap(folio);

	add_mm_counter(vma->vm_mm, MM_ANONPAGES, nr_pages);
	add_mm_counter(vma->vm_mm, MM_SWAPENTS, -nr_pages);
	pte = mk_pte(page, vma->vm_page_prot);
	if (pte_swp_soft_dirty(vmf->orig_pte))
		pte = pte_mksoft_dirty(pte);
	if (pte_swp_uffd_wp(vmf->orig_pte))
		pte = pte_mkuffd_wp(pte);

	/*
	 * Same logic as in do_wp_page(); however, optimize for pages that are
	 * certainly not shared either because we just allocated them without
	 * exposing them to the swapcache or because the swap entry indicates
	 * exclusivity.
	 */
	if (!folio_test_ksm(folio) &&
	    (exclusive || folio_ref_count(folio) == 1)) {
		if ((vma->vm_flags & VM_WRITE) && !userfaultfd_pte_wp(vma, pte) &&
		    !pte_needs_soft_dirty_wp(vma, pte)) {
			pte = pte_mkwrite(pte, vma);
			if (vmf->flags & FAULT_FLAG_WRITE) {
				pte = pte_mkdirty(pte);
				vmf->flags &= ~FAULT_FLAG_WRITE;
			}
		}
		rmap_flags |= RMAP_EXCLUSIVE;
	}
	folio_ref_add(folio, nr_pages - 1);
	flush_icache_pages(vma, page, nr_pages);
	vmf->orig_pte = pte_advance_pfn(pte, page_idx);

	/* ksm created a completely new copy */
	if (unlikely(folio != swapcache && swapcache)) {
		folio_add_new_anon_rmap(folio, vma, address, RMAP_EXCLUSIVE);
		folio_add_lru_vma(folio, vma);
	} else if (!folio_test_anon(folio)) {
		/*
		 * We currently only expect small !anon folios which are either
		 * fully exclusive or fully shared, or new allocated large
		 * folios which are fully exclusive. If we ever get large
		 * folios within swapcache here, we have to be careful.
		 */
		VM_WARN_ON_ONCE(folio_test_large(folio) && folio_test_swapcache(folio));
		VM_WARN_ON_FOLIO(!folio_test_locked(folio), folio);
		folio_add_new_anon_rmap(folio, vma, address, rmap_flags);
	} else {
		folio_add_anon_rmap_ptes(folio, page, nr_pages, vma, address,
					rmap_flags);
	}

	VM_BUG_ON(!folio_test_anon(folio) ||
			(pte_write(pte) && !PageAnonExclusive(page)));
	set_ptes(vma->vm_mm, address, ptep, pte, nr_pages);
	arch_do_swap_page_nr(vma->vm_mm, vma, address,
			pte, pte, nr_pages);

	folio_unlock(folio);
	if (folio != swapcache && swapcache) {
		/*
		 * Hold the lock to avoid the swap entry to be reused
		 * until we take the PT lock for the pte_same() check
		 * (to avoid false positives from pte_same). For
		 * further safety release the lock after the swap_free
		 * so that the swap count won't change under a
		 * parallel locked swapcache.
		 */
		folio_unlock(swapcache);
		folio_put(swapcache);
	}

	if (vmf->flags & FAULT_FLAG_WRITE) {
		ret |= do_wp_page(vmf);
		if (ret & VM_FAULT_ERROR)
			ret &= VM_FAULT_ERROR;
		goto out;
	}

	/* No need to invalidate - it was non-present before */
	update_mmu_cache_range(vmf, vma, address, ptep, nr_pages);
unlock:
	if (vmf->pte)
		pte_unmap_unlock(vmf->pte, vmf->ptl);
out:
	/* Clear the swap cache pin for direct swapin after PTL unlock */
	if (need_clear_cache) {
		swapcache_clear(si, entry, nr_pages);
		if (waitqueue_active(&swapcache_wq))
			wake_up(&swapcache_wq);
	}
	if (si)
		put_swap_device(si);
	return ret;
out_nomap:
	if (vmf->pte)
		pte_unmap_unlock(vmf->pte, vmf->ptl);
out_page:
	folio_unlock(folio);
out_release:
	folio_put(folio);
	if (folio != swapcache && swapcache) {
		folio_unlock(swapcache);
		folio_put(swapcache);
	}
	if (need_clear_cache) {
		swapcache_clear(si, entry, nr_pages);
		if (waitqueue_active(&swapcache_wq))
			wake_up(&swapcache_wq);
	}
	if (si)
		put_swap_device(si);
	return ret;
}

static bool pte_range_none(pte_t *pte, int nr_pages)
{
	int i;

	for (i = 0; i < nr_pages; i++) {
		if (!pte_none(ptep_get_lockless(pte + i)))
			return false;
	}

	return true;
}

static struct folio *alloc_anon_folio(struct vm_fault *vmf)
{
	struct vm_area_struct *vma = vmf->vma;
#ifdef CONFIG_TRANSPARENT_HUGEPAGE
	unsigned long orders;
	struct folio *folio;
	unsigned long addr;
	pte_t *pte;
	gfp_t gfp;
	int order;

	/*
	 * If uffd is active for the vma we need per-page fault fidelity to
	 * maintain the uffd semantics.
	 */
	if (unlikely(userfaultfd_armed(vma)))
		goto fallback;

	/*
	 * Get a list of all the (large) orders below PMD_ORDER that are enabled
	 * for this vma. Then filter out the orders that can't be allocated over
	 * the faulting address and still be fully contained in the vma.
	 */
	orders = thp_vma_allowable_orders(vma, vma->vm_flags, TVA_PAGEFAULT,
					  BIT(PMD_ORDER) - 1);
	orders = thp_vma_suitable_orders(vma, vmf->address, orders);

	if (!orders)
		goto fallback;

	pte = pte_offset_map(vmf->pmd, vmf->address & PMD_MASK);
	if (!pte)
		return ERR_PTR(-EAGAIN);

	/*
	 * Find the highest order where the aligned range is completely
	 * pte_none(). Note that all remaining orders will be completely
	 * pte_none().
	 */
	order = highest_order(orders);
	while (orders) {
		addr = ALIGN_DOWN(vmf->address, PAGE_SIZE << order);
		if (pte_range_none(pte + pte_index(addr), 1 << order))
			break;
		order = next_order(&orders, order);
	}

	pte_unmap(pte);

	if (!orders)
		goto fallback;

	/* Try allocating the highest of the remaining orders. */
	gfp = vma_thp_gfp_mask(vma);
	while (orders) {
		addr = ALIGN_DOWN(vmf->address, PAGE_SIZE << order);
		folio = vma_alloc_folio(gfp, order, vma, addr);
		if (folio) {
			if (mem_cgroup_charge(folio, vma->vm_mm, gfp)) {
				count_mthp_stat(order, MTHP_STAT_ANON_FAULT_FALLBACK_CHARGE);
				folio_put(folio);
				goto next;
			}
			folio_throttle_swaprate(folio, gfp);
			/*
			 * When a folio is not zeroed during allocation
			 * (__GFP_ZERO not used) or user folios require special
			 * handling, folio_zero_user() is used to make sure
			 * that the page corresponding to the faulting address
			 * will be hot in the cache after zeroing.
			 */
			if (user_alloc_needs_zeroing())
				folio_zero_user(folio, vmf->address);
			return folio;
		}
next:
		count_mthp_stat(order, MTHP_STAT_ANON_FAULT_FALLBACK);
		order = next_order(&orders, order);
	}

fallback:
#endif
	return folio_prealloc(vma->vm_mm, vma, vmf->address, true);
}

/*
 * We enter with non-exclusive mmap_lock (to exclude vma changes,
 * but allow concurrent faults), and pte mapped but not yet locked.
 * We return with mmap_lock still held, but pte unmapped and unlocked.
 */
static vm_fault_t do_anonymous_page(struct vm_fault *vmf)
{
	struct vm_area_struct *vma = vmf->vma;
	unsigned long addr = vmf->address;
	struct folio *folio;
	vm_fault_t ret = 0;
	int nr_pages = 1;
	pte_t entry;

	/* File mapping without ->vm_ops ? */
	if (vma->vm_flags & VM_SHARED)
		return VM_FAULT_SIGBUS;

	/*
	 * Use pte_alloc() instead of pte_alloc_map(), so that OOM can
	 * be distinguished from a transient failure of pte_offset_map().
	 */
	if (pte_alloc(vma->vm_mm, vmf->pmd))
		return VM_FAULT_OOM;

	/* Use the zero-page for reads */
	if (!(vmf->flags & FAULT_FLAG_WRITE) &&
			!mm_forbids_zeropage(vma->vm_mm)) {
		entry = pte_mkspecial(pfn_pte(my_zero_pfn(vmf->address),
						vma->vm_page_prot));
		vmf->pte = pte_offset_map_lock(vma->vm_mm, vmf->pmd,
				vmf->address, &vmf->ptl);
		if (!vmf->pte)
			goto unlock;
		if (vmf_pte_changed(vmf)) {
			update_mmu_tlb(vma, vmf->address, vmf->pte);
			goto unlock;
		}
		ret = check_stable_address_space(vma->vm_mm);
		if (ret)
			goto unlock;
		/* Deliver the page fault to userland, check inside PT lock */
		if (userfaultfd_missing(vma)) {
			pte_unmap_unlock(vmf->pte, vmf->ptl);
			return handle_userfault(vmf, VM_UFFD_MISSING);
		}
		goto setpte;
	}

	/* Allocate our own private page. */
	ret = vmf_anon_prepare(vmf);
	if (ret)
		return ret;
	/* Returns NULL on OOM or ERR_PTR(-EAGAIN) if we must retry the fault */
	folio = alloc_anon_folio(vmf);
	if (IS_ERR(folio))
		return 0;
	if (!folio)
		goto oom;

	nr_pages = folio_nr_pages(folio);
	addr = ALIGN_DOWN(vmf->address, nr_pages * PAGE_SIZE);

	/*
	 * The memory barrier inside __folio_mark_uptodate makes sure that
	 * preceding stores to the page contents become visible before
	 * the set_pte_at() write.
	 */
	__folio_mark_uptodate(folio);

	entry = folio_mk_pte(folio, vma->vm_page_prot);
	entry = pte_sw_mkyoung(entry);
	if (vma->vm_flags & VM_WRITE)
		entry = pte_mkwrite(pte_mkdirty(entry), vma);

	vmf->pte = pte_offset_map_lock(vma->vm_mm, vmf->pmd, addr, &vmf->ptl);
	if (!vmf->pte)
		goto release;
	if (nr_pages == 1 && vmf_pte_changed(vmf)) {
		update_mmu_tlb(vma, addr, vmf->pte);
		goto release;
	} else if (nr_pages > 1 && !pte_range_none(vmf->pte, nr_pages)) {
		update_mmu_tlb_range(vma, addr, vmf->pte, nr_pages);
		goto release;
	}

	ret = check_stable_address_space(vma->vm_mm);
	if (ret)
		goto release;

	/* Deliver the page fault to userland, check inside PT lock */
	if (userfaultfd_missing(vma)) {
		pte_unmap_unlock(vmf->pte, vmf->ptl);
		folio_put(folio);
		return handle_userfault(vmf, VM_UFFD_MISSING);
	}

	folio_ref_add(folio, nr_pages - 1);
	add_mm_counter(vma->vm_mm, MM_ANONPAGES, nr_pages);
	count_mthp_stat(folio_order(folio), MTHP_STAT_ANON_FAULT_ALLOC);
	folio_add_new_anon_rmap(folio, vma, addr, RMAP_EXCLUSIVE);
	folio_add_lru_vma(folio, vma);
setpte:
	if (vmf_orig_pte_uffd_wp(vmf))
		entry = pte_mkuffd_wp(entry);
	set_ptes(vma->vm_mm, addr, vmf->pte, entry, nr_pages);

	/* No need to invalidate - it was non-present before */
	update_mmu_cache_range(vmf, vma, addr, vmf->pte, nr_pages);
unlock:
	if (vmf->pte)
		pte_unmap_unlock(vmf->pte, vmf->ptl);
	return ret;
release:
	folio_put(folio);
	goto unlock;
oom:
	return VM_FAULT_OOM;
}

/*
 * The mmap_lock must have been held on entry, and may have been
 * released depending on flags and vma->vm_ops->fault() return value.
 * See filemap_fault() and __lock_page_retry().
 */
static vm_fault_t __do_fault(struct vm_fault *vmf)
{
	struct vm_area_struct *vma = vmf->vma;
	struct folio *folio;
	vm_fault_t ret;

	/*
	 * Preallocate pte before we take page_lock because this might lead to
	 * deadlocks for memcg reclaim which waits for pages under writeback:
	 *				lock_page(A)
	 *				SetPageWriteback(A)
	 *				unlock_page(A)
	 * lock_page(B)
	 *				lock_page(B)
	 * pte_alloc_one
	 *   shrink_folio_list
	 *     wait_on_page_writeback(A)
	 *				SetPageWriteback(B)
	 *				unlock_page(B)
	 *				# flush A, B to clear the writeback
	 */
	if (pmd_none(*vmf->pmd) && !vmf->prealloc_pte) {
		vmf->prealloc_pte = pte_alloc_one(vma->vm_mm);
		if (!vmf->prealloc_pte)
			return VM_FAULT_OOM;
	}

	ret = vma->vm_ops->fault(vmf);
	if (unlikely(ret & (VM_FAULT_ERROR | VM_FAULT_NOPAGE | VM_FAULT_RETRY |
			    VM_FAULT_DONE_COW)))
		return ret;

	folio = page_folio(vmf->page);
	if (unlikely(PageHWPoison(vmf->page))) {
		vm_fault_t poisonret = VM_FAULT_HWPOISON;
		if (ret & VM_FAULT_LOCKED) {
			if (page_mapped(vmf->page))
				unmap_mapping_folio(folio);
			/* Retry if a clean folio was removed from the cache. */
			if (mapping_evict_folio(folio->mapping, folio))
				poisonret = VM_FAULT_NOPAGE;
			folio_unlock(folio);
		}
		folio_put(folio);
		vmf->page = NULL;
		return poisonret;
	}

	if (unlikely(!(ret & VM_FAULT_LOCKED)))
		folio_lock(folio);
	else
		VM_BUG_ON_PAGE(!folio_test_locked(folio), vmf->page);

	return ret;
}

#ifdef CONFIG_TRANSPARENT_HUGEPAGE
static void deposit_prealloc_pte(struct vm_fault *vmf)
{
	struct vm_area_struct *vma = vmf->vma;

	pgtable_trans_huge_deposit(vma->vm_mm, vmf->pmd, vmf->prealloc_pte);
	/*
	 * We are going to consume the prealloc table,
	 * count that as nr_ptes.
	 */
	mm_inc_nr_ptes(vma->vm_mm);
	vmf->prealloc_pte = NULL;
}

vm_fault_t do_set_pmd(struct vm_fault *vmf, struct folio *folio, struct page *page)
{
	struct vm_area_struct *vma = vmf->vma;
	bool write = vmf->flags & FAULT_FLAG_WRITE;
	unsigned long haddr = vmf->address & HPAGE_PMD_MASK;
	pmd_t entry;
	vm_fault_t ret = VM_FAULT_FALLBACK;

	/*
	 * It is too late to allocate a small folio, we already have a large
	 * folio in the pagecache: especially s390 KVM cannot tolerate any
	 * PMD mappings, but PTE-mapped THP are fine. So let's simply refuse any
	 * PMD mappings if THPs are disabled. As we already have a THP,
	 * behave as if we are forcing a collapse.
	 */
	if (thp_disabled_by_hw() || vma_thp_disabled(vma, vma->vm_flags,
						     /* forced_collapse=*/ true))
		return ret;

	if (!thp_vma_suitable_order(vma, haddr, PMD_ORDER))
		return ret;

	if (folio_order(folio) != HPAGE_PMD_ORDER)
		return ret;
	page = &folio->page;

	/*
	 * Just backoff if any subpage of a THP is corrupted otherwise
	 * the corrupted page may mapped by PMD silently to escape the
	 * check.  This kind of THP just can be PTE mapped.  Access to
	 * the corrupted subpage should trigger SIGBUS as expected.
	 */
	if (unlikely(folio_test_has_hwpoisoned(folio)))
		return ret;

	/*
	 * Archs like ppc64 need additional space to store information
	 * related to pte entry. Use the preallocated table for that.
	 */
	if (arch_needs_pgtable_deposit() && !vmf->prealloc_pte) {
		vmf->prealloc_pte = pte_alloc_one(vma->vm_mm);
		if (!vmf->prealloc_pte)
			return VM_FAULT_OOM;
	}

	vmf->ptl = pmd_lock(vma->vm_mm, vmf->pmd);
	if (unlikely(!pmd_none(*vmf->pmd)))
		goto out;

	flush_icache_pages(vma, page, HPAGE_PMD_NR);

	entry = folio_mk_pmd(folio, vma->vm_page_prot);
	if (write)
		entry = maybe_pmd_mkwrite(pmd_mkdirty(entry), vma);

	add_mm_counter(vma->vm_mm, mm_counter_file(folio), HPAGE_PMD_NR);
	folio_add_file_rmap_pmd(folio, page, vma);

	/*
	 * deposit and withdraw with pmd lock held
	 */
	if (arch_needs_pgtable_deposit())
		deposit_prealloc_pte(vmf);

	set_pmd_at(vma->vm_mm, haddr, vmf->pmd, entry);

	update_mmu_cache_pmd(vma, haddr, vmf->pmd);

	/* fault is handled */
	ret = 0;
	count_vm_event(THP_FILE_MAPPED);
out:
	spin_unlock(vmf->ptl);
	return ret;
}
#else
vm_fault_t do_set_pmd(struct vm_fault *vmf, struct folio *folio, struct page *page)
{
	return VM_FAULT_FALLBACK;
}
#endif

/**
 * set_pte_range - Set a range of PTEs to point to pages in a folio.
 * @vmf: Fault description.
 * @folio: The folio that contains @page.
 * @page: The first page to create a PTE for.
 * @nr: The number of PTEs to create.
 * @addr: The first address to create a PTE for.
 */
void set_pte_range(struct vm_fault *vmf, struct folio *folio,
		struct page *page, unsigned int nr, unsigned long addr)
{
	struct vm_area_struct *vma = vmf->vma;
	bool write = vmf->flags & FAULT_FLAG_WRITE;
	bool prefault = !in_range(vmf->address, addr, nr * PAGE_SIZE);
	pte_t entry;

	flush_icache_pages(vma, page, nr);
	entry = mk_pte(page, vma->vm_page_prot);

	if (prefault && arch_wants_old_prefaulted_pte())
		entry = pte_mkold(entry);
	else
		entry = pte_sw_mkyoung(entry);

	if (write)
		entry = maybe_mkwrite(pte_mkdirty(entry), vma);
	else if (pte_write(entry) && folio_test_dirty(folio))
		entry = pte_mkdirty(entry);
	if (unlikely(vmf_orig_pte_uffd_wp(vmf)))
		entry = pte_mkuffd_wp(entry);
	/* copy-on-write page */
	if (write && !(vma->vm_flags & VM_SHARED)) {
		VM_BUG_ON_FOLIO(nr != 1, folio);
		folio_add_new_anon_rmap(folio, vma, addr, RMAP_EXCLUSIVE);
		folio_add_lru_vma(folio, vma);
	} else {
		folio_add_file_rmap_ptes(folio, page, nr, vma);
	}
	set_ptes(vma->vm_mm, addr, vmf->pte, entry, nr);

	/* no need to invalidate: a not-present page won't be cached */
	update_mmu_cache_range(vmf, vma, addr, vmf->pte, nr);
}

static bool vmf_pte_changed(struct vm_fault *vmf)
{
	if (vmf->flags & FAULT_FLAG_ORIG_PTE_VALID)
		return !pte_same(ptep_get(vmf->pte), vmf->orig_pte);

	return !pte_none(ptep_get(vmf->pte));
}

/**
 * finish_fault - finish page fault once we have prepared the page to fault
 *
 * @vmf: structure describing the fault
 *
 * This function handles all that is needed to finish a page fault once the
 * page to fault in is prepared. It handles locking of PTEs, inserts PTE for
 * given page, adds reverse page mapping, handles memcg charges and LRU
 * addition.
 *
 * The function expects the page to be locked and on success it consumes a
 * reference of a page being mapped (for the PTE which maps it).
 *
 * Return: %0 on success, %VM_FAULT_ code in case of error.
 */
vm_fault_t finish_fault(struct vm_fault *vmf)
{
	struct vm_area_struct *vma = vmf->vma;
	struct page *page;
	struct folio *folio;
	vm_fault_t ret;
	bool is_cow = (vmf->flags & FAULT_FLAG_WRITE) &&
		      !(vma->vm_flags & VM_SHARED);
	int type, nr_pages;
	unsigned long addr;
	bool needs_fallback = false;

fallback:
	addr = vmf->address;

	/* Did we COW the page? */
	if (is_cow)
		page = vmf->cow_page;
	else
		page = vmf->page;

	folio = page_folio(page);
	/*
	 * check even for read faults because we might have lost our CoWed
	 * page
	 */
	if (!(vma->vm_flags & VM_SHARED)) {
		ret = check_stable_address_space(vma->vm_mm);
		if (ret)
			return ret;
	}

	if (!needs_fallback && vma->vm_file) {
		struct address_space *mapping = vma->vm_file->f_mapping;
		pgoff_t file_end;

		file_end = DIV_ROUND_UP(i_size_read(mapping->host), PAGE_SIZE);

		/*
		 * Do not allow to map with PTEs beyond i_size and with PMD
		 * across i_size to preserve SIGBUS semantics.
		 *
		 * Make an exception for shmem/tmpfs that for long time
		 * intentionally mapped with PMDs across i_size.
		 */
		needs_fallback = !shmem_mapping(mapping) &&
			file_end < folio_next_index(folio);
	}

	if (pmd_none(*vmf->pmd)) {
		if (!needs_fallback && folio_test_pmd_mappable(folio)) {
			ret = do_set_pmd(vmf, folio, page);
			if (ret != VM_FAULT_FALLBACK)
				return ret;
		}

		if (vmf->prealloc_pte)
			pmd_install(vma->vm_mm, vmf->pmd, &vmf->prealloc_pte);
		else if (unlikely(pte_alloc(vma->vm_mm, vmf->pmd)))
			return VM_FAULT_OOM;
	}

	nr_pages = folio_nr_pages(folio);

	/* Using per-page fault to maintain the uffd semantics */
	if (unlikely(userfaultfd_armed(vma)) || unlikely(needs_fallback)) {
		nr_pages = 1;
	} else if (nr_pages > 1) {
		pgoff_t idx = folio_page_idx(folio, page);
		/* The page offset of vmf->address within the VMA. */
		pgoff_t vma_off = vmf->pgoff - vmf->vma->vm_pgoff;
		/* The index of the entry in the pagetable for fault page. */
		pgoff_t pte_off = pte_index(vmf->address);

		/*
		 * Fallback to per-page fault in case the folio size in page
		 * cache beyond the VMA limits and PMD pagetable limits.
		 */
		if (unlikely(vma_off < idx ||
			    vma_off + (nr_pages - idx) > vma_pages(vma) ||
			    pte_off < idx ||
			    pte_off + (nr_pages - idx)  > PTRS_PER_PTE)) {
			nr_pages = 1;
		} else {
			/* Now we can set mappings for the whole large folio. */
			addr = vmf->address - idx * PAGE_SIZE;
			page = &folio->page;
		}
	}

	vmf->pte = pte_offset_map_lock(vma->vm_mm, vmf->pmd,
				       addr, &vmf->ptl);
	if (!vmf->pte)
		return VM_FAULT_NOPAGE;

	/* Re-check under ptl */
	if (nr_pages == 1 && unlikely(vmf_pte_changed(vmf))) {
		update_mmu_tlb(vma, addr, vmf->pte);
		ret = VM_FAULT_NOPAGE;
		goto unlock;
	} else if (nr_pages > 1 && !pte_range_none(vmf->pte, nr_pages)) {
		needs_fallback = true;
		pte_unmap_unlock(vmf->pte, vmf->ptl);
		goto fallback;
	}

	folio_ref_add(folio, nr_pages - 1);
	set_pte_range(vmf, folio, page, nr_pages, addr);
	type = is_cow ? MM_ANONPAGES : mm_counter_file(folio);
	add_mm_counter(vma->vm_mm, type, nr_pages);
	ret = 0;

unlock:
	pte_unmap_unlock(vmf->pte, vmf->ptl);
	return ret;
}

static unsigned long fault_around_pages __read_mostly =
	65536 >> PAGE_SHIFT;

#ifdef CONFIG_DEBUG_FS
static int fault_around_bytes_get(void *data, u64 *val)
{
	*val = fault_around_pages << PAGE_SHIFT;
	return 0;
}

/*
 * fault_around_bytes must be rounded down to the nearest page order as it's
 * what do_fault_around() expects to see.
 */
static int fault_around_bytes_set(void *data, u64 val)
{
	if (val / PAGE_SIZE > PTRS_PER_PTE)
		return -EINVAL;

	/*
	 * The minimum value is 1 page, however this results in no fault-around
	 * at all. See should_fault_around().
	 */
	val = max(val, PAGE_SIZE);
	fault_around_pages = rounddown_pow_of_two(val) >> PAGE_SHIFT;

	return 0;
}
DEFINE_DEBUGFS_ATTRIBUTE(fault_around_bytes_fops,
		fault_around_bytes_get, fault_around_bytes_set, "%llu\n");

static int __init fault_around_debugfs(void)
{
	debugfs_create_file_unsafe("fault_around_bytes", 0644, NULL, NULL,
				   &fault_around_bytes_fops);
	return 0;
}
late_initcall(fault_around_debugfs);
#endif

/*
 * do_fault_around() tries to map few pages around the fault address. The hope
 * is that the pages will be needed soon and this will lower the number of
 * faults to handle.
 *
 * It uses vm_ops->map_pages() to map the pages, which skips the page if it's
 * not ready to be mapped: not up-to-date, locked, etc.
 *
 * This function doesn't cross VMA or page table boundaries, in order to call
 * map_pages() and acquire a PTE lock only once.
 *
 * fault_around_pages defines how many pages we'll try to map.
 * do_fault_around() expects it to be set to a power of two less than or equal
 * to PTRS_PER_PTE.
 *
 * The virtual address of the area that we map is naturally aligned to
 * fault_around_pages * PAGE_SIZE rounded down to the machine page size
 * (and therefore to page order).  This way it's easier to guarantee
 * that we don't cross page table boundaries.
 */
static vm_fault_t do_fault_around(struct vm_fault *vmf)
{
	pgoff_t nr_pages = READ_ONCE(fault_around_pages);
	pgoff_t pte_off = pte_index(vmf->address);
	/* The page offset of vmf->address within the VMA. */
	pgoff_t vma_off = vmf->pgoff - vmf->vma->vm_pgoff;
	pgoff_t from_pte, to_pte;
	vm_fault_t ret;

	/* The PTE offset of the start address, clamped to the VMA. */
	from_pte = max(ALIGN_DOWN(pte_off, nr_pages),
		       pte_off - min(pte_off, vma_off));

	/* The PTE offset of the end address, clamped to the VMA and PTE. */
	to_pte = min3(from_pte + nr_pages, (pgoff_t)PTRS_PER_PTE,
		      pte_off + vma_pages(vmf->vma) - vma_off) - 1;

	if (pmd_none(*vmf->pmd)) {
		vmf->prealloc_pte = pte_alloc_one(vmf->vma->vm_mm);
		if (!vmf->prealloc_pte)
			return VM_FAULT_OOM;
	}

	rcu_read_lock();
	ret = vmf->vma->vm_ops->map_pages(vmf,
			vmf->pgoff + from_pte - pte_off,
			vmf->pgoff + to_pte - pte_off);
	rcu_read_unlock();

	return ret;
}

/* Return true if we should do read fault-around, false otherwise */
static inline bool should_fault_around(struct vm_fault *vmf)
{
	/* No ->map_pages?  No way to fault around... */
	if (!vmf->vma->vm_ops->map_pages)
		return false;

	if (uffd_disable_fault_around(vmf->vma))
		return false;

	/* A single page implies no faulting 'around' at all. */
	return fault_around_pages > 1;
}

static vm_fault_t do_read_fault(struct vm_fault *vmf)
{
	vm_fault_t ret = 0;
	struct folio *folio;

	/*
	 * Let's call ->map_pages() first and use ->fault() as fallback
	 * if page by the offset is not ready to be mapped (cold cache or
	 * something).
	 */
	if (should_fault_around(vmf)) {
		ret = do_fault_around(vmf);
		if (ret)
			return ret;
	}

	ret = vmf_can_call_fault(vmf);
	if (ret)
		return ret;

	ret = __do_fault(vmf);
	if (unlikely(ret & (VM_FAULT_ERROR | VM_FAULT_NOPAGE | VM_FAULT_RETRY)))
		return ret;

	ret |= finish_fault(vmf);
	folio = page_folio(vmf->page);
	folio_unlock(folio);
	if (unlikely(ret & (VM_FAULT_ERROR | VM_FAULT_NOPAGE | VM_FAULT_RETRY)))
		folio_put(folio);
	return ret;
}

static vm_fault_t do_cow_fault(struct vm_fault *vmf)
{
	struct vm_area_struct *vma = vmf->vma;
	struct folio *folio;
	vm_fault_t ret;

	ret = vmf_can_call_fault(vmf);
	if (!ret)
		ret = vmf_anon_prepare(vmf);
	if (ret)
		return ret;

	folio = folio_prealloc(vma->vm_mm, vma, vmf->address, false);
	if (!folio)
		return VM_FAULT_OOM;

	vmf->cow_page = &folio->page;

	ret = __do_fault(vmf);
	if (unlikely(ret & (VM_FAULT_ERROR | VM_FAULT_NOPAGE | VM_FAULT_RETRY)))
		goto uncharge_out;
	if (ret & VM_FAULT_DONE_COW)
		return ret;

	if (copy_mc_user_highpage(vmf->cow_page, vmf->page, vmf->address, vma)) {
		ret = VM_FAULT_HWPOISON;
		goto unlock;
	}
	__folio_mark_uptodate(folio);

	ret |= finish_fault(vmf);
unlock:
	unlock_page(vmf->page);
	put_page(vmf->page);
	if (unlikely(ret & (VM_FAULT_ERROR | VM_FAULT_NOPAGE | VM_FAULT_RETRY)))
		goto uncharge_out;
	return ret;
uncharge_out:
	folio_put(folio);
	return ret;
}

static vm_fault_t do_shared_fault(struct vm_fault *vmf)
{
	struct vm_area_struct *vma = vmf->vma;
	vm_fault_t ret, tmp;
	struct folio *folio;

	ret = vmf_can_call_fault(vmf);
	if (ret)
		return ret;

	ret = __do_fault(vmf);
	if (unlikely(ret & (VM_FAULT_ERROR | VM_FAULT_NOPAGE | VM_FAULT_RETRY)))
		return ret;

	folio = page_folio(vmf->page);

	/*
	 * Check if the backing address space wants to know that the page is
	 * about to become writable
	 */
	if (vma->vm_ops->page_mkwrite) {
		folio_unlock(folio);
		tmp = do_page_mkwrite(vmf, folio);
		if (unlikely(!tmp ||
				(tmp & (VM_FAULT_ERROR | VM_FAULT_NOPAGE)))) {
			folio_put(folio);
			return tmp;
		}
	}

	ret |= finish_fault(vmf);
	if (unlikely(ret & (VM_FAULT_ERROR | VM_FAULT_NOPAGE |
					VM_FAULT_RETRY))) {
		folio_unlock(folio);
		folio_put(folio);
		return ret;
	}

	ret |= fault_dirty_shared_page(vmf);
	return ret;
}

/*
 * We enter with non-exclusive mmap_lock (to exclude vma changes,
 * but allow concurrent faults).
 * The mmap_lock may have been released depending on flags and our
 * return value.  See filemap_fault() and __folio_lock_or_retry().
 * If mmap_lock is released, vma may become invalid (for example
 * by other thread calling munmap()).
 */
static vm_fault_t do_fault(struct vm_fault *vmf)
{
	struct vm_area_struct *vma = vmf->vma;
	struct mm_struct *vm_mm = vma->vm_mm;
	vm_fault_t ret;

	/*
	 * The VMA was not fully populated on mmap() or missing VM_DONTEXPAND
	 */
	if (!vma->vm_ops->fault) {
		vmf->pte = pte_offset_map_lock(vmf->vma->vm_mm, vmf->pmd,
					       vmf->address, &vmf->ptl);
		if (unlikely(!vmf->pte))
			ret = VM_FAULT_SIGBUS;
		else {
			/*
			 * Make sure this is not a temporary clearing of pte
			 * by holding ptl and checking again. A R/M/W update
			 * of pte involves: take ptl, clearing the pte so that
			 * we don't have concurrent modification by hardware
			 * followed by an update.
			 */
			if (unlikely(pte_none(ptep_get(vmf->pte))))
				ret = VM_FAULT_SIGBUS;
			else
				ret = VM_FAULT_NOPAGE;

			pte_unmap_unlock(vmf->pte, vmf->ptl);
		}
	} else if (!(vmf->flags & FAULT_FLAG_WRITE))
		ret = do_read_fault(vmf);
	else if (!(vma->vm_flags & VM_SHARED))
		ret = do_cow_fault(vmf);
	else
		ret = do_shared_fault(vmf);

	/* preallocated pagetable is unused: free it */
	if (vmf->prealloc_pte) {
		pte_free(vm_mm, vmf->prealloc_pte);
		vmf->prealloc_pte = NULL;
	}
	return ret;
}

int numa_migrate_check(struct folio *folio, struct vm_fault *vmf,
		      unsigned long addr, int *flags,
		      bool writable, int *last_cpupid)
{
	struct vm_area_struct *vma = vmf->vma;

	/*
	 * Avoid grouping on RO pages in general. RO pages shouldn't hurt as
	 * much anyway since they can be in shared cache state. This misses
	 * the case where a mapping is writable but the process never writes
	 * to it but pte_write gets cleared during protection updates and
	 * pte_dirty has unpredictable behaviour between PTE scan updates,
	 * background writeback, dirty balancing and application behaviour.
	 */
	if (!writable)
		*flags |= TNF_NO_GROUP;

	/*
	 * Flag if the folio is shared between multiple address spaces. This
	 * is later used when determining whether to group tasks together
	 */
	if (folio_maybe_mapped_shared(folio) && (vma->vm_flags & VM_SHARED))
		*flags |= TNF_SHARED;
	/*
	 * For memory tiering mode, cpupid of slow memory page is used
	 * to record page access time.  So use default value.
	 */
	if (folio_use_access_time(folio))
		*last_cpupid = (-1 & LAST_CPUPID_MASK);
	else
		*last_cpupid = folio_last_cpupid(folio);

	/* Record the current PID acceesing VMA */
	vma_set_access_pid_bit(vma);

	count_vm_numa_event(NUMA_HINT_FAULTS);
#ifdef CONFIG_NUMA_BALANCING
	count_memcg_folio_events(folio, NUMA_HINT_FAULTS, 1);
#endif
	if (folio_nid(folio) == numa_node_id()) {
		count_vm_numa_event(NUMA_HINT_FAULTS_LOCAL);
		*flags |= TNF_FAULT_LOCAL;
	}

	return mpol_misplaced(folio, vmf, addr);
}

static void numa_rebuild_single_mapping(struct vm_fault *vmf, struct vm_area_struct *vma,
					unsigned long fault_addr, pte_t *fault_pte,
					bool writable)
{
	pte_t pte, old_pte;

	old_pte = ptep_modify_prot_start(vma, fault_addr, fault_pte);
	pte = pte_modify(old_pte, vma->vm_page_prot);
	pte = pte_mkyoung(pte);
	if (writable)
		pte = pte_mkwrite(pte, vma);
	ptep_modify_prot_commit(vma, fault_addr, fault_pte, old_pte, pte);
	update_mmu_cache_range(vmf, vma, fault_addr, fault_pte, 1);
}

static void numa_rebuild_large_mapping(struct vm_fault *vmf, struct vm_area_struct *vma,
				       struct folio *folio, pte_t fault_pte,
				       bool ignore_writable, bool pte_write_upgrade)
{
	int nr = pte_pfn(fault_pte) - folio_pfn(folio);
	unsigned long start, end, addr = vmf->address;
	unsigned long addr_start = addr - (nr << PAGE_SHIFT);
	unsigned long pt_start = ALIGN_DOWN(addr, PMD_SIZE);
	pte_t *start_ptep;

	/* Stay within the VMA and within the page table. */
	start = max3(addr_start, pt_start, vma->vm_start);
	end = min3(addr_start + folio_size(folio), pt_start + PMD_SIZE,
		   vma->vm_end);
	start_ptep = vmf->pte - ((addr - start) >> PAGE_SHIFT);

	/* Restore all PTEs' mapping of the large folio */
	for (addr = start; addr != end; start_ptep++, addr += PAGE_SIZE) {
		pte_t ptent = ptep_get(start_ptep);
		bool writable = false;

		if (!pte_present(ptent) || !pte_protnone(ptent))
			continue;

		if (pfn_folio(pte_pfn(ptent)) != folio)
			continue;

		if (!ignore_writable) {
			ptent = pte_modify(ptent, vma->vm_page_prot);
			writable = pte_write(ptent);
			if (!writable && pte_write_upgrade &&
			    can_change_pte_writable(vma, addr, ptent))
				writable = true;
		}

		numa_rebuild_single_mapping(vmf, vma, addr, start_ptep, writable);
	}
}

static vm_fault_t do_numa_page(struct vm_fault *vmf)
{
	struct vm_area_struct *vma = vmf->vma;
	struct folio *folio = NULL;
	int nid = NUMA_NO_NODE;
	bool writable = false, ignore_writable = false;
	bool pte_write_upgrade = vma_wants_manual_pte_write_upgrade(vma);
	int last_cpupid;
	int target_nid;
	pte_t pte, old_pte;
	int flags = 0, nr_pages;

	/*
	 * The pte cannot be used safely until we verify, while holding the page
	 * table lock, that its contents have not changed during fault handling.
	 */
	spin_lock(vmf->ptl);
	/* Read the live PTE from the page tables: */
	old_pte = ptep_get(vmf->pte);

	if (unlikely(!pte_same(old_pte, vmf->orig_pte))) {
		pte_unmap_unlock(vmf->pte, vmf->ptl);
		return 0;
	}

	pte = pte_modify(old_pte, vma->vm_page_prot);

	/*
	 * Detect now whether the PTE could be writable; this information
	 * is only valid while holding the PT lock.
	 */
	writable = pte_write(pte);
	if (!writable && pte_write_upgrade &&
	    can_change_pte_writable(vma, vmf->address, pte))
		writable = true;

	folio = vm_normal_folio(vma, vmf->address, pte);
	if (!folio || folio_is_zone_device(folio))
		goto out_map;

	nid = folio_nid(folio);
	nr_pages = folio_nr_pages(folio);

	target_nid = numa_migrate_check(folio, vmf, vmf->address, &flags,
					writable, &last_cpupid);
	if (target_nid == NUMA_NO_NODE)
		goto out_map;
	if (migrate_misplaced_folio_prepare(folio, vma, target_nid)) {
		flags |= TNF_MIGRATE_FAIL;
		goto out_map;
	}
	/* The folio is isolated and isolation code holds a folio reference. */
	pte_unmap_unlock(vmf->pte, vmf->ptl);
	writable = false;
	ignore_writable = true;

	/* Migrate to the requested node */
	if (!migrate_misplaced_folio(folio, target_nid)) {
		nid = target_nid;
		flags |= TNF_MIGRATED;
		task_numa_fault(last_cpupid, nid, nr_pages, flags);
		return 0;
	}

	flags |= TNF_MIGRATE_FAIL;
	vmf->pte = pte_offset_map_lock(vma->vm_mm, vmf->pmd,
				       vmf->address, &vmf->ptl);
	if (unlikely(!vmf->pte))
		return 0;
	if (unlikely(!pte_same(ptep_get(vmf->pte), vmf->orig_pte))) {
		pte_unmap_unlock(vmf->pte, vmf->ptl);
		return 0;
	}
out_map:
	/*
	 * Make it present again, depending on how arch implements
	 * non-accessible ptes, some can allow access by kernel mode.
	 */
	if (folio && folio_test_large(folio))
		numa_rebuild_large_mapping(vmf, vma, folio, pte, ignore_writable,
					   pte_write_upgrade);
	else
		numa_rebuild_single_mapping(vmf, vma, vmf->address, vmf->pte,
					    writable);
	pte_unmap_unlock(vmf->pte, vmf->ptl);

	if (nid != NUMA_NO_NODE)
		task_numa_fault(last_cpupid, nid, nr_pages, flags);
	return 0;
}

static inline vm_fault_t create_huge_pmd(struct vm_fault *vmf)
{
	struct vm_area_struct *vma = vmf->vma;
	if (vma_is_anonymous(vma))
		return do_huge_pmd_anonymous_page(vmf);
	if (vma->vm_ops->huge_fault)
		return vma->vm_ops->huge_fault(vmf, PMD_ORDER);
	return VM_FAULT_FALLBACK;
}

/* `inline' is required to avoid gcc 4.1.2 build error */
static inline vm_fault_t wp_huge_pmd(struct vm_fault *vmf)
{
	struct vm_area_struct *vma = vmf->vma;
	const bool unshare = vmf->flags & FAULT_FLAG_UNSHARE;
	vm_fault_t ret;

	if (vma_is_anonymous(vma)) {
		if (likely(!unshare) &&
		    userfaultfd_huge_pmd_wp(vma, vmf->orig_pmd)) {
			if (userfaultfd_wp_async(vmf->vma))
				goto split;
			return handle_userfault(vmf, VM_UFFD_WP);
		}
		return do_huge_pmd_wp_page(vmf);
	}

	if (vma->vm_flags & (VM_SHARED | VM_MAYSHARE)) {
		if (vma->vm_ops->huge_fault) {
			ret = vma->vm_ops->huge_fault(vmf, PMD_ORDER);
			if (!(ret & VM_FAULT_FALLBACK))
				return ret;
		}
	}

split:
	/* COW or write-notify handled on pte level: split pmd. */
	__split_huge_pmd(vma, vmf->pmd, vmf->address, false);

	return VM_FAULT_FALLBACK;
}

static vm_fault_t create_huge_pud(struct vm_fault *vmf)
{
#if defined(CONFIG_TRANSPARENT_HUGEPAGE) &&			\
	defined(CONFIG_HAVE_ARCH_TRANSPARENT_HUGEPAGE_PUD)
	struct vm_area_struct *vma = vmf->vma;
	/* No support for anonymous transparent PUD pages yet */
	if (vma_is_anonymous(vma))
		return VM_FAULT_FALLBACK;
	if (vma->vm_ops->huge_fault)
		return vma->vm_ops->huge_fault(vmf, PUD_ORDER);
#endif /* CONFIG_TRANSPARENT_HUGEPAGE */
	return VM_FAULT_FALLBACK;
}

static vm_fault_t wp_huge_pud(struct vm_fault *vmf, pud_t orig_pud)
{
#if defined(CONFIG_TRANSPARENT_HUGEPAGE) &&			\
	defined(CONFIG_HAVE_ARCH_TRANSPARENT_HUGEPAGE_PUD)
	struct vm_area_struct *vma = vmf->vma;
	vm_fault_t ret;

	/* No support for anonymous transparent PUD pages yet */
	if (vma_is_anonymous(vma))
		goto split;
	if (vma->vm_flags & (VM_SHARED | VM_MAYSHARE)) {
		if (vma->vm_ops->huge_fault) {
			ret = vma->vm_ops->huge_fault(vmf, PUD_ORDER);
			if (!(ret & VM_FAULT_FALLBACK))
				return ret;
		}
	}
split:
	/* COW or write-notify not handled on PUD level: split pud.*/
	__split_huge_pud(vma, vmf->pud, vmf->address);
#endif /* CONFIG_TRANSPARENT_HUGEPAGE && CONFIG_HAVE_ARCH_TRANSPARENT_HUGEPAGE_PUD */
	return VM_FAULT_FALLBACK;
}

/*
 * The page faults may be spurious because of the racy access to the
 * page table.  For example, a non-populated virtual page is accessed
 * on 2 CPUs simultaneously, thus the page faults are triggered on
 * both CPUs.  However, it's possible that one CPU (say CPU A) cannot
 * find the reason for the page fault if the other CPU (say CPU B) has
 * changed the page table before the PTE is checked on CPU A.  Most of
 * the time, the spurious page faults can be ignored safely.  However,
 * if the page fault is for the write access, it's possible that a
 * stale read-only TLB entry exists in the local CPU and needs to be
 * flushed on some architectures.  This is called the spurious page
 * fault fixing.
 *
 * Note: flush_tlb_fix_spurious_fault() is defined as flush_tlb_page()
 * by default and used as such on most architectures, while
 * flush_tlb_fix_spurious_fault_pmd() is defined as NOP by default and
 * used as such on most architectures.
 */
static void fix_spurious_fault(struct vm_fault *vmf,
			       enum pgtable_level ptlevel)
{
	/* Skip spurious TLB flush for retried page fault */
	if (vmf->flags & FAULT_FLAG_TRIED)
		return;
	/*
	 * This is needed only for protection faults but the arch code
	 * is not yet telling us if this is a protection fault or not.
	 * This still avoids useless tlb flushes for .text page faults
	 * with threads.
	 */
	if (vmf->flags & FAULT_FLAG_WRITE) {
		if (ptlevel == PGTABLE_LEVEL_PTE)
			flush_tlb_fix_spurious_fault(vmf->vma, vmf->address,
						     vmf->pte);
		else
			flush_tlb_fix_spurious_fault_pmd(vmf->vma, vmf->address,
							 vmf->pmd);
	}
}
/*
 * These routines also need to handle stuff like marking pages dirty
 * and/or accessed for architectures that don't do it in hardware (most
 * RISC architectures).  The early dirtying is also good on the i386.
 *
 * There is also a hook called "update_mmu_cache()" that architectures
 * with external mmu caches can use to update those (ie the Sparc or
 * PowerPC hashed page tables that act as extended TLBs).
 *
 * We enter with non-exclusive mmap_lock (to exclude vma changes, but allow
 * concurrent faults).
 *
 * The mmap_lock may have been released depending on flags and our return value.
 * See filemap_fault() and __folio_lock_or_retry().
 */
static vm_fault_t handle_pte_fault(struct vm_fault *vmf)
{
	pte_t entry;

	if (unlikely(pmd_none(*vmf->pmd))) {
		/*
		 * Leave __pte_alloc() until later: because vm_ops->fault may
		 * want to allocate huge page, and if we expose page table
		 * for an instant, it will be difficult to retract from
		 * concurrent faults and from rmap lookups.
		 */
		vmf->pte = NULL;
		vmf->flags &= ~FAULT_FLAG_ORIG_PTE_VALID;
	} else {
		pmd_t dummy_pmdval;

		/*
		 * A regular pmd is established and it can't morph into a huge
		 * pmd by anon khugepaged, since that takes mmap_lock in write
		 * mode; but shmem or file collapse to THP could still morph
		 * it into a huge pmd: just retry later if so.
		 *
		 * Use the maywrite version to indicate that vmf->pte may be
		 * modified, but since we will use pte_same() to detect the
		 * change of the !pte_none() entry, there is no need to recheck
		 * the pmdval. Here we chooes to pass a dummy variable instead
		 * of NULL, which helps new user think about why this place is
		 * special.
		 */
		vmf->pte = pte_offset_map_rw_nolock(vmf->vma->vm_mm, vmf->pmd,
						    vmf->address, &dummy_pmdval,
						    &vmf->ptl);
		if (unlikely(!vmf->pte))
			return 0;
		vmf->orig_pte = ptep_get_lockless(vmf->pte);
		vmf->flags |= FAULT_FLAG_ORIG_PTE_VALID;

		if (pte_none(vmf->orig_pte)) {
			pte_unmap(vmf->pte);
			vmf->pte = NULL;
		}
	}

	if (!vmf->pte)
		return do_pte_missing(vmf);

	if (!pte_present(vmf->orig_pte))
		return do_swap_page(vmf);

	if (pte_protnone(vmf->orig_pte) && vma_is_accessible(vmf->vma))
		return do_numa_page(vmf);

	spin_lock(vmf->ptl);
	entry = vmf->orig_pte;
	if (unlikely(!pte_same(ptep_get(vmf->pte), entry))) {
		update_mmu_tlb(vmf->vma, vmf->address, vmf->pte);
		goto unlock;
	}
	if (vmf->flags & (FAULT_FLAG_WRITE|FAULT_FLAG_UNSHARE)) {
		if (!pte_write(entry))
			return do_wp_page(vmf);
		else if (likely(vmf->flags & FAULT_FLAG_WRITE))
			entry = pte_mkdirty(entry);
	}
	entry = pte_mkyoung(entry);
	if (ptep_set_access_flags(vmf->vma, vmf->address, vmf->pte, entry,
				vmf->flags & FAULT_FLAG_WRITE))
		update_mmu_cache_range(vmf, vmf->vma, vmf->address,
				vmf->pte, 1);
	else
		fix_spurious_fault(vmf, PGTABLE_LEVEL_PTE);
unlock:
	pte_unmap_unlock(vmf->pte, vmf->ptl);
	return 0;
}

/*
 * On entry, we hold either the VMA lock or the mmap_lock
 * (FAULT_FLAG_VMA_LOCK tells you which).  If VM_FAULT_RETRY is set in
 * the result, the mmap_lock is not held on exit.  See filemap_fault()
 * and __folio_lock_or_retry().
 */
static vm_fault_t __handle_mm_fault(struct vm_area_struct *vma,
		unsigned long address, unsigned int flags)
{
	struct vm_fault vmf = {
		.vma = vma,
		.address = address & PAGE_MASK,
		.real_address = address,
		.flags = flags,
		.pgoff = linear_page_index(vma, address),
		.gfp_mask = __get_fault_gfp_mask(vma),
	};
	struct mm_struct *mm = vma->vm_mm;
	vm_flags_t vm_flags = vma->vm_flags;
	pgd_t *pgd;
	p4d_t *p4d;
	vm_fault_t ret;

	pgd = pgd_offset(mm, address);
	p4d = p4d_alloc(mm, pgd, address);
	if (!p4d)
		return VM_FAULT_OOM;

	vmf.pud = pud_alloc(mm, p4d, address);
	if (!vmf.pud)
		return VM_FAULT_OOM;
retry_pud:
	if (pud_none(*vmf.pud) &&
	    thp_vma_allowable_order(vma, vm_flags, TVA_PAGEFAULT, PUD_ORDER)) {
		ret = create_huge_pud(&vmf);
		if (!(ret & VM_FAULT_FALLBACK))
			return ret;
	} else {
		pud_t orig_pud = *vmf.pud;

		barrier();
		if (pud_trans_huge(orig_pud)) {

			/*
			 * TODO once we support anonymous PUDs: NUMA case and
			 * FAULT_FLAG_UNSHARE handling.
			 */
			if ((flags & FAULT_FLAG_WRITE) && !pud_write(orig_pud)) {
				ret = wp_huge_pud(&vmf, orig_pud);
				if (!(ret & VM_FAULT_FALLBACK))
					return ret;
			} else {
				huge_pud_set_accessed(&vmf, orig_pud);
				return 0;
			}
		}
	}

	vmf.pmd = pmd_alloc(mm, vmf.pud, address);
	if (!vmf.pmd)
		return VM_FAULT_OOM;

	/* Huge pud page fault raced with pmd_alloc? */
	if (pud_trans_unstable(vmf.pud))
		goto retry_pud;

	if (pmd_none(*vmf.pmd) &&
	    thp_vma_allowable_order(vma, vm_flags, TVA_PAGEFAULT, PMD_ORDER)) {
		ret = create_huge_pmd(&vmf);
		if (ret & VM_FAULT_FALLBACK)
			goto fallback;
		else
			return ret;
	}

	vmf.orig_pmd = pmdp_get_lockless(vmf.pmd);
	if (pmd_none(vmf.orig_pmd))
		goto fallback;

<<<<<<< HEAD
			if ((flags & (FAULT_FLAG_WRITE|FAULT_FLAG_UNSHARE)) &&
			    !pmd_write(vmf.orig_pmd)) {
				ret = wp_huge_pmd(&vmf);
				if (!(ret & VM_FAULT_FALLBACK))
					return ret;
			} else {
				vmf.ptl = pmd_lock(mm, vmf.pmd);
				if (!huge_pmd_set_accessed(&vmf))
					fix_spurious_fault(&vmf, PGTABLE_LEVEL_PMD);
				spin_unlock(vmf.ptl);
				return 0;
			}
=======
	if (unlikely(!pmd_present(vmf.orig_pmd))) {
		if (pmd_is_device_private_entry(vmf.orig_pmd))
			return do_huge_pmd_device_private(&vmf);

		if (pmd_is_migration_entry(vmf.orig_pmd))
			pmd_migration_entry_wait(mm, vmf.pmd);
		return 0;
	}
	if (pmd_trans_huge(vmf.orig_pmd)) {
		if (pmd_protnone(vmf.orig_pmd) && vma_is_accessible(vma))
			return do_huge_pmd_numa_page(&vmf);

		if ((flags & (FAULT_FLAG_WRITE|FAULT_FLAG_UNSHARE)) &&
		    !pmd_write(vmf.orig_pmd)) {
			ret = wp_huge_pmd(&vmf);
			if (!(ret & VM_FAULT_FALLBACK))
				return ret;
		} else {
			huge_pmd_set_accessed(&vmf);
			return 0;
>>>>>>> faf3c923
		}
	}

fallback:
	return handle_pte_fault(&vmf);
}

/**
 * mm_account_fault - Do page fault accounting
 * @mm: mm from which memcg should be extracted. It can be NULL.
 * @regs: the pt_regs struct pointer.  When set to NULL, will skip accounting
 *        of perf event counters, but we'll still do the per-task accounting to
 *        the task who triggered this page fault.
 * @address: the faulted address.
 * @flags: the fault flags.
 * @ret: the fault retcode.
 *
 * This will take care of most of the page fault accounting.  Meanwhile, it
 * will also include the PERF_COUNT_SW_PAGE_FAULTS_[MAJ|MIN] perf counter
 * updates.  However, note that the handling of PERF_COUNT_SW_PAGE_FAULTS should
 * still be in per-arch page fault handlers at the entry of page fault.
 */
static inline void mm_account_fault(struct mm_struct *mm, struct pt_regs *regs,
				    unsigned long address, unsigned int flags,
				    vm_fault_t ret)
{
	bool major;

	/* Incomplete faults will be accounted upon completion. */
	if (ret & VM_FAULT_RETRY)
		return;

	/*
	 * To preserve the behavior of older kernels, PGFAULT counters record
	 * both successful and failed faults, as opposed to perf counters,
	 * which ignore failed cases.
	 */
	count_vm_event(PGFAULT);
	count_memcg_event_mm(mm, PGFAULT);

	/*
	 * Do not account for unsuccessful faults (e.g. when the address wasn't
	 * valid).  That includes arch_vma_access_permitted() failing before
	 * reaching here. So this is not a "this many hardware page faults"
	 * counter.  We should use the hw profiling for that.
	 */
	if (ret & VM_FAULT_ERROR)
		return;

	/*
	 * We define the fault as a major fault when the final successful fault
	 * is VM_FAULT_MAJOR, or if it retried (which implies that we couldn't
	 * handle it immediately previously).
	 */
	major = (ret & VM_FAULT_MAJOR) || (flags & FAULT_FLAG_TRIED);

	if (major)
		current->maj_flt++;
	else
		current->min_flt++;

	/*
	 * If the fault is done for GUP, regs will be NULL.  We only do the
	 * accounting for the per thread fault counters who triggered the
	 * fault, and we skip the perf event updates.
	 */
	if (!regs)
		return;

	if (major)
		perf_sw_event(PERF_COUNT_SW_PAGE_FAULTS_MAJ, 1, regs, address);
	else
		perf_sw_event(PERF_COUNT_SW_PAGE_FAULTS_MIN, 1, regs, address);
}

#ifdef CONFIG_LRU_GEN
static void lru_gen_enter_fault(struct vm_area_struct *vma)
{
	/* the LRU algorithm only applies to accesses with recency */
	current->in_lru_fault = vma_has_recency(vma);
}

static void lru_gen_exit_fault(void)
{
	current->in_lru_fault = false;
}
#else
static void lru_gen_enter_fault(struct vm_area_struct *vma)
{
}

static void lru_gen_exit_fault(void)
{
}
#endif /* CONFIG_LRU_GEN */

static vm_fault_t sanitize_fault_flags(struct vm_area_struct *vma,
				       unsigned int *flags)
{
	if (unlikely(*flags & FAULT_FLAG_UNSHARE)) {
		if (WARN_ON_ONCE(*flags & FAULT_FLAG_WRITE))
			return VM_FAULT_SIGSEGV;
		/*
		 * FAULT_FLAG_UNSHARE only applies to COW mappings. Let's
		 * just treat it like an ordinary read-fault otherwise.
		 */
		if (!is_cow_mapping(vma->vm_flags))
			*flags &= ~FAULT_FLAG_UNSHARE;
	} else if (*flags & FAULT_FLAG_WRITE) {
		/* Write faults on read-only mappings are impossible ... */
		if (WARN_ON_ONCE(!(vma->vm_flags & VM_MAYWRITE)))
			return VM_FAULT_SIGSEGV;
		/* ... and FOLL_FORCE only applies to COW mappings. */
		if (WARN_ON_ONCE(!(vma->vm_flags & VM_WRITE) &&
				 !is_cow_mapping(vma->vm_flags)))
			return VM_FAULT_SIGSEGV;
	}
#ifdef CONFIG_PER_VMA_LOCK
	/*
	 * Per-VMA locks can't be used with FAULT_FLAG_RETRY_NOWAIT because of
	 * the assumption that lock is dropped on VM_FAULT_RETRY.
	 */
	if (WARN_ON_ONCE((*flags &
			(FAULT_FLAG_VMA_LOCK | FAULT_FLAG_RETRY_NOWAIT)) ==
			(FAULT_FLAG_VMA_LOCK | FAULT_FLAG_RETRY_NOWAIT)))
		return VM_FAULT_SIGSEGV;
#endif

	return 0;
}

/*
 * By the time we get here, we already hold either the VMA lock or the
 * mmap_lock (FAULT_FLAG_VMA_LOCK tells you which).
 *
 * The mmap_lock may have been released depending on flags and our
 * return value.  See filemap_fault() and __folio_lock_or_retry().
 */
vm_fault_t handle_mm_fault(struct vm_area_struct *vma, unsigned long address,
			   unsigned int flags, struct pt_regs *regs)
{
	/* If the fault handler drops the mmap_lock, vma may be freed */
	struct mm_struct *mm = vma->vm_mm;
	vm_fault_t ret;
	bool is_droppable;

	__set_current_state(TASK_RUNNING);

	ret = sanitize_fault_flags(vma, &flags);
	if (ret)
		goto out;

	if (!arch_vma_access_permitted(vma, flags & FAULT_FLAG_WRITE,
					    flags & FAULT_FLAG_INSTRUCTION,
					    flags & FAULT_FLAG_REMOTE)) {
		ret = VM_FAULT_SIGSEGV;
		goto out;
	}

	is_droppable = !!(vma->vm_flags & VM_DROPPABLE);

	/*
	 * Enable the memcg OOM handling for faults triggered in user
	 * space.  Kernel faults are handled more gracefully.
	 */
	if (flags & FAULT_FLAG_USER)
		mem_cgroup_enter_user_fault();

	lru_gen_enter_fault(vma);

	if (unlikely(is_vm_hugetlb_page(vma)))
		ret = hugetlb_fault(vma->vm_mm, vma, address, flags);
	else
		ret = __handle_mm_fault(vma, address, flags);

	/*
	 * Warning: It is no longer safe to dereference vma-> after this point,
	 * because mmap_lock might have been dropped by __handle_mm_fault(), so
	 * vma might be destroyed from underneath us.
	 */

	lru_gen_exit_fault();

	/* If the mapping is droppable, then errors due to OOM aren't fatal. */
	if (is_droppable)
		ret &= ~VM_FAULT_OOM;

	if (flags & FAULT_FLAG_USER) {
		mem_cgroup_exit_user_fault();
		/*
		 * The task may have entered a memcg OOM situation but
		 * if the allocation error was handled gracefully (no
		 * VM_FAULT_OOM), there is no need to kill anything.
		 * Just clean up the OOM state peacefully.
		 */
		if (task_in_memcg_oom(current) && !(ret & VM_FAULT_OOM))
			mem_cgroup_oom_synchronize(false);
	}
out:
	mm_account_fault(mm, regs, address, flags, ret);

	return ret;
}
EXPORT_SYMBOL_GPL(handle_mm_fault);

#ifndef __PAGETABLE_P4D_FOLDED
/*
 * Allocate p4d page table.
 * We've already handled the fast-path in-line.
 */
int __p4d_alloc(struct mm_struct *mm, pgd_t *pgd, unsigned long address)
{
	p4d_t *new = p4d_alloc_one(mm, address);
	if (!new)
		return -ENOMEM;

	spin_lock(&mm->page_table_lock);
	if (pgd_present(*pgd)) {	/* Another has populated it */
		p4d_free(mm, new);
	} else {
		smp_wmb(); /* See comment in pmd_install() */
		pgd_populate(mm, pgd, new);
	}
	spin_unlock(&mm->page_table_lock);
	return 0;
}
#endif /* __PAGETABLE_P4D_FOLDED */

#ifndef __PAGETABLE_PUD_FOLDED
/*
 * Allocate page upper directory.
 * We've already handled the fast-path in-line.
 */
int __pud_alloc(struct mm_struct *mm, p4d_t *p4d, unsigned long address)
{
	pud_t *new = pud_alloc_one(mm, address);
	if (!new)
		return -ENOMEM;

	spin_lock(&mm->page_table_lock);
	if (!p4d_present(*p4d)) {
		mm_inc_nr_puds(mm);
		smp_wmb(); /* See comment in pmd_install() */
		p4d_populate(mm, p4d, new);
	} else	/* Another has populated it */
		pud_free(mm, new);
	spin_unlock(&mm->page_table_lock);
	return 0;
}
#endif /* __PAGETABLE_PUD_FOLDED */

#ifndef __PAGETABLE_PMD_FOLDED
/*
 * Allocate page middle directory.
 * We've already handled the fast-path in-line.
 */
int __pmd_alloc(struct mm_struct *mm, pud_t *pud, unsigned long address)
{
	spinlock_t *ptl;
	pmd_t *new = pmd_alloc_one(mm, address);
	if (!new)
		return -ENOMEM;

	ptl = pud_lock(mm, pud);
	if (!pud_present(*pud)) {
		mm_inc_nr_pmds(mm);
		smp_wmb(); /* See comment in pmd_install() */
		pud_populate(mm, pud, new);
	} else {	/* Another has populated it */
		pmd_free(mm, new);
	}
	spin_unlock(ptl);
	return 0;
}
#endif /* __PAGETABLE_PMD_FOLDED */

static inline void pfnmap_args_setup(struct follow_pfnmap_args *args,
				     spinlock_t *lock, pte_t *ptep,
				     pgprot_t pgprot, unsigned long pfn_base,
				     unsigned long addr_mask, bool writable,
				     bool special)
{
	args->lock = lock;
	args->ptep = ptep;
	args->pfn = pfn_base + ((args->address & ~addr_mask) >> PAGE_SHIFT);
	args->addr_mask = addr_mask;
	args->pgprot = pgprot;
	args->writable = writable;
	args->special = special;
}

static inline void pfnmap_lockdep_assert(struct vm_area_struct *vma)
{
#ifdef CONFIG_LOCKDEP
	struct file *file = vma->vm_file;
	struct address_space *mapping = file ? file->f_mapping : NULL;

	if (mapping)
		lockdep_assert(lockdep_is_held(&mapping->i_mmap_rwsem) ||
			       lockdep_is_held(&vma->vm_mm->mmap_lock));
	else
		lockdep_assert(lockdep_is_held(&vma->vm_mm->mmap_lock));
#endif
}

/**
 * follow_pfnmap_start() - Look up a pfn mapping at a user virtual address
 * @args: Pointer to struct @follow_pfnmap_args
 *
 * The caller needs to setup args->vma and args->address to point to the
 * virtual address as the target of such lookup.  On a successful return,
 * the results will be put into other output fields.
 *
 * After the caller finished using the fields, the caller must invoke
 * another follow_pfnmap_end() to proper releases the locks and resources
 * of such look up request.
 *
 * During the start() and end() calls, the results in @args will be valid
 * as proper locks will be held.  After the end() is called, all the fields
 * in @follow_pfnmap_args will be invalid to be further accessed.  Further
 * use of such information after end() may require proper synchronizations
 * by the caller with page table updates, otherwise it can create a
 * security bug.
 *
 * If the PTE maps a refcounted page, callers are responsible to protect
 * against invalidation with MMU notifiers; otherwise access to the PFN at
 * a later point in time can trigger use-after-free.
 *
 * Only IO mappings and raw PFN mappings are allowed.  The mmap semaphore
 * should be taken for read, and the mmap semaphore cannot be released
 * before the end() is invoked.
 *
 * This function must not be used to modify PTE content.
 *
 * Return: zero on success, negative otherwise.
 */
int follow_pfnmap_start(struct follow_pfnmap_args *args)
{
	struct vm_area_struct *vma = args->vma;
	unsigned long address = args->address;
	struct mm_struct *mm = vma->vm_mm;
	spinlock_t *lock;
	pgd_t *pgdp;
	p4d_t *p4dp, p4d;
	pud_t *pudp, pud;
	pmd_t *pmdp, pmd;
	pte_t *ptep, pte;

	pfnmap_lockdep_assert(vma);

	if (unlikely(address < vma->vm_start || address >= vma->vm_end))
		goto out;

	if (!(vma->vm_flags & (VM_IO | VM_PFNMAP)))
		goto out;
retry:
	pgdp = pgd_offset(mm, address);
	if (pgd_none(*pgdp) || unlikely(pgd_bad(*pgdp)))
		goto out;

	p4dp = p4d_offset(pgdp, address);
	p4d = p4dp_get(p4dp);
	if (p4d_none(p4d) || unlikely(p4d_bad(p4d)))
		goto out;

	pudp = pud_offset(p4dp, address);
	pud = pudp_get(pudp);
	if (pud_none(pud))
		goto out;
	if (pud_leaf(pud)) {
		lock = pud_lock(mm, pudp);
		if (!unlikely(pud_leaf(pud))) {
			spin_unlock(lock);
			goto retry;
		}
		pfnmap_args_setup(args, lock, NULL, pud_pgprot(pud),
				  pud_pfn(pud), PUD_MASK, pud_write(pud),
				  pud_special(pud));
		return 0;
	}

	pmdp = pmd_offset(pudp, address);
	pmd = pmdp_get_lockless(pmdp);
	if (pmd_leaf(pmd)) {
		lock = pmd_lock(mm, pmdp);
		if (!unlikely(pmd_leaf(pmd))) {
			spin_unlock(lock);
			goto retry;
		}
		pfnmap_args_setup(args, lock, NULL, pmd_pgprot(pmd),
				  pmd_pfn(pmd), PMD_MASK, pmd_write(pmd),
				  pmd_special(pmd));
		return 0;
	}

	ptep = pte_offset_map_lock(mm, pmdp, address, &lock);
	if (!ptep)
		goto out;
	pte = ptep_get(ptep);
	if (!pte_present(pte))
		goto unlock;
	pfnmap_args_setup(args, lock, ptep, pte_pgprot(pte),
			  pte_pfn(pte), PAGE_MASK, pte_write(pte),
			  pte_special(pte));
	return 0;
unlock:
	pte_unmap_unlock(ptep, lock);
out:
	return -EINVAL;
}
EXPORT_SYMBOL_GPL(follow_pfnmap_start);

/**
 * follow_pfnmap_end(): End a follow_pfnmap_start() process
 * @args: Pointer to struct @follow_pfnmap_args
 *
 * Must be used in pair of follow_pfnmap_start().  See the start() function
 * above for more information.
 */
void follow_pfnmap_end(struct follow_pfnmap_args *args)
{
	if (args->lock)
		spin_unlock(args->lock);
	if (args->ptep)
		pte_unmap(args->ptep);
}
EXPORT_SYMBOL_GPL(follow_pfnmap_end);

#ifdef CONFIG_HAVE_IOREMAP_PROT
/**
 * generic_access_phys - generic implementation for iomem mmap access
 * @vma: the vma to access
 * @addr: userspace address, not relative offset within @vma
 * @buf: buffer to read/write
 * @len: length of transfer
 * @write: set to FOLL_WRITE when writing, otherwise reading
 *
 * This is a generic implementation for &vm_operations_struct.access for an
 * iomem mapping. This callback is used by access_process_vm() when the @vma is
 * not page based.
 */
int generic_access_phys(struct vm_area_struct *vma, unsigned long addr,
			void *buf, int len, int write)
{
	resource_size_t phys_addr;
	pgprot_t prot = __pgprot(0);
	void __iomem *maddr;
	int offset = offset_in_page(addr);
	int ret = -EINVAL;
	bool writable;
	struct follow_pfnmap_args args = { .vma = vma, .address = addr };

retry:
	if (follow_pfnmap_start(&args))
		return -EINVAL;
	prot = args.pgprot;
	phys_addr = (resource_size_t)args.pfn << PAGE_SHIFT;
	writable = args.writable;
	follow_pfnmap_end(&args);

	if ((write & FOLL_WRITE) && !writable)
		return -EINVAL;

	maddr = ioremap_prot(phys_addr, PAGE_ALIGN(len + offset), prot);
	if (!maddr)
		return -ENOMEM;

	if (follow_pfnmap_start(&args))
		goto out_unmap;

	if ((pgprot_val(prot) != pgprot_val(args.pgprot)) ||
	    (phys_addr != (args.pfn << PAGE_SHIFT)) ||
	    (writable != args.writable)) {
		follow_pfnmap_end(&args);
		iounmap(maddr);
		goto retry;
	}

	if (write)
		memcpy_toio(maddr + offset, buf, len);
	else
		memcpy_fromio(buf, maddr + offset, len);
	ret = len;
	follow_pfnmap_end(&args);
out_unmap:
	iounmap(maddr);

	return ret;
}
EXPORT_SYMBOL_GPL(generic_access_phys);
#endif

/*
 * Access another process' address space as given in mm.
 */
static int __access_remote_vm(struct mm_struct *mm, unsigned long addr,
			      void *buf, int len, unsigned int gup_flags)
{
	void *old_buf = buf;
	int write = gup_flags & FOLL_WRITE;

	if (mmap_read_lock_killable(mm))
		return 0;

	/* Untag the address before looking up the VMA */
	addr = untagged_addr_remote(mm, addr);

	/* Avoid triggering the temporary warning in __get_user_pages */
	if (!vma_lookup(mm, addr) && !expand_stack(mm, addr))
		return 0;

	/* ignore errors, just check how much was successfully transferred */
	while (len) {
		int bytes, offset;
		void *maddr;
		struct folio *folio;
		struct vm_area_struct *vma = NULL;
		struct page *page = get_user_page_vma_remote(mm, addr,
							     gup_flags, &vma);

		if (IS_ERR(page)) {
			/* We might need to expand the stack to access it */
			vma = vma_lookup(mm, addr);
			if (!vma) {
				vma = expand_stack(mm, addr);

				/* mmap_lock was dropped on failure */
				if (!vma)
					return buf - old_buf;

				/* Try again if stack expansion worked */
				continue;
			}

			/*
			 * Check if this is a VM_IO | VM_PFNMAP VMA, which
			 * we can access using slightly different code.
			 */
			bytes = 0;
#ifdef CONFIG_HAVE_IOREMAP_PROT
			if (vma->vm_ops && vma->vm_ops->access)
				bytes = vma->vm_ops->access(vma, addr, buf,
							    len, write);
#endif
			if (bytes <= 0)
				break;
		} else {
			folio = page_folio(page);
			bytes = len;
			offset = addr & (PAGE_SIZE-1);
			if (bytes > PAGE_SIZE-offset)
				bytes = PAGE_SIZE-offset;

			maddr = kmap_local_folio(folio, folio_page_idx(folio, page) * PAGE_SIZE);
			if (write) {
				copy_to_user_page(vma, page, addr,
						  maddr + offset, buf, bytes);
				folio_mark_dirty_lock(folio);
			} else {
				copy_from_user_page(vma, page, addr,
						    buf, maddr + offset, bytes);
			}
			folio_release_kmap(folio, maddr);
		}
		len -= bytes;
		buf += bytes;
		addr += bytes;
	}
	mmap_read_unlock(mm);

	return buf - old_buf;
}

/**
 * access_remote_vm - access another process' address space
 * @mm:		the mm_struct of the target address space
 * @addr:	start address to access
 * @buf:	source or destination buffer
 * @len:	number of bytes to transfer
 * @gup_flags:	flags modifying lookup behaviour
 *
 * The caller must hold a reference on @mm.
 *
 * Return: number of bytes copied from source to destination.
 */
int access_remote_vm(struct mm_struct *mm, unsigned long addr,
		void *buf, int len, unsigned int gup_flags)
{
	return __access_remote_vm(mm, addr, buf, len, gup_flags);
}

/*
 * Access another process' address space.
 * Source/target buffer must be kernel space,
 * Do not walk the page table directly, use get_user_pages
 */
int access_process_vm(struct task_struct *tsk, unsigned long addr,
		void *buf, int len, unsigned int gup_flags)
{
	struct mm_struct *mm;
	int ret;

	mm = get_task_mm(tsk);
	if (!mm)
		return 0;

	ret = __access_remote_vm(mm, addr, buf, len, gup_flags);

	mmput(mm);

	return ret;
}
EXPORT_SYMBOL_GPL(access_process_vm);

#ifdef CONFIG_BPF_SYSCALL
/*
 * Copy a string from another process's address space as given in mm.
 * If there is any error return -EFAULT.
 */
static int __copy_remote_vm_str(struct mm_struct *mm, unsigned long addr,
				void *buf, int len, unsigned int gup_flags)
{
	void *old_buf = buf;
	int err = 0;

	*(char *)buf = '\0';

	if (mmap_read_lock_killable(mm))
		return -EFAULT;

	addr = untagged_addr_remote(mm, addr);

	/* Avoid triggering the temporary warning in __get_user_pages */
	if (!vma_lookup(mm, addr)) {
		err = -EFAULT;
		goto out;
	}

	while (len) {
		int bytes, offset, retval;
		void *maddr;
		struct folio *folio;
		struct page *page;
		struct vm_area_struct *vma = NULL;

		page = get_user_page_vma_remote(mm, addr, gup_flags, &vma);
		if (IS_ERR(page)) {
			/*
			 * Treat as a total failure for now until we decide how
			 * to handle the CONFIG_HAVE_IOREMAP_PROT case and
			 * stack expansion.
			 */
			*(char *)buf = '\0';
			err = -EFAULT;
			goto out;
		}

		folio = page_folio(page);
		bytes = len;
		offset = addr & (PAGE_SIZE - 1);
		if (bytes > PAGE_SIZE - offset)
			bytes = PAGE_SIZE - offset;

		maddr = kmap_local_folio(folio, folio_page_idx(folio, page) * PAGE_SIZE);
		retval = strscpy(buf, maddr + offset, bytes);
		if (retval >= 0) {
			/* Found the end of the string */
			buf += retval;
			folio_release_kmap(folio, maddr);
			break;
		}

		buf += bytes - 1;
		/*
		 * Because strscpy always NUL terminates we need to
		 * copy the last byte in the page if we are going to
		 * load more pages
		 */
		if (bytes != len) {
			addr += bytes - 1;
			copy_from_user_page(vma, page, addr, buf, maddr + (PAGE_SIZE - 1), 1);
			buf += 1;
			addr += 1;
		}
		len -= bytes;

		folio_release_kmap(folio, maddr);
	}

out:
	mmap_read_unlock(mm);
	if (err)
		return err;
	return buf - old_buf;
}

/**
 * copy_remote_vm_str - copy a string from another process's address space.
 * @tsk:	the task of the target address space
 * @addr:	start address to read from
 * @buf:	destination buffer
 * @len:	number of bytes to copy
 * @gup_flags:	flags modifying lookup behaviour
 *
 * The caller must hold a reference on @mm.
 *
 * Return: number of bytes copied from @addr (source) to @buf (destination);
 * not including the trailing NUL. Always guaranteed to leave NUL-terminated
 * buffer. On any error, return -EFAULT.
 */
int copy_remote_vm_str(struct task_struct *tsk, unsigned long addr,
		       void *buf, int len, unsigned int gup_flags)
{
	struct mm_struct *mm;
	int ret;

	if (unlikely(len == 0))
		return 0;

	mm = get_task_mm(tsk);
	if (!mm) {
		*(char *)buf = '\0';
		return -EFAULT;
	}

	ret = __copy_remote_vm_str(mm, addr, buf, len, gup_flags);

	mmput(mm);

	return ret;
}
EXPORT_SYMBOL_GPL(copy_remote_vm_str);
#endif /* CONFIG_BPF_SYSCALL */

/*
 * Print the name of a VMA.
 */
void print_vma_addr(char *prefix, unsigned long ip)
{
	struct mm_struct *mm = current->mm;
	struct vm_area_struct *vma;

	/*
	 * we might be running from an atomic context so we cannot sleep
	 */
	if (!mmap_read_trylock(mm))
		return;

	vma = vma_lookup(mm, ip);
	if (vma && vma->vm_file) {
		struct file *f = vma->vm_file;
		ip -= vma->vm_start;
		ip += vma->vm_pgoff << PAGE_SHIFT;
		printk("%s%pD[%lx,%lx+%lx]", prefix, f, ip,
				vma->vm_start,
				vma->vm_end - vma->vm_start);
	}
	mmap_read_unlock(mm);
}

#if defined(CONFIG_PROVE_LOCKING) || defined(CONFIG_DEBUG_ATOMIC_SLEEP)
void __might_fault(const char *file, int line)
{
	if (pagefault_disabled())
		return;
	__might_sleep(file, line);
	if (current->mm)
		might_lock_read(&current->mm->mmap_lock);
}
EXPORT_SYMBOL(__might_fault);
#endif

#if defined(CONFIG_TRANSPARENT_HUGEPAGE) || defined(CONFIG_HUGETLBFS)
/*
 * Process all subpages of the specified huge page with the specified
 * operation.  The target subpage will be processed last to keep its
 * cache lines hot.
 */
static inline int process_huge_page(
	unsigned long addr_hint, unsigned int nr_pages,
	int (*process_subpage)(unsigned long addr, int idx, void *arg),
	void *arg)
{
	int i, n, base, l, ret;
	unsigned long addr = addr_hint &
		~(((unsigned long)nr_pages << PAGE_SHIFT) - 1);

	/* Process target subpage last to keep its cache lines hot */
	might_sleep();
	n = (addr_hint - addr) / PAGE_SIZE;
	if (2 * n <= nr_pages) {
		/* If target subpage in first half of huge page */
		base = 0;
		l = n;
		/* Process subpages at the end of huge page */
		for (i = nr_pages - 1; i >= 2 * n; i--) {
			cond_resched();
			ret = process_subpage(addr + i * PAGE_SIZE, i, arg);
			if (ret)
				return ret;
		}
	} else {
		/* If target subpage in second half of huge page */
		base = nr_pages - 2 * (nr_pages - n);
		l = nr_pages - n;
		/* Process subpages at the begin of huge page */
		for (i = 0; i < base; i++) {
			cond_resched();
			ret = process_subpage(addr + i * PAGE_SIZE, i, arg);
			if (ret)
				return ret;
		}
	}
	/*
	 * Process remaining subpages in left-right-left-right pattern
	 * towards the target subpage
	 */
	for (i = 0; i < l; i++) {
		int left_idx = base + i;
		int right_idx = base + 2 * l - 1 - i;

		cond_resched();
		ret = process_subpage(addr + left_idx * PAGE_SIZE, left_idx, arg);
		if (ret)
			return ret;
		cond_resched();
		ret = process_subpage(addr + right_idx * PAGE_SIZE, right_idx, arg);
		if (ret)
			return ret;
	}
	return 0;
}

static void clear_gigantic_page(struct folio *folio, unsigned long addr_hint,
				unsigned int nr_pages)
{
	unsigned long addr = ALIGN_DOWN(addr_hint, folio_size(folio));
	int i;

	might_sleep();
	for (i = 0; i < nr_pages; i++) {
		cond_resched();
		clear_user_highpage(folio_page(folio, i), addr + i * PAGE_SIZE);
	}
}

static int clear_subpage(unsigned long addr, int idx, void *arg)
{
	struct folio *folio = arg;

	clear_user_highpage(folio_page(folio, idx), addr);
	return 0;
}

/**
 * folio_zero_user - Zero a folio which will be mapped to userspace.
 * @folio: The folio to zero.
 * @addr_hint: The address will be accessed or the base address if uncelar.
 */
void folio_zero_user(struct folio *folio, unsigned long addr_hint)
{
	unsigned int nr_pages = folio_nr_pages(folio);

	if (unlikely(nr_pages > MAX_ORDER_NR_PAGES))
		clear_gigantic_page(folio, addr_hint, nr_pages);
	else
		process_huge_page(addr_hint, nr_pages, clear_subpage, folio);
}

static int copy_user_gigantic_page(struct folio *dst, struct folio *src,
				   unsigned long addr_hint,
				   struct vm_area_struct *vma,
				   unsigned int nr_pages)
{
	unsigned long addr = ALIGN_DOWN(addr_hint, folio_size(dst));
	struct page *dst_page;
	struct page *src_page;
	int i;

	for (i = 0; i < nr_pages; i++) {
		dst_page = folio_page(dst, i);
		src_page = folio_page(src, i);

		cond_resched();
		if (copy_mc_user_highpage(dst_page, src_page,
					  addr + i*PAGE_SIZE, vma))
			return -EHWPOISON;
	}
	return 0;
}

struct copy_subpage_arg {
	struct folio *dst;
	struct folio *src;
	struct vm_area_struct *vma;
};

static int copy_subpage(unsigned long addr, int idx, void *arg)
{
	struct copy_subpage_arg *copy_arg = arg;
	struct page *dst = folio_page(copy_arg->dst, idx);
	struct page *src = folio_page(copy_arg->src, idx);

	if (copy_mc_user_highpage(dst, src, addr, copy_arg->vma))
		return -EHWPOISON;
	return 0;
}

int copy_user_large_folio(struct folio *dst, struct folio *src,
			  unsigned long addr_hint, struct vm_area_struct *vma)
{
	unsigned int nr_pages = folio_nr_pages(dst);
	struct copy_subpage_arg arg = {
		.dst = dst,
		.src = src,
		.vma = vma,
	};

	if (unlikely(nr_pages > MAX_ORDER_NR_PAGES))
		return copy_user_gigantic_page(dst, src, addr_hint, vma, nr_pages);

	return process_huge_page(addr_hint, nr_pages, copy_subpage, &arg);
}

long copy_folio_from_user(struct folio *dst_folio,
			   const void __user *usr_src,
			   bool allow_pagefault)
{
	void *kaddr;
	unsigned long i, rc = 0;
	unsigned int nr_pages = folio_nr_pages(dst_folio);
	unsigned long ret_val = nr_pages * PAGE_SIZE;
	struct page *subpage;

	for (i = 0; i < nr_pages; i++) {
		subpage = folio_page(dst_folio, i);
		kaddr = kmap_local_page(subpage);
		if (!allow_pagefault)
			pagefault_disable();
		rc = copy_from_user(kaddr, usr_src + i * PAGE_SIZE, PAGE_SIZE);
		if (!allow_pagefault)
			pagefault_enable();
		kunmap_local(kaddr);

		ret_val -= (PAGE_SIZE - rc);
		if (rc)
			break;

		flush_dcache_page(subpage);

		cond_resched();
	}
	return ret_val;
}
#endif /* CONFIG_TRANSPARENT_HUGEPAGE || CONFIG_HUGETLBFS */

#if defined(CONFIG_SPLIT_PTE_PTLOCKS) && ALLOC_SPLIT_PTLOCKS

static struct kmem_cache *page_ptl_cachep;

void __init ptlock_cache_init(void)
{
	page_ptl_cachep = kmem_cache_create("page->ptl", sizeof(spinlock_t), 0,
			SLAB_PANIC, NULL);
}

bool ptlock_alloc(struct ptdesc *ptdesc)
{
	spinlock_t *ptl;

	ptl = kmem_cache_alloc(page_ptl_cachep, GFP_KERNEL);
	if (!ptl)
		return false;
	ptdesc->ptl = ptl;
	return true;
}

void ptlock_free(struct ptdesc *ptdesc)
{
	if (ptdesc->ptl)
		kmem_cache_free(page_ptl_cachep, ptdesc->ptl);
}
#endif

void vma_pgtable_walk_begin(struct vm_area_struct *vma)
{
	if (is_vm_hugetlb_page(vma))
		hugetlb_vma_lock_read(vma);
}

void vma_pgtable_walk_end(struct vm_area_struct *vma)
{
	if (is_vm_hugetlb_page(vma))
		hugetlb_vma_unlock_read(vma);
}<|MERGE_RESOLUTION|>--- conflicted
+++ resolved
@@ -6381,20 +6381,6 @@
 	if (pmd_none(vmf.orig_pmd))
 		goto fallback;
 
-<<<<<<< HEAD
-			if ((flags & (FAULT_FLAG_WRITE|FAULT_FLAG_UNSHARE)) &&
-			    !pmd_write(vmf.orig_pmd)) {
-				ret = wp_huge_pmd(&vmf);
-				if (!(ret & VM_FAULT_FALLBACK))
-					return ret;
-			} else {
-				vmf.ptl = pmd_lock(mm, vmf.pmd);
-				if (!huge_pmd_set_accessed(&vmf))
-					fix_spurious_fault(&vmf, PGTABLE_LEVEL_PMD);
-				spin_unlock(vmf.ptl);
-				return 0;
-			}
-=======
 	if (unlikely(!pmd_present(vmf.orig_pmd))) {
 		if (pmd_is_device_private_entry(vmf.orig_pmd))
 			return do_huge_pmd_device_private(&vmf);
@@ -6413,9 +6399,11 @@
 			if (!(ret & VM_FAULT_FALLBACK))
 				return ret;
 		} else {
-			huge_pmd_set_accessed(&vmf);
+			vmf.ptl = pmd_lock(mm, vmf.pmd);
+			if (!huge_pmd_set_accessed(&vmf))
+				fix_spurious_fault(&vmf, PGTABLE_LEVEL_PMD);
+			spin_unlock(vmf.ptl);
 			return 0;
->>>>>>> faf3c923
 		}
 	}
 
